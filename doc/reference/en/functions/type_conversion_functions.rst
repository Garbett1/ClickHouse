Type conversion functions
-------------------------

toUInt8, toUInt16, toUInt32, toUInt64
~~~~~~~~~~~~~~~~~~~~~~~~~~~~~~~~~~~~~

toInt8, toInt16, toInt32, toInt64
~~~~~~~~~~~~~~~~~~~~~~~~~~~~~~~~~

toFloat32, toFloat64
~~~~~~~~~~~~~~~~~~~~

toUInt8OrZero, toUInt16OrZero, toUInt32OrZero, toUInt64OrZero, toInt8OrZero, toInt16OrZero, toInt32OrZero, toInt64OrZero, toFloat32OrZero, toFloat64OrZero
~~~~~~~~~~~~~~~~~~~~~~~~~~~~~~~~~~~~~~~~~~~~~~~~~~~~~~~~~~~~~~~~~~~~~~~~~~~~~~~~~~~~~~~~~~~~~~~~~~~~~~~~~~~~~~~~~~~~~~~~~~~~~~~~~~~~~~~~~~~~~~~~~~~~~~~~~~

toDate, toDateTime
~~~~~~~~~~~~~~~~~~

toString
~~~~~~~~
Functions for converting between numbers, strings (but not fixed strings), dates, and dates with times. All these functions accept one argument.

When converting to or from a string, the value is formatted or parsed using the same rules as for the TabSeparated format (and almost all other text formats). If the string can't be parsed, an exception is thrown and the request is canceled.

When converting dates to numbers or vice versa, the date corresponds to the number of days since the beginning of the Unix epoch.
When converting dates with times to numbers or vice versa, the date with time corresponds to the number of seconds since the beginning of the Unix epoch.

Formats of date and date with time for toDate/toDateTime functions are defined as follows:

.. code-block:: text

  YYYY-MM-DD
  YYYY-MM-DD hh:mm:ss

As an exception, if converting from UInt32, Int32, UInt64, or Int64 type numbers to Date, and if the number is greater than or equal to 65536, the number is interpreted as a Unix timestamp (and not as the number of days) and is rounded to the date. This allows support for the common occurrence of writing 'toDate(unix_timestamp)', which otherwise would be an error and would require writing the more cumbersome 'toDate(toDateTime(unix_timestamp))'.

Conversion between a date and date with time is performed the natural way: by adding a null time or dropping the time.

Conversion between numeric types uses the same rules as assignments between different numeric types in C++.

To do transformations on DateTime in given time zone, pass second argument with time zone name:

.. code-block:: sql

  SELECT
      now() AS now_local,
      toString(now(), 'Asia/Yekaterinburg') AS now_yekat

.. code-block:: text

  ┌───────────now_local─┬─now_yekat───────────┐
  │ 2016-06-15 00:11:21 │ 2016-06-15 02:11:21 │
  └─────────────────────┴─────────────────────┘

To format DateTime in given time zone:
<<<<<<< HEAD
=======

>>>>>>> 4cd9df27
.. code-block:: text

  toString(now(), 'Asia/Yekaterinburg')
  
To get unix timestamp for string with datetime in specified time zone:
<<<<<<< HEAD
=======

>>>>>>> 4cd9df27
.. code-block:: text

  toUnixTimestamp('2000-01-01 00:00:00', 'Asia/Yekaterinburg')

toFixedString(s, N)
~~~~~~~~~~~~~~~~~~~
Converts a String type argument to a FixedString(N) type (a string with fixed length N). N must be a constant. If the string has fewer bytes than N, it is passed with null bytes to the right. If the string has more bytes than N, an exception is thrown.

toStringCutToZero(s)
~~~~~~~~~~~~~~~~~~~~
Accepts a String or FixedString argument. Returns a String that is cut to a first null byte occurrence.

Example:

.. code-block:: sql

  SELECT toFixedString('foo', 8) AS s, toStringCutToZero(s) AS s_cut
  
  ┌─s─────────────┬─s_cut─┐
  │ foo\0\0\0\0\0 │ foo   │
  └───────────────┴───────┘

  SELECT toFixedString('foo\0bar', 8) AS s, toStringCutToZero(s) AS s_cut
  
  ┌─s──────────┬─s_cut─┐
  │ foo\0bar\0 │ foo   │
  └────────────┴───────┘

reinterpretAsUInt8, reinterpretAsUInt16, reinterpretAsUInt32, reinterpretAsUInt64
~~~~~~~~~~~~~~~~~~~~~~~~~~~~~~~~~~~~~~~~~~~~~~~~~~~~~~~~~~~~~~~~~~~~~~~~~~~~~~~~~

reinterpretAsInt8, reinterpretAsInt16, reinterpretAsInt32, reinterpretAsInt64
~~~~~~~~~~~~~~~~~~~~~~~~~~~~~~~~~~~~~~~~~~~~~~~~~~~~~~~~~~~~~~~~~~~~~~~~~~~~~

reinterpretAsFloat32, reinterpretAsFloat64
~~~~~~~~~~~~~~~~~~~~~~~~~~~~~~~~~~~~~~~~~~

reinterpretAsDate, reinterpretAsDateTime
~~~~~~~~~~~~~~~~~~~~~~~~~~~~~~~~~~~~~~~~
These functions accept a string and interpret the bytes placed at the beginning of the string as a number in host order (little endian). If the string isn't long enough, the functions work as if the string is padded with the necessary number of null bytes. If the string is longer than needed, the extra bytes are ignored. A date is interpreted as the number of days since the beginning of the Unix Epoch, and a date with time is interpreted as the number of seconds since the beginning of the Unix Epoch.

reinterpretAsString
~~~~~~~~~~~~~~~~~~~
This function accepts a number or date or date with time, and returns a string containing bytes representing the corresponding value in host order (little endian). Null bytes are dropped from the end. For example, a UInt32 type value of 255 is a string that is one byte long.

CAST(x, t)
~~~~~~~~~~
Casts x to the t data type.
The syntax ``CAST(x AS t)`` is also supported.

Example:

.. code-block:: sql

  SELECT
      '2016-06-15 23:00:00' AS timestamp,
      CAST(timestamp AS DateTime) AS datetime,
      CAST(timestamp AS Date) AS date,
      CAST(timestamp, 'String') AS string,
      CAST(timestamp, 'FixedString(22)') AS fixed_string

.. code-block:: text

  ┌─timestamp───────────┬────────────datetime─┬───────date─┬─string──────────────┬─fixed_string──────────────┐
  │ 2016-06-15 23:00:00 │ 2016-06-15 23:00:00 │ 2016-06-15 │ 2016-06-15 23:00:00 │ 2016-06-15 23:00:00\0\0\0 │
  └─────────────────────┴─────────────────────┴────────────┴─────────────────────┴───────────────────────────┘

Casting to FixedString(N) works only for String and FixedString(N).<|MERGE_RESOLUTION|>--- conflicted
+++ resolved
@@ -53,19 +53,13 @@
   └─────────────────────┴─────────────────────┘
 
 To format DateTime in given time zone:
-<<<<<<< HEAD
-=======
 
->>>>>>> 4cd9df27
 .. code-block:: text
 
   toString(now(), 'Asia/Yekaterinburg')
   
 To get unix timestamp for string with datetime in specified time zone:
-<<<<<<< HEAD
-=======
 
->>>>>>> 4cd9df27
 .. code-block:: text
 
   toUnixTimestamp('2000-01-01 00:00:00', 'Asia/Yekaterinburg')
