--- conflicted
+++ resolved
@@ -1780,7 +1780,6 @@
     if (txn && !is_recovering)
         txn->addOp(zkutil::makeSetRequest(replica_path + "/digest", toString(new_digest), -1));
 
-<<<<<<< HEAD
     try
     {
         DatabaseAtomic::renameTable(local_context, table_name, to_database, to_table_name, exchange, dictionary);
@@ -1793,10 +1792,7 @@
             ddl_worker->resetQueueOnFaultInjected();
         throw;
     }
-=======
-    DatabaseAtomic::renameTable(local_context, table_name, to_database, to_table_name, exchange, dictionary);
-
->>>>>>> 02e6d1c4
+
     tables_metadata_digest = new_digest;
     assertDigest(local_context);
 }
