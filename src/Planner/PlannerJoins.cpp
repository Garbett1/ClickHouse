#include <Planner/PlannerJoins.h>

#include <IO/WriteBuffer.h>
#include <IO/WriteHelpers.h>
#include <IO/Operators.h>
#include <IO/WriteBufferFromString.h>

#include <DataTypes/getLeastSupertype.h>
#include <DataTypes/DataTypeString.h>
#include <DataTypes/DataTypesNumber.h>

#include <Storages/IStorage.h>
#include <Storages/StorageJoin.h>
#include <Storages/StorageDictionary.h>

#include <Functions/IFunction.h>
#include <Functions/FunctionFactory.h>

#include <Analyzer/ColumnNode.h>
#include <Analyzer/ConstantNode.h>
#include <Analyzer/FunctionNode.h>
#include <Analyzer/IQueryTreeNode.h>
#include <Analyzer/JoinNode.h>
#include <Analyzer/TableFunctionNode.h>
#include <Analyzer/TableNode.h>
#include <Analyzer/Utils.h>

#include <Dictionaries/IDictionary.h>
#include <Interpreters/IKeyValueEntity.h>
#include <Interpreters/HashJoin/HashJoin.h>
#include <Interpreters/MergeJoin.h>
#include <Interpreters/FullSortingMergeJoin.h>
#include <Interpreters/ConcurrentHashJoin.h>
#include <Interpreters/DirectJoin.h>
#include <Interpreters/JoinSwitcher.h>
#include <Interpreters/ArrayJoinAction.h>
#include <Interpreters/GraceHashJoin.h>
#include <Interpreters/PasteJoin.h>

#include <Planner/PlannerActionsVisitor.h>
#include <Planner/PlannerContext.h>
#include <Planner/Utils.h>

#include <Core/Joins.h>
#include <Core/ServerSettings.h>
#include <Core/Settings.h>

namespace DB
{
namespace Setting
{
    extern const SettingsBool allow_experimental_join_condition;
    extern const SettingsBool collect_hash_table_stats_during_joins;
    extern const SettingsBool join_any_take_last_row;
    extern const SettingsBool join_use_nulls;
    extern const SettingsUInt64 max_size_to_preallocate_for_joins;
    extern const SettingsMaxThreads max_threads;
    extern const SettingsBool allow_general_join_planning;
    extern const SettingsJoinAlgorithm join_algorithm;
}

namespace ServerSetting
{
    extern const ServerSettingsUInt64 max_entries_for_hash_table_stats;
}

namespace ErrorCodes
{
    extern const int INCOMPATIBLE_TYPE_OF_JOIN;
    extern const int INVALID_JOIN_ON_EXPRESSION;
    extern const int LOGICAL_ERROR;
    extern const int NOT_IMPLEMENTED;
}

void JoinClause::dump(WriteBuffer & buffer) const
{
    auto dump_dag_nodes = [&](const ActionsDAG::NodeRawConstPtrs & dag_nodes)
    {
        String dag_nodes_dump;

        if (!dag_nodes.empty())
        {
            for (const auto & dag_node : dag_nodes)
            {
                dag_nodes_dump += dag_node->result_name;
                dag_nodes_dump += " ";
                dag_nodes_dump += dag_node->result_type->getName();
                dag_nodes_dump += ", ";
            }

            dag_nodes_dump.pop_back();
            dag_nodes_dump.pop_back();
        }

        return dag_nodes_dump;
    };

    buffer << "left_key_nodes: " << dump_dag_nodes(left_key_nodes);
    buffer << " right_key_nodes: " << dump_dag_nodes(right_key_nodes);

    if (!left_filter_condition_nodes.empty())
        buffer << " left_condition_nodes: " + dump_dag_nodes(left_filter_condition_nodes);

    if (!right_filter_condition_nodes.empty())
        buffer << " right_condition_nodes: " + dump_dag_nodes(right_filter_condition_nodes);

    if (!asof_conditions.empty())
    {
        buffer << " asof_conditions: ";
        size_t asof_conditions_size = asof_conditions.size();

        for (size_t i = 0; i < asof_conditions_size; ++i)
        {
            const auto & asof_condition = asof_conditions[i];

            buffer << " key_index: " << asof_condition.key_index;
            buffer << " inequality: " << toString(asof_condition.asof_inequality);

            if (i + 1 != asof_conditions_size)
                buffer << ',';
        }
    }
}

String JoinClause::dump() const
{
    WriteBufferFromOwnString buffer;
    dump(buffer);

    return buffer.str();
}

<<<<<<< HEAD
=======
JoinClause JoinClause::concatClauses(const JoinClause & lhs, const JoinClause & rhs)
{
    const auto concat_ptrs_into = [](const ActionsDAG::NodeRawConstPtrs & lhs_ptrs,
                                     const ActionsDAG::NodeRawConstPtrs & rhs_ptrs,
                                     ActionsDAG::NodeRawConstPtrs & result)
    {
        result.reserve(lhs_ptrs.size() + rhs_ptrs.size());
        result.insert(result.end(), lhs_ptrs.begin(), lhs_ptrs.end());
        result.insert(result.end(), rhs_ptrs.begin(), rhs_ptrs.end());
    };

    JoinClause result;
    const auto lhs_key_size = lhs.left_key_nodes.size();

    concat_ptrs_into(lhs.left_key_nodes, rhs.left_key_nodes, result.left_key_nodes);
    concat_ptrs_into(lhs.right_key_nodes, rhs.right_key_nodes, result.right_key_nodes);
    concat_ptrs_into(lhs.left_filter_condition_nodes, rhs.left_filter_condition_nodes, result.left_filter_condition_nodes);
    concat_ptrs_into(lhs.right_filter_condition_nodes, rhs.right_filter_condition_nodes, result.right_filter_condition_nodes);
    concat_ptrs_into(lhs.residual_filter_condition_nodes, rhs.residual_filter_condition_nodes, result.residual_filter_condition_nodes);

    result.asof_conditions.reserve(lhs.asof_conditions.size() + rhs.asof_conditions.size());
    // We can keep the indices from left hand side, because their position remain the same
    result.asof_conditions = lhs.asof_conditions;
    // And offset the indices from rhs according to lhs size
    std::transform(
        rhs.asof_conditions.begin(),
        rhs.asof_conditions.end(),
        std::back_inserter(result.asof_conditions),
        [&lhs_key_size](const ASOFCondition & asof_condition)
        { return ASOFCondition{asof_condition.key_index + lhs_key_size, asof_condition.asof_inequality}; });

    // The same with null-safe comparisons
    result.nullsafe_compare_key_indexes = lhs.nullsafe_compare_key_indexes;
    // And offset the indices from rhs according to lhs size
    for (const auto key_index : rhs.nullsafe_compare_key_indexes)
        result.nullsafe_compare_key_indexes.insert(key_index + lhs_key_size);

    return result;
}

namespace
{

using TableExpressionSet = std::unordered_set<const IQueryTreeNode *>;

>>>>>>> 321d3f10
TableExpressionSet extractTableExpressionsSet(const QueryTreeNodePtr & node)
{
    TableExpressionSet res;
    for (const auto & expr : extractTableExpressions(node, true))
        res.insert(expr.get());

    return res;
}

std::set<JoinTableSide> extractJoinTableSidesFromExpression(
    const IQueryTreeNode * expression_root_node,
    const TableExpressionSet & left_table_expressions,
    const TableExpressionSet & right_table_expressions,
    const JoinNode & join_node)
{
    std::set<JoinTableSide> table_sides;
    std::vector<const IQueryTreeNode *> nodes_to_process;
    nodes_to_process.push_back(expression_root_node);

    while (!nodes_to_process.empty())
    {
        const auto * node_to_process = nodes_to_process.back();
        nodes_to_process.pop_back();

        if (const auto * function_node = node_to_process->as<FunctionNode>())
        {
            for (const auto & child : function_node->getArguments())
                nodes_to_process.push_back(child.get());

            continue;
        }

        const auto * column_node = node_to_process->as<ColumnNode>();
        if (!column_node)
            continue;

        const auto & input_name = column_node->getColumnName();
        const auto * column_source = column_node->getColumnSource().get();
        if (!column_source)
            throw Exception(ErrorCodes::LOGICAL_ERROR, "No source for column {} in JOIN {}", input_name, join_node.formatASTForErrorMessage());

        bool is_column_from_left_expr = left_table_expressions.contains(column_source);
        bool is_column_from_right_expr = right_table_expressions.contains(column_source);

        if (!is_column_from_left_expr && !is_column_from_right_expr)
            throw Exception(ErrorCodes::INVALID_JOIN_ON_EXPRESSION,
                "JOIN {} actions has column {} that do not exist in left {} or right {} table expression columns",
                join_node.formatASTForErrorMessage(),
                column_source->formatASTForErrorMessage(),
                join_node.getLeftTableExpression()->formatASTForErrorMessage(),
                join_node.getRightTableExpression()->formatASTForErrorMessage());

        auto input_table_side = is_column_from_left_expr ? JoinTableSide::Left : JoinTableSide::Right;
        table_sides.insert(input_table_side);
    }

    return table_sides;
}

const ActionsDAG::Node * appendExpression(
    ActionsDAG & dag,
    const QueryTreeNodePtr & expression,
    const PlannerContextPtr & planner_context,
    const JoinNode & join_node)
{
    PlannerActionsVisitor join_expression_visitor(planner_context);
    auto join_expression_dag_node_raw_pointers = join_expression_visitor.visit(dag, expression);
    if (join_expression_dag_node_raw_pointers.size() != 1)
        throw Exception(ErrorCodes::LOGICAL_ERROR,
            "JOIN {} ON clause contains multiple expressions",
            join_node.formatASTForErrorMessage());

    return join_expression_dag_node_raw_pointers[0];
}

<<<<<<< HEAD
namespace
{

void buildJoinClause(
=======
void buildJoinClauseImpl(
>>>>>>> 321d3f10
    ActionsDAG & left_dag,
    ActionsDAG & right_dag,
    ActionsDAG & joined_dag,
    const PlannerContextPtr & planner_context,
    const QueryTreeNodePtr & join_expression,
    const TableExpressionSet & left_table_expressions,
    const TableExpressionSet & right_table_expressions,
    const JoinNode & join_node,
    const bool is_simple,
    JoinClause & join_clause)
{
    std::string function_name;
    auto * function_node = join_expression->as<FunctionNode>();
    if (function_node)
        function_name = function_node->getFunction()->getName();

    auto asof_inequality = getASOFJoinInequality(function_name);
    bool is_asof_join_inequality = join_node.getStrictness() == JoinStrictness::Asof && asof_inequality != ASOFJoinInequality::None;

    if (function_name == "equals" || function_name == "isNotDistinctFrom" || is_asof_join_inequality)
    {
        const auto left_child = function_node->getArguments().getNodes().at(0);
        const auto right_child = function_node->getArguments().getNodes().at(1);

        auto left_expression_sides
            = extractJoinTableSidesFromExpression(left_child.get(), left_table_expressions, right_table_expressions, join_node);

        auto right_expression_sides
            = extractJoinTableSidesFromExpression(right_child.get(), left_table_expressions, right_table_expressions, join_node);

        if (left_expression_sides.empty() && right_expression_sides.empty())
        {
            throw Exception(
                ErrorCodes::INVALID_JOIN_ON_EXPRESSION,
                "JOIN {} ON expression expected non-empty left and right table expressions",
                join_node.formatASTForErrorMessage());
        }
        if (left_expression_sides.size() == 1 && right_expression_sides.empty())
        {
            auto expression_side = *left_expression_sides.begin();
            auto & dag = expression_side == JoinTableSide::Left ? left_dag : right_dag;
            const auto * node = appendExpression(dag, join_expression, planner_context, join_node);
            join_clause.addCondition(expression_side, node);
        }
        else if (left_expression_sides.empty() && right_expression_sides.size() == 1)
        {
            auto expression_side = *right_expression_sides.begin();
            auto & dag = expression_side == JoinTableSide::Left ? left_dag : right_dag;
            const auto * node = appendExpression(dag, join_expression, planner_context, join_node);
            join_clause.addCondition(expression_side, node);
        }
        else if (left_expression_sides.size() == 1 && right_expression_sides.size() == 1)
        {
            auto left_expression_side = *left_expression_sides.begin();
            auto right_expression_side = *right_expression_sides.begin();

            if (left_expression_side != right_expression_side)
            {
                if (is_simple && (function_name == "or" || function_name == "and"))
                    throw Exception(
                        ErrorCodes::LOGICAL_ERROR,
                        "Cannot build simple join clause for '{}' expression containing expressions from both tables",
                        function_name);
                auto left_key = left_child;
                auto right_key = right_child;

                if (left_expression_side == JoinTableSide::Right)
                {
                    left_key = right_child;
                    right_key = left_child;
                    asof_inequality = reverseASOFJoinInequality(asof_inequality);
                }

                const auto * left_node = appendExpression(left_dag, left_key, planner_context, join_node);
                const auto * right_node = appendExpression(right_dag, right_key, planner_context, join_node);

                if (is_asof_join_inequality)
                {
                    if (join_clause.hasASOF())
                    {
                        throw Exception(
                            ErrorCodes::INVALID_JOIN_ON_EXPRESSION,
                            "JOIN {} ASOF JOIN expects exactly one inequality in ON section",
                            join_node.formatASTForErrorMessage());
                    }

                    join_clause.addASOFKey(left_node, right_node, asof_inequality);
                }
                else
                {
                    bool null_safe_comparison = function_name == "isNotDistinctFrom";
                    join_clause.addKey(left_node, right_node, null_safe_comparison);
                }
            }
            else
            {
                auto & dag = left_expression_side == JoinTableSide::Left ? left_dag : right_dag;
                const auto * node = appendExpression(dag, join_expression, planner_context, join_node);
                join_clause.addCondition(left_expression_side, node);
            }
        }
        else
        {
            auto support_mixed_join_condition
                = planner_context->getQueryContext()->getSettingsRef()[Setting::allow_experimental_join_condition];
            auto join_use_nulls = planner_context->getQueryContext()->getSettingsRef()[Setting::join_use_nulls];
            /// If join_use_nulls = true, the columns' nullability will be changed later which make this expression not right.
            if (support_mixed_join_condition && !join_use_nulls)
            {
                /// expression involves both tables.
                /// `expr1(left.col1, right.col2) == expr2(left.col3, right.col4)`
                const auto * node = appendExpression(joined_dag, join_expression, planner_context, join_node);
                join_clause.addResidualCondition(node);
            }
            else
            {
                throw Exception(
                    ErrorCodes::INVALID_JOIN_ON_EXPRESSION,
                    "{} JOIN ON expression {} contains column from left and right table, which is not supported with `join_use_nulls`",
                    toString(join_node.getKind()),
                    join_expression->formatASTForErrorMessage());
            }
        }
    }
    else
    {
        auto expression_sides
            = extractJoinTableSidesFromExpression(join_expression.get(), left_table_expressions, right_table_expressions, join_node);
        // expression_sides.empty() = true, the expression is constant
        if (expression_sides.empty() || expression_sides.size() == 1)
        {
            auto expression_side = expression_sides.empty() ? JoinTableSide::Right : *expression_sides.begin();
            auto & dag = expression_side == JoinTableSide::Left ? left_dag : right_dag;
            const auto * node = appendExpression(dag, join_expression, planner_context, join_node);
            join_clause.addCondition(expression_side, node);
        }
        else
        {
            auto join_use_nulls = planner_context->getQueryContext()->getSettingsRef()[Setting::join_use_nulls];
            /// If join_use_nulls = true, the columns' nullability will be changed later which make this expression not applicable.
            auto strictness = join_node.getStrictness();
            auto kind = join_node.getKind();
            bool can_be_moved_out
                = strictness == JoinStrictness::All && (kind == JoinKind::Inner || kind == JoinKind::Cross || kind == JoinKind::Comma);
            if (can_be_moved_out || !join_use_nulls)
            {
                const auto * node = appendExpression(joined_dag, join_expression, planner_context, join_node);
                join_clause.addResidualCondition(node);
            }
            else
            {
                throw Exception(
                    ErrorCodes::INVALID_JOIN_ON_EXPRESSION,
                    "{} JOIN ON expression {} contains column from left and right table, which is not supported with `join_use_nulls`",
                    toString(join_node.getKind()),
                    join_expression->formatASTForErrorMessage());
            }
        }
    }
}

JoinClauses makeCrossProduct(const JoinClauses & lhs, const JoinClauses & rhs)
{
    JoinClauses result;
    for (const auto & rhs_clause : rhs)
    {
        for (const auto & lhs_clause : lhs)
        {
            result.emplace_back(JoinClause::concatClauses(lhs_clause, rhs_clause));
        }
    }

    return result;
}

void buildSimpleJoinClause(
    ActionsDAG & left_dag,
    ActionsDAG & right_dag,
    ActionsDAG & joined_dag,
    const PlannerContextPtr & planner_context,
    const QueryTreeNodePtr & join_expression,
    const TableExpressionSet & left_table_expressions,
    const TableExpressionSet & right_table_expressions,
    const JoinNode & join_node,
    JoinClause & join_clause)
{
    buildJoinClauseImpl(
        left_dag,
        right_dag,
        joined_dag,
        planner_context,
        join_expression,
        left_table_expressions,
        right_table_expressions,
        join_node,
        true,
        join_clause);
}

void buildJoinClause(
    ActionsDAG & left_dag,
    ActionsDAG & right_dag,
    ActionsDAG & joined_dag,
    const PlannerContextPtr & planner_context,
    const QueryTreeNodePtr & join_expression,
    const TableExpressionSet & left_table_expressions,
    const TableExpressionSet & right_table_expressions,
    const JoinNode & join_node,
    JoinClause & join_clause)
{
    std::string function_name;
    auto * function_node = join_expression->as<FunctionNode>();
    if (function_node)
        function_name = function_node->getFunction()->getName();

    /// For 'and' function go into children
    if (function_name == "and")
    {
        for (const auto & child : function_node->getArguments())
        {
            buildJoinClause(
                left_dag,
                right_dag,
                joined_dag,
                planner_context,
                child,
                left_table_expressions,
                right_table_expressions,
                join_node,
                join_clause);
        }

        return;
    }

    buildJoinClauseImpl(
        left_dag,
        right_dag,
        joined_dag,
        planner_context,
        join_expression,
        left_table_expressions,
        right_table_expressions,
        join_node,
        false,
        join_clause);
}

JoinClauses buildJoinClauses(
    ActionsDAG & left_dag,
    ActionsDAG & right_dag,
    ActionsDAG & joined_dag,
    const PlannerContextPtr & planner_context,
    const QueryTreeNodePtr & join_expression,
    const TableExpressionSet & left_table_expressions,
    const TableExpressionSet & right_table_expressions,
    const JoinNode & join_node)
{
    if (join_expression->getNodeType() != QueryTreeNodeType::FUNCTION)
    {
        JoinClauses result;
        result.emplace_back();
        buildSimpleJoinClause(
            left_dag,
            right_dag,
            joined_dag,
            planner_context,
            join_expression,
            left_table_expressions,
            right_table_expressions,
            join_node,
            result.front());
        return result;
    }

    std::unordered_map<const IQueryTreeNode *, JoinClauses> built_clauses;
    std::stack<QueryTreeNodePtr> nodes_to_process;
    nodes_to_process.push(join_expression);

    auto get_and_check_built_clause = [&built_clauses](const IQueryTreeNode* node) -> JoinClauses &
    {
        auto it = built_clauses.find(node);
        if (it == built_clauses.end())
            throw Exception(ErrorCodes::LOGICAL_ERROR, "Join clauses are not built for node: {}", node->formatASTForErrorMessage());

        if (it->second.empty())
            throw Exception(ErrorCodes::LOGICAL_ERROR, "Join clauses are already used for node: {}", node->formatASTForErrorMessage());

        return it->second;
    };

    while (!nodes_to_process.empty())
    {
        auto node = nodes_to_process.top();
        auto * function_node = node->as<FunctionNode>();
        const auto function_name = function_node ? function_node->getFunctionName() : String();
        const auto expression_sides
            = extractJoinTableSidesFromExpression(node.get(), left_table_expressions, right_table_expressions, join_node);
        // If the expression is a logical expression and it contains expressions from both sides, let's combine the clauses, otherwise let's just build one join clause
        if ((function_name == "and" || function_name == "or") && expression_sides.size() == 2)
        {
            auto & arguments = function_node->getArguments().getNodes();
            auto * first_argument = arguments.front().get();
            if (const auto it = built_clauses.find(first_argument); it == built_clauses.end())
            {
                for (auto & argument : arguments)
                    nodes_to_process.push(argument);

                continue;
            }

            nodes_to_process.pop();
            JoinClauses result;
            if (function_name == "or")
            {
                for (auto & argument : arguments)
                {
                    auto & child_res = get_and_check_built_clause(argument.get());
                    result.insert(result.end(), std::make_move_iterator(child_res.begin()), std::make_move_iterator(child_res.end()));
                    child_res.clear();
                }

                // When some expressions have key expressions and some doesn't, then let's plan the whole OR expression as a single clause to eliminate the chance that some clauses might end up without key expressions
                // TODO(antaljanosbenjamin): Analyze the expressions first, so join clauses are not built unnecessarily.
                const auto with_key_expression = static_cast<size_t>(std::count_if(
                    result.begin(), result.end(), [](const JoinClause & clause) { return !clause.getLeftKeyNodes().empty(); }));

                if (result.size() > 1 && with_key_expression != 0 && with_key_expression < result.size())
                {
                    result.clear();
                    result.emplace_back();
                    buildSimpleJoinClause(
                        left_dag,
                        right_dag,
                        joined_dag,
                        planner_context,
                        node,
                        left_table_expressions,
                        right_table_expressions,
                        join_node,
                        result.front());
                }
            }
            else
            {
                auto it = arguments.begin();
                {
                    auto & child_res = get_and_check_built_clause(it->get());

                    result.insert(result.end(), std::make_move_iterator(child_res.begin()), std::make_move_iterator(child_res.end()));
                    child_res.clear();
                }
                it++;

                for (; it != arguments.end(); it++)
                {
                    auto & child_res = get_and_check_built_clause(it->get());
                    result = makeCrossProduct(result, child_res);
                    child_res.clear();
                }
            }

            built_clauses.emplace(node.get(), std::move(result));
        }
        else
        {
            nodes_to_process.pop();
            JoinClauses clauses;
            clauses.emplace_back();
            buildSimpleJoinClause(
                left_dag,
                right_dag,
                joined_dag,
                planner_context,
                node,
                left_table_expressions,
                right_table_expressions,
                join_node,
                clauses.front());

            built_clauses.emplace(node.get(), std::move(clauses));
        }
    }
    return std::move(built_clauses.at(join_expression.get()));
}

std::pair<JoinClauses, bool /*is_inequal_join*/> buildAllJoinClauses(
    ActionsDAG & left_join_actions,
    ActionsDAG & right_join_actions,
    ActionsDAG & post_join_actions,
    const PlannerContextPtr & planner_context,
    const QueryTreeNodePtr & join_expression,
    const TableExpressionSet & join_left_table_expressions,
    const TableExpressionSet & join_right_table_expressions,
    const JoinNode & join_node,
    const FunctionNode & function_node)
{
    const auto & join_algorithms = planner_context->getQueryContext()->getSettingsRef()[Setting::join_algorithm];
    const auto is_hash_join_enabled = TableJoin::isEnabledAlgorithm(join_algorithms, JoinAlgorithm::HASH)
        || TableJoin::isEnabledAlgorithm(join_algorithms, JoinAlgorithm::AUTO);
    if (is_hash_join_enabled && planner_context->getQueryContext()->getSettingsRef()[Setting::allow_general_join_planning])
    {
        auto join_clauses = buildJoinClauses(
            left_join_actions,
            right_join_actions,
            post_join_actions,
            planner_context,
            join_expression,
            join_left_table_expressions,
            join_right_table_expressions,
            join_node);

        const auto has_residual_filters = std::any_of(
            join_clauses.begin(),
            join_clauses.end(),
            [](const JoinClause & clause) { return !clause.getResidualFilterConditionNodes().empty(); });

        return std::make_pair(std::move(join_clauses), has_residual_filters);
    }

    bool has_residual_filters = false;
    JoinClauses join_clauses;
    const auto & function_name = function_node.getFunction()->getName();
    if (function_name == "or")
    {
        for (const auto & child : function_node.getArguments())
        {
            join_clauses.emplace_back();

            buildJoinClause(
                left_join_actions,
                right_join_actions,
                post_join_actions,
                planner_context,
                child,
                join_left_table_expressions,
                join_right_table_expressions,
                join_node,
                join_clauses.back());
            has_residual_filters |= !join_clauses.back().getResidualFilterConditionNodes().empty();
        }
    }
    else
    {
        join_clauses.emplace_back();

        buildJoinClause(
            left_join_actions,
            right_join_actions,
            post_join_actions,
            planner_context,
            join_expression,
            join_left_table_expressions,
            join_right_table_expressions,
            join_node,
            join_clauses.back());
        has_residual_filters |= !join_clauses.back().getResidualFilterConditionNodes().empty();
    }
    return std::make_pair(std::move(join_clauses), has_residual_filters);
}

JoinClausesAndActions buildJoinClausesAndActions(
    const ColumnsWithTypeAndName & left_table_expression_columns,
    const ColumnsWithTypeAndName & right_table_expression_columns,
    const JoinNode & join_node,
    const PlannerContextPtr & planner_context)
{
    ActionsDAG left_join_actions(left_table_expression_columns);
    ActionsDAG right_join_actions(right_table_expression_columns);
    ColumnsWithTypeAndName result_relation_columns;
    for (const auto & left_column : left_table_expression_columns)
    {
        result_relation_columns.push_back(left_column);
    }
    for (const auto & right_column : right_table_expression_columns)
    {
        result_relation_columns.push_back(right_column);
    }
    ActionsDAG post_join_actions(result_relation_columns);

    auto join_expression = getJoinExpressionFromNode(join_node);

    auto * function_node = join_expression->as<FunctionNode>();
    if (!function_node)
        throw Exception(ErrorCodes::INVALID_JOIN_ON_EXPRESSION,
            "JOIN {} join expression expected function",
            join_node.formatASTForErrorMessage());

    size_t left_table_expression_columns_size = left_table_expression_columns.size();

    Names join_left_actions_names;
    join_left_actions_names.reserve(left_table_expression_columns_size);

    NameSet join_left_actions_names_set;
    join_left_actions_names_set.reserve(left_table_expression_columns_size);

    for (const auto & left_table_expression_column : left_table_expression_columns)
    {
        join_left_actions_names.push_back(left_table_expression_column.name);
        join_left_actions_names_set.insert(left_table_expression_column.name);
    }

    size_t right_table_expression_columns_size = right_table_expression_columns.size();

    Names join_right_actions_names;
    join_right_actions_names.reserve(right_table_expression_columns_size);

    NameSet join_right_actions_names_set;
    join_right_actions_names_set.reserve(right_table_expression_columns_size);

    for (const auto & right_table_expression_column : right_table_expression_columns)
    {
        join_right_actions_names.push_back(right_table_expression_column.name);
        join_right_actions_names_set.insert(right_table_expression_column.name);
    }

    auto join_left_table_expressions = extractTableExpressionsSet(join_node.getLeftTableExpression());
    auto join_right_table_expressions = extractTableExpressionsSet(join_node.getRightTableExpression());

    JoinClausesAndActions result;
    bool has_residual_filters;

    std::tie(result.join_clauses, has_residual_filters) = buildAllJoinClauses(
        left_join_actions,
        right_join_actions,
        post_join_actions,
        planner_context,
        join_expression,
        join_left_table_expressions,
        join_right_table_expressions,
        join_node,
        *function_node);

    auto and_function = FunctionFactory::instance().get("and", planner_context->getQueryContext());

    auto add_necessary_name_if_needed = [&](JoinTableSide join_table_side, const String & name)
    {
        auto & necessary_names = join_table_side == JoinTableSide::Left ? join_left_actions_names : join_right_actions_names;
        auto & necessary_names_set = join_table_side == JoinTableSide::Left ? join_left_actions_names_set : join_right_actions_names_set;

        auto [_, inserted] = necessary_names_set.emplace(name);
        if (inserted)
            necessary_names.push_back(name);
    };

    bool is_join_with_special_storage = false;
    if (const auto * right_table_node = join_node.getRightTableExpression()->as<TableNode>())
    {
        is_join_with_special_storage = dynamic_cast<const StorageJoin *>(right_table_node->getStorage().get());
    }

    for (auto & join_clause : result.join_clauses)
    {
        const auto & left_filter_condition_nodes = join_clause.getLeftFilterConditionNodes();
        if (!left_filter_condition_nodes.empty())
        {
            const ActionsDAG::Node * dag_filter_condition_node = nullptr;
            if (left_filter_condition_nodes.size() > 1)
                dag_filter_condition_node = &left_join_actions.addFunction(and_function, left_filter_condition_nodes, {});
            else
                dag_filter_condition_node = left_filter_condition_nodes[0];

            join_clause.getLeftFilterConditionNodes() = {dag_filter_condition_node};
            left_join_actions.addOrReplaceInOutputs(*dag_filter_condition_node);

            add_necessary_name_if_needed(JoinTableSide::Left, dag_filter_condition_node->result_name);
        }

        const auto & right_filter_condition_nodes = join_clause.getRightFilterConditionNodes();
        if (!right_filter_condition_nodes.empty())
        {
            const ActionsDAG::Node * dag_filter_condition_node = nullptr;

            if (right_filter_condition_nodes.size() > 1)
                dag_filter_condition_node = &right_join_actions.addFunction(and_function, right_filter_condition_nodes, {});
            else
                dag_filter_condition_node = right_filter_condition_nodes[0];

            join_clause.getRightFilterConditionNodes() = {dag_filter_condition_node};
            right_join_actions.addOrReplaceInOutputs(*dag_filter_condition_node);

            add_necessary_name_if_needed(JoinTableSide::Right, dag_filter_condition_node->result_name);
        }

        assert(join_clause.getLeftKeyNodes().size() == join_clause.getRightKeyNodes().size());
        size_t join_clause_key_nodes_size = join_clause.getLeftKeyNodes().size();

        for (size_t i = 0; i < join_clause_key_nodes_size; ++i)
        {
            auto & left_key_node = join_clause.getLeftKeyNodes()[i];
            auto & right_key_node = join_clause.getRightKeyNodes()[i];

            if (!left_key_node->result_type->equals(*right_key_node->result_type))
            {
                DataTypePtr common_type;

                try
                {
                    common_type = getLeastSupertype(DataTypes{left_key_node->result_type, right_key_node->result_type});
                }
                catch (Exception & ex)
                {
                    ex.addMessage("JOIN {} cannot infer common type in ON section for keys. Left key {} type {}. Right key {} type {}",
                        join_node.formatASTForErrorMessage(),
                        left_key_node->result_name,
                        left_key_node->result_type->getName(),
                        right_key_node->result_name,
                        right_key_node->result_type->getName());
                    throw;
                }

                if (!left_key_node->result_type->equals(*common_type))
                    left_key_node = &left_join_actions.addCast(*left_key_node, common_type, {});

                if (!is_join_with_special_storage && !right_key_node->result_type->equals(*common_type))
                    right_key_node = &right_join_actions.addCast(*right_key_node, common_type, {});
            }

            if (join_clause.isNullsafeCompareKey(i) && left_key_node->result_type->isNullable() && right_key_node->result_type->isNullable())
            {
                /**
                  * In case of null-safe comparison (a IS NOT DISTINCT FROM b),
                  * we need to wrap keys with a non-nullable type.
                  * The type `tuple` can be used for this purpose,
                  * because value tuple(NULL) is not NULL itself (moreover it has type Tuple(Nullable(T) which is not Nullable).
                  * Thus, join algorithm will match keys with values tuple(NULL).
                  * Example:
                  *   SELECT * FROM t1 JOIN t2 ON t1.a <=> t2.b
                  * This will be semantically transformed to:
                  *   SELECT * FROM t1 JOIN t2 ON tuple(t1.a) == tuple(t2.b)
                  */
                auto wrap_nullsafe_function = FunctionFactory::instance().get("tuple", planner_context->getQueryContext());
                left_key_node = &left_join_actions.addFunction(wrap_nullsafe_function, {left_key_node}, {});
                right_key_node = &right_join_actions.addFunction(wrap_nullsafe_function, {right_key_node}, {});
            }

            left_join_actions.addOrReplaceInOutputs(*left_key_node);
            right_join_actions.addOrReplaceInOutputs(*right_key_node);

            add_necessary_name_if_needed(JoinTableSide::Left, left_key_node->result_name);
            add_necessary_name_if_needed(JoinTableSide::Right, right_key_node->result_name);
        }
    }

    result.left_join_expressions_actions = left_join_actions.clone();
    result.left_join_tmp_expression_actions = std::move(left_join_actions);
    result.left_join_expressions_actions.removeUnusedActions(join_left_actions_names);
    result.right_join_expressions_actions = right_join_actions.clone();
    result.right_join_tmp_expression_actions = std::move(right_join_actions);
    result.right_join_expressions_actions.removeUnusedActions(join_right_actions_names);

    if (has_residual_filters)
    {
        /// In case of multiple disjuncts and any inequal join condition, we need to build full join on expression actions.
        /// So, for each column, we recalculate the value of the whole expression from JOIN ON to check if rows should be joined.
        if (result.join_clauses.size() > 1)
        {
            ActionsDAG residual_join_expressions_actions(result_relation_columns);
            PlannerActionsVisitor join_expression_visitor(planner_context);
            auto join_expression_dag_node_raw_pointers = join_expression_visitor.visit(residual_join_expressions_actions, join_expression);
            if (join_expression_dag_node_raw_pointers.size() != 1)
                throw Exception(
                    ErrorCodes::LOGICAL_ERROR, "JOIN {} ON clause contains multiple expressions", join_node.formatASTForErrorMessage());

            residual_join_expressions_actions.addOrReplaceInOutputs(*join_expression_dag_node_raw_pointers[0]);
            Names required_names{join_expression_dag_node_raw_pointers[0]->result_name};
            residual_join_expressions_actions.removeUnusedActions(required_names);
            result.residual_join_expressions_actions = std::move(residual_join_expressions_actions);
        }
        else
        {
            const auto & join_clause = result.join_clauses.front();
            const auto & residual_filter_condition_nodes = join_clause.getResidualFilterConditionNodes();
            auto residual_join_expressions_actions = ActionsDAG::buildFilterActionsDAG(residual_filter_condition_nodes, {}, true);
            result.residual_join_expressions_actions = std::move(residual_join_expressions_actions);
        }
        auto outputs = result.residual_join_expressions_actions->getOutputs();
        if (outputs.size() != 1)
        {
            throw Exception(ErrorCodes::LOGICAL_ERROR, "Only one output is expected, got: {}", result.residual_join_expressions_actions->dumpDAG());
        }
        auto output_type = removeNullable(outputs[0]->result_type);
        WhichDataType which_type(output_type);
        if (!which_type.isUInt8())
        {
            DataTypePtr uint8_ty = std::make_shared<DataTypeUInt8>();
            auto true_col = ColumnWithTypeAndName(uint8_ty->createColumnConst(1, 1), uint8_ty, "true");
            const auto * true_node = &result.residual_join_expressions_actions->addColumn(true_col);
            result.residual_join_expressions_actions = ActionsDAG::buildFilterActionsDAG({outputs[0], true_node});
        }
    }

    return result;
}

}

JoinClausesAndActions buildJoinClausesAndActions(
    const ColumnsWithTypeAndName & left_table_expression_columns,
    const ColumnsWithTypeAndName & right_table_expression_columns,
    const QueryTreeNodePtr & join_node,
    const PlannerContextPtr & planner_context)
{
    auto & join_node_typed = join_node->as<JoinNode &>();
    if (!join_node_typed.isOnJoinExpression())
        throw Exception(ErrorCodes::LOGICAL_ERROR,
            "JOIN {} join does not have ON section",
            join_node_typed.formatASTForErrorMessage());

    return buildJoinClausesAndActions(left_table_expression_columns, right_table_expression_columns, join_node_typed, planner_context);
}

std::optional<bool> tryExtractConstantFromJoinNode(const QueryTreeNodePtr & join_node)
{
    auto & join_node_typed = join_node->as<JoinNode &>();
    if (!join_node_typed.getJoinExpression())
        return {};

    return tryExtractConstantFromConditionNode(join_node_typed.getJoinExpression());
}

void trySetStorageInTableJoin(const QueryTreeNodePtr & table_expression, std::shared_ptr<TableJoin> & table_join)
{
    StoragePtr storage;

    if (auto * table_node = table_expression->as<TableNode>())
        storage = table_node->getStorage();
    else if (auto * table_function = table_expression->as<TableFunctionNode>())
        storage = table_function->getStorage();

    auto storage_join = std::dynamic_pointer_cast<StorageJoin>(storage);
    if (storage_join)
    {
        table_join->setStorageJoin(storage_join);
        return;
    }

    if (!table_join->isEnabledAlgorithm(JoinAlgorithm::DIRECT) && !table_join->isEnabledAlgorithm(JoinAlgorithm::DEFAULT))
        return;

    if (auto storage_dictionary = std::dynamic_pointer_cast<StorageDictionary>(storage);
        storage_dictionary && storage_dictionary->getDictionary()->getSpecialKeyType() != DictionarySpecialKeyType::Range)
        table_join->setStorageJoin(std::dynamic_pointer_cast<const IKeyValueEntity>(storage_dictionary->getDictionary()));
    else if (auto storage_key_value = std::dynamic_pointer_cast<IKeyValueEntity>(storage); storage_key_value)
        table_join->setStorageJoin(storage_key_value);
}

std::shared_ptr<DirectKeyValueJoin> tryDirectJoin(const std::shared_ptr<TableJoin> & table_join,
    const PreparedJoinStorage & right_table_expression,
    const Block & right_table_expression_header)
{
    if (!table_join->isEnabledAlgorithm(JoinAlgorithm::DIRECT))
        return {};

    auto storage = table_join->getStorageKeyValue();
    if (!storage)
        return {};

    bool allowed_inner = isInner(table_join->kind()) && table_join->strictness() == JoinStrictness::All;
    bool allowed_left = isLeft(table_join->kind()) && (table_join->strictness() == JoinStrictness::Any ||
                                                          table_join->strictness() == JoinStrictness::All ||
                                                          table_join->strictness() == JoinStrictness::Semi ||
                                                          table_join->strictness() == JoinStrictness::Anti);
    if (!allowed_inner && !allowed_left)
        return {};

    const auto & clauses = table_join->getClauses();
    bool only_one_key = clauses.size() == 1 &&
        clauses[0].key_names_left.size() == 1 &&
        clauses[0].key_names_right.size() == 1 &&
        !clauses[0].on_filter_condition_left &&
        !clauses[0].on_filter_condition_right &&
        clauses[0].analyzer_left_filter_condition_column_name.empty() &&
        clauses[0].analyzer_right_filter_condition_column_name.empty();

    if (!only_one_key)
        return {};

    const String & key_name = clauses[0].key_names_right[0];

    if (auto table_column_name_it = right_table_expression.column_mapping.find(key_name); table_column_name_it != right_table_expression.column_mapping.end())
    {
        const auto & storage_primary_key = storage->getPrimaryKey();
        if (storage_primary_key.size() != 1 || storage_primary_key[0] != table_column_name_it->second)
            return {};
    }
    else
    {
        return {};
    }

    /** For right table expression during execution columns have unique name.
      * Direct key value join implementation during storage querying must use storage column names.
      *
      * Example:
      * CREATE DICTIONARY test_dictionary (id UInt64, value String) PRIMARY KEY id SOURCE(CLICKHOUSE(TABLE 'test_dictionary_table')) LIFETIME(0);
      * SELECT t1.id FROM test_table AS t1 INNER JOIN test_dictionary AS t2 ON t1.id = t2.id;
      *
      * Unique execution name for `id` column from right table expression `test_dictionary AS t2` for example can be `t2.id_0`.
      * Storage column name is `id`.
      *
      * Here we create header for right table expression with original storage column names.
      */
    Block right_table_expression_header_with_storage_column_names;

    for (const auto & right_table_expression_column : right_table_expression_header)
    {
        auto table_column_name_it = right_table_expression.column_mapping.find(right_table_expression_column.name);
        if (table_column_name_it == right_table_expression.column_mapping.end())
            return {};

        auto right_table_expression_column_with_storage_column_name = right_table_expression_column;
        right_table_expression_column_with_storage_column_name.name = table_column_name_it->second;
        right_table_expression_header_with_storage_column_names.insert(right_table_expression_column_with_storage_column_name);
    }

    return std::make_shared<DirectKeyValueJoin>(table_join, right_table_expression_header, storage, right_table_expression_header_with_storage_column_names);
}

QueryTreeNodePtr getJoinExpressionFromNode(const JoinNode & join_node)
{
    /** It is possible to have constant value in JOIN ON section, that we need to ignore during DAG construction.
      * If we do not ignore it, this function will be replaced by underlying constant.
      * For example ASOF JOIN does not support JOIN with constants, and we should process it like ordinary JOIN.
      *
      * Example: SELECT * FROM (SELECT 1 AS id, 1 AS value) AS t1 ASOF LEFT JOIN (SELECT 1 AS id, 1 AS value) AS t2
      * ON (t1.id = t2.id) AND 1 != 1 AND (t1.value >= t1.value);
      */
    const auto & join_expression = join_node.getJoinExpression();
    if (!join_expression)
        return nullptr;
    const auto * constant_join_expression = join_expression->as<ConstantNode>();
    if (constant_join_expression && constant_join_expression->hasSourceExpression())
        return constant_join_expression->getSourceExpression();
    return join_expression;
}

static std::shared_ptr<IJoin> tryCreateJoin(
    JoinAlgorithm algorithm,
    std::shared_ptr<TableJoin> & table_join,
    const PreparedJoinStorage & right_table_expression,
    const Block & left_table_expression_header,
    const Block & right_table_expression_header,
    ContextPtr query_context,
    IQueryTreeNode::HashState hash_table_key_hash)
{
    if (table_join->kind() == JoinKind::Paste)
        return std::make_shared<PasteJoin>(table_join, right_table_expression_header);
    /// Direct JOIN with special storages that support key value access. For example JOIN with Dictionary
    if (algorithm == JoinAlgorithm::DIRECT || algorithm == JoinAlgorithm::DEFAULT)
    {
        JoinPtr direct_join = tryDirectJoin(table_join, right_table_expression, right_table_expression_header);
        if (direct_join)
            return direct_join;
    }

    if (algorithm == JoinAlgorithm::PARTIAL_MERGE ||
        algorithm == JoinAlgorithm::PREFER_PARTIAL_MERGE)
    {
        if (MergeJoin::isSupported(table_join))
            return std::make_shared<MergeJoin>(table_join, right_table_expression_header);
    }

    if (algorithm == JoinAlgorithm::HASH ||
        /// partial_merge is preferred, but can't be used for specified kind of join, fallback to hash
        algorithm == JoinAlgorithm::PREFER_PARTIAL_MERGE ||
        algorithm == JoinAlgorithm::PARALLEL_HASH ||
        algorithm == JoinAlgorithm::DEFAULT)
    {
        if (table_join->allowParallelHashJoin())
        {
            const auto & settings = query_context->getSettingsRef();
            StatsCollectingParams params{
                calculateCacheKey(table_join, hash_table_key_hash),
                settings[Setting::collect_hash_table_stats_during_joins],
                query_context->getServerSettings()[ServerSetting::max_entries_for_hash_table_stats],
                settings[Setting::max_size_to_preallocate_for_joins]};
            return std::make_shared<ConcurrentHashJoin>(
                query_context, table_join, query_context->getSettingsRef()[Setting::max_threads], right_table_expression_header, params);
        }

        return std::make_shared<HashJoin>(
            table_join, right_table_expression_header, query_context->getSettingsRef()[Setting::join_any_take_last_row]);
    }

    if (algorithm == JoinAlgorithm::FULL_SORTING_MERGE)
    {
        if (FullSortingMergeJoin::isSupported(table_join))
            return std::make_shared<FullSortingMergeJoin>(table_join, right_table_expression_header);
    }

    if (algorithm == JoinAlgorithm::GRACE_HASH)
    {
        if (GraceHashJoin::isSupported(table_join))
        {
            return std::make_shared<GraceHashJoin>(
                query_context,
                table_join,
                left_table_expression_header,
                right_table_expression_header,
                query_context->getTempDataOnDisk());
        }
    }

    if (algorithm == JoinAlgorithm::AUTO)
    {
        if (MergeJoin::isSupported(table_join))
            return std::make_shared<JoinSwitcher>(table_join, right_table_expression_header);
        return std::make_shared<HashJoin>(table_join, right_table_expression_header);
    }

    return nullptr;
}

std::shared_ptr<IJoin> chooseJoinAlgorithm(
    std::shared_ptr<TableJoin> & table_join,
    const PreparedJoinStorage & right_table_expression,
    const Block & left_table_expression_header,
    const Block & right_table_expression_header,
    ContextPtr query_context,
    IQueryTreeNode::HashState hash_table_key_hash)
{
    if (table_join->getMixedJoinExpression()
        && !table_join->isEnabledAlgorithm(JoinAlgorithm::HASH)
        && !table_join->isEnabledAlgorithm(JoinAlgorithm::PARALLEL_HASH)
        && !table_join->isEnabledAlgorithm(JoinAlgorithm::GRACE_HASH))
    {
        throw Exception(ErrorCodes::NOT_IMPLEMENTED,
            "JOIN with mixed conditions supports only hash join or grace hash join");
    }

    /// JOIN with Join engine.
    if (auto storage = table_join->getStorageJoin())
    {
        Names required_column_names;
        for (const auto & result_column : right_table_expression_header)
        {
            auto source_column_name_it = right_table_expression.column_mapping.find(result_column.name);
            if (source_column_name_it == right_table_expression.column_mapping.end())
                throw Exception(ErrorCodes::INCOMPATIBLE_TYPE_OF_JOIN,
                    "JOIN with 'Join' table engine should be performed by storage keys [{}], but column '{}' was found",
                    fmt::join(storage->getKeyNames(), ", "), result_column.name);

            table_join->setRename(source_column_name_it->second, result_column.name);
            required_column_names.push_back(source_column_name_it->second);
        }
        return storage->getJoinLocked(table_join, query_context, required_column_names);
    }

    /** JOIN with constant.
      * Example: SELECT * FROM test_table AS t1 INNER JOIN test_table AS t2 ON 1;
      */
    if (table_join->isJoinWithConstant())
    {
        if (!table_join->isEnabledAlgorithm(JoinAlgorithm::HASH))
            throw Exception(ErrorCodes::NOT_IMPLEMENTED, "JOIN ON constant supported only with join algorithm 'hash'");

        return std::make_shared<HashJoin>(table_join, right_table_expression_header);
    }

    /** We have only one way to execute a CROSS JOIN - with a hash join.
      * Therefore, for a query with an explicit CROSS JOIN, it should not fail because of the `join_algorithm` setting.
      * If the user expects CROSS JOIN + WHERE to be rewritten to INNER join and to be executed with a specific algorithm,
      * then the setting `cross_to_inner_join_rewrite` may be used, and unsupported cases will fail earlier.
      */
    if (table_join->kind() == JoinKind::Cross)
        return std::make_shared<HashJoin>(table_join, right_table_expression_header);

    if (!table_join->oneDisjunct() && !table_join->isEnabledAlgorithm(JoinAlgorithm::HASH) && !table_join->isEnabledAlgorithm(JoinAlgorithm::AUTO))
        throw Exception(ErrorCodes::NOT_IMPLEMENTED, "Only `hash` join supports multiple ORs for keys in JOIN ON section");

    for (auto algorithm : table_join->getEnabledJoinAlgorithms())
    {
        auto join = tryCreateJoin(
            algorithm,
            table_join,
            right_table_expression,
            left_table_expression_header,
            right_table_expression_header,
            query_context,
            hash_table_key_hash);
        if (join)
            return join;
    }

    throw Exception(ErrorCodes::NOT_IMPLEMENTED,
                    "Can't execute any of specified algorithms for specified strictness/kind and right storage type");
}

}<|MERGE_RESOLUTION|>--- conflicted
+++ resolved
@@ -130,8 +130,6 @@
     return buffer.str();
 }
 
-<<<<<<< HEAD
-=======
 JoinClause JoinClause::concatClauses(const JoinClause & lhs, const JoinClause & rhs)
 {
     const auto concat_ptrs_into = [](const ActionsDAG::NodeRawConstPtrs & lhs_ptrs,
@@ -177,7 +175,6 @@
 
 using TableExpressionSet = std::unordered_set<const IQueryTreeNode *>;
 
->>>>>>> 321d3f10
 TableExpressionSet extractTableExpressionsSet(const QueryTreeNodePtr & node)
 {
     TableExpressionSet res;
@@ -253,14 +250,7 @@
     return join_expression_dag_node_raw_pointers[0];
 }
 
-<<<<<<< HEAD
-namespace
-{
-
-void buildJoinClause(
-=======
 void buildJoinClauseImpl(
->>>>>>> 321d3f10
     ActionsDAG & left_dag,
     ActionsDAG & right_dag,
     ActionsDAG & joined_dag,
