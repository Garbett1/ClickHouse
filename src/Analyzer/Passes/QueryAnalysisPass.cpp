--- conflicted
+++ resolved
@@ -1068,15 +1068,7 @@
 
         auto [_, inserted] = scope.alias_name_to_expression_node->insert(std::make_pair(alias, node));
         if (!inserted)
-<<<<<<< HEAD
-            scope.nodes_with_duplicated_aliases.insert(node);
-=======
          addDuplicatingAlias(node);
-
-        /// If node is identifier put it also in scope alias name to lambda node map
-        if (node->getNodeType() == QueryTreeNodeType::IDENTIFIER)
-            scope.alias_name_to_lambda_node.insert(std::make_pair(alias, node));
->>>>>>> 4ee498a8
     }
 
     IdentifierResolveScope & scope;
