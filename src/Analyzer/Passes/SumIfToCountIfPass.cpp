#include <Analyzer/Passes/SumIfToCountIfPass.h>

#include <DataTypes/DataTypesNumber.h>
#include <DataTypes/DataTypeNullable.h>

#include <AggregateFunctions/AggregateFunctionFactory.h>
#include <AggregateFunctions/IAggregateFunction.h>

#include <Functions/FunctionFactory.h>

#include <Interpreters/Context.h>

#include <Analyzer/InDepthQueryTreeVisitor.h>
#include <Analyzer/ConstantNode.h>
#include <Analyzer/FunctionNode.h>

namespace DB
{

namespace
{

class SumIfToCountIfVisitor : public InDepthQueryTreeVisitor<SumIfToCountIfVisitor>
{
public:
    explicit SumIfToCountIfVisitor(ContextPtr & context_)
        : context(context_)
    {}

    void visitImpl(QueryTreeNodePtr & node)
    {
        auto * function_node = node->as<FunctionNode>();
        if (!function_node || !function_node->isAggregateFunction())
            return;

        auto function_name = function_node->getFunctionName();
        auto lower_function_name = Poco::toLower(function_name);

        /// sumIf, SumIf or sUMIf are valid function names, but sumIF or sumiF are not
        if (lower_function_name != "sum" && (lower_function_name != "sumif" || !function_name.ends_with("If")))
            return;

        auto & function_node_arguments_nodes = function_node->getArguments().getNodes();

        /// Rewrite `sumIf(1, cond)` into `countIf(cond)`
        if (lower_function_name == "sumif")
        {
            if (function_node_arguments_nodes.size() != 2)
                return;

            const auto * constant_node = function_node_arguments_nodes[0]->as<ConstantNode>();
            if (!constant_node)
                return;

            const auto & constant_value_literal = constant_node->getValue();
            if (!isInt64OrUInt64FieldType(constant_value_literal.getType()))
                return;

            if (constant_value_literal.get<UInt64>() != 1)
                return;

            function_node_arguments_nodes[0] = std::move(function_node_arguments_nodes[1]);
            function_node_arguments_nodes.resize(1);

            resolveAsCountIfAggregateFunction(*function_node, function_node_arguments_nodes[0]->getResultType());
            return;
        }

        /** Rewrite `sum(if(cond, 1, 0))` into `countIf(cond)`.
          * Rewrite `sum(if(cond, 0, 1))` into `countIf(not(cond))`.
          */
        if (function_node_arguments_nodes.size() != 1)
            return;

        auto & nested_argument = function_node_arguments_nodes[0];
        auto * nested_function = nested_argument->as<FunctionNode>();
        if (!nested_function || nested_function->getFunctionName() != "if")
            return;

        auto & nested_if_function_arguments_nodes = nested_function->getArguments().getNodes();
        if (nested_if_function_arguments_nodes.size() != 3)
            return;

<<<<<<< HEAD
        auto & cond_argument = nested_if_function_arguments_nodes[0];
        auto if_true_condition_constant_value = nested_if_function_arguments_nodes[1]->getConstantValueOrNull();
        auto if_false_condition_constant_value = nested_if_function_arguments_nodes[2]->getConstantValueOrNull();
=======
        const auto * if_true_condition_constant_node = nested_if_function_arguments_nodes[1]->as<ConstantNode>();
        const auto * if_false_condition_constant_node = nested_if_function_arguments_nodes[2]->as<ConstantNode>();
>>>>>>> 1f93183d

        if (!if_true_condition_constant_node || !if_false_condition_constant_node)
            return;

        const auto & if_true_condition_constant_value_literal = if_true_condition_constant_node->getValue();
        const auto & if_false_condition_constant_value_literal = if_false_condition_constant_node->getValue();

        if (!isInt64OrUInt64FieldType(if_true_condition_constant_value_literal.getType()) ||
            !isInt64OrUInt64FieldType(if_false_condition_constant_value_literal.getType()))
            return;

        auto if_true_condition_value = if_true_condition_constant_value_literal.get<UInt64>();
        auto if_false_condition_value = if_false_condition_constant_value_literal.get<UInt64>();

        /// Rewrite `sum(if(cond, 1, 0))` into `countIf(cond)`.
        if (if_true_condition_value == 1 && if_false_condition_value == 0)
        {
            function_node_arguments_nodes[0] = std::move(nested_if_function_arguments_nodes[0]);
            function_node_arguments_nodes.resize(1);

            resolveAsCountIfAggregateFunction(*function_node, function_node_arguments_nodes[0]->getResultType());
            return;
        }

        /// Rewrite `sum(if(cond, 0, 1))` into `countIf(not(cond))` if condition is not Nullable (otherwise the result can be different).
        if (if_true_condition_value == 0 && if_false_condition_value == 1 && !cond_argument->getResultType()->isNullable())
        {
            DataTypePtr not_function_result_type = std::make_shared<DataTypeUInt8>();

            const auto & condition_result_type = nested_if_function_arguments_nodes[0]->getResultType();
            if (condition_result_type->isNullable())
                not_function_result_type = makeNullable(not_function_result_type);

            auto not_function = std::make_shared<FunctionNode>("not");
            not_function->resolveAsFunction(FunctionFactory::instance().get("not", context), std::move(not_function_result_type));

            auto & not_function_arguments = not_function->getArguments().getNodes();
            not_function_arguments.push_back(std::move(nested_if_function_arguments_nodes[0]));

            function_node_arguments_nodes[0] = std::move(not_function);
            function_node_arguments_nodes.resize(1);

            resolveAsCountIfAggregateFunction(*function_node, function_node_arguments_nodes[0]->getResultType());
            return;
        }
    }

private:
    static inline void resolveAsCountIfAggregateFunction(FunctionNode & function_node, const DataTypePtr & argument_type)
    {
        AggregateFunctionProperties properties;
        auto aggregate_function = AggregateFunctionFactory::instance().get("countIf",
            {argument_type},
            function_node.getAggregateFunction()->getParameters(),
            properties);

        auto function_result_type = function_node.getResultType();
        function_node.resolveAsAggregateFunction(std::move(aggregate_function), std::move(function_result_type));
    }

    ContextPtr & context;
};

}

void SumIfToCountIfPass::run(QueryTreeNodePtr query_tree_node, ContextPtr context)
{
    SumIfToCountIfVisitor visitor(context);
    visitor.visit(query_tree_node);
}

}<|MERGE_RESOLUTION|>--- conflicted
+++ resolved
@@ -81,14 +81,9 @@
         if (nested_if_function_arguments_nodes.size() != 3)
             return;
 
-<<<<<<< HEAD
         auto & cond_argument = nested_if_function_arguments_nodes[0];
-        auto if_true_condition_constant_value = nested_if_function_arguments_nodes[1]->getConstantValueOrNull();
-        auto if_false_condition_constant_value = nested_if_function_arguments_nodes[2]->getConstantValueOrNull();
-=======
         const auto * if_true_condition_constant_node = nested_if_function_arguments_nodes[1]->as<ConstantNode>();
         const auto * if_false_condition_constant_node = nested_if_function_arguments_nodes[2]->as<ConstantNode>();
->>>>>>> 1f93183d
 
         if (!if_true_condition_constant_node || !if_false_condition_constant_node)
             return;
