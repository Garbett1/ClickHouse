--- conflicted
+++ resolved
@@ -444,18 +444,12 @@
             Processors processors;
             for (auto & outport : outports)
             {
-<<<<<<< HEAD
-                auto adding_joined = std::make_shared<FillingRightJoinSideTransform>(right->getHeader(), join, finish_callback);
-                connect(*outport, adding_joined->getInputs().front());
-                processors.emplace_back(adding_joined);
-=======
                 auto squashing = std::make_shared<SimpleSquashingChunksTransform>(right->getHeader(), 0, min_block_size_bytes);
                 connect(*outport, squashing->getInputs().front());
                 processors.emplace_back(squashing);
-                auto adding_joined = std::make_shared<FillingRightJoinSideTransform>(right->getHeader(), join);
+                auto adding_joined = std::make_shared<FillingRightJoinSideTransform>(right->getHeader(), join, finish_callback);
                 connect(squashing->getOutputPort(), adding_joined->getInputs().front());
                 processors.emplace_back(std::move(adding_joined));
->>>>>>> ed4d955d
             }
             return processors;
         };
