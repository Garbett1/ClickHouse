#pragma once

#include <memory>
#include <mutex>
#include "config.h"


#include <Core/NamesAndTypes.h>
#include <Core/Types.h>
#include <Interpreters/ActionsDAG.h>


#include <Poco/JSON/Array.h>
#include <Poco/JSON/Object.h>
#include <Poco/JSON/Parser.h>

#include <unordered_map>
namespace DB
{

/**
 * Iceberg supports the following data types (see https://iceberg.apache.org/spec/#schemas-and-data-types):
 * - Primitive types:
 *   - boolean
 *   - int
 *   - long
 *   - float
 *   - double
 *   - decimal(P, S)
 *   - date
 *   - time (time of day in microseconds since midnight)
 *   - timestamp (in microseconds since 1970-01-01)
 *   - timestamptz (timestamp with timezone, stores values in UTC timezone)
 *   - string
 *   - uuid
 *   - fixed(L) (fixed-length byte array of length L)
 *   - binary
 * - Complex types:
 *   - struct(field1: Type1, field2: Type2, ...) (tuple of typed values)
 *   - list(nested_type)
 *   - map(Key, Value)
 *
 * Example of table schema in metadata:
 * {
 *     "type" : "struct",
 *     "schema-id" : 0,
 *     "fields" : [
 *     {
 *         "id" : 1,
 *         "name" : "id",
 *         "required" : false,
 *         "type" : "long"
 *     },
 *     {
 *         "id" : 2,
 *         "name" : "array",
 *         "required" : false,
 *         "type" : {
 *             "type" : "list",
 *             "element-id" : 5,
 *             "element" : "int",
 *             "element-required" : false
 *     },
 *     {
 *         "id" : 3,
 *         "name" : "data",
 *         "required" : false,
 *         "type" : "binary"
 *     }
 * }
 */
class IcebergSchemaProcessor
{
    static std::string default_link;

    using Node = ActionsDAG::Node;

public:
    void addIcebergTableSchema(Poco::JSON::Object::Ptr schema_ptr);
    std::shared_ptr<NamesAndTypesList> getClickhouseTableSchemaById(Int32 id);
    std::shared_ptr<const ActionsDAG> getSchemaTransformationDagByIds(Int32 old_id, Int32 new_id);
    NameAndTypePair getFieldCharacteristics(Int32 schema_version, Int32 source_id) const;
    std::optional<NameAndTypePair> tryGetFieldCharacteristics(Int32 schema_version, Int32 source_id) const;
    NamesAndTypesList tryGetFieldsCharacteristics(Int32 schema_id, const std::vector<Int32> & source_ids) const;

<<<<<<< HEAD
    bool hasClickhouseTableSchemaById(Int32 id) const;

=======
    static DataTypePtr getSimpleType(const String & type_name);
>>>>>>> d018b473
private:
    std::unordered_map<Int32, Poco::JSON::Object::Ptr> iceberg_table_schemas_by_ids;
    std::unordered_map<Int32, std::shared_ptr<NamesAndTypesList>> clickhouse_table_schemas_by_ids;
    std::map<std::pair<Int32, Int32>, std::shared_ptr<ActionsDAG>> transform_dags_by_ids;
    mutable std::map<std::pair<Int32, Int32>, NameAndTypePair> clickhouse_types_by_source_ids;

    NamesAndTypesList getSchemaType(const Poco::JSON::Object::Ptr & schema);
    DataTypePtr getComplexTypeFromObject(const Poco::JSON::Object::Ptr & type, String & current_full_name, bool is_subfield_of_root);
    DataTypePtr getFieldType(
        const Poco::JSON::Object::Ptr & field,
        const String & type_key,
        bool required,
        String & current_full_name = default_link,
        bool is_subfield_of_root = false);


    std::optional<Int32> current_schema_id = 0;

    bool allowPrimitiveTypeConversion(const String & old_type, const String & new_type);
    const Node * getDefaultNodeForField(const Poco::JSON::Object::Ptr & field);

    std::shared_ptr<ActionsDAG> getSchemaTransformationDag(
        const Poco::JSON::Object::Ptr & old_schema, const Poco::JSON::Object::Ptr & new_schema, Int32 old_id, Int32 new_id);

    std::mutex mutex;
};

}<|MERGE_RESOLUTION|>--- conflicted
+++ resolved
@@ -83,12 +83,9 @@
     std::optional<NameAndTypePair> tryGetFieldCharacteristics(Int32 schema_version, Int32 source_id) const;
     NamesAndTypesList tryGetFieldsCharacteristics(Int32 schema_id, const std::vector<Int32> & source_ids) const;
 
-<<<<<<< HEAD
     bool hasClickhouseTableSchemaById(Int32 id) const;
 
-=======
     static DataTypePtr getSimpleType(const String & type_name);
->>>>>>> d018b473
 private:
     std::unordered_map<Int32, Poco::JSON::Object::Ptr> iceberg_table_schemas_by_ids;
     std::unordered_map<Int32, std::shared_ptr<NamesAndTypesList>> clickhouse_table_schemas_by_ids;
