--- conflicted
+++ resolved
@@ -6,28 +6,22 @@
 
 #include <Processors/Formats/Impl/AvroRowInputFormat.h>
 #include <Storages/ObjectStorage/DataLakes/Iceberg/Utils.h>
-<<<<<<< HEAD
-#    include <Common/logger_useful.h>
-=======
-#include <Common/logger_useful.h>
+#include <filesystem>
+
+using namespace DB;
+
 
 namespace DB::ErrorCodes
 {
 extern const int ICEBERG_SPECIFICATION_VIOLATION;
 extern const int BAD_TYPE_OF_FIELD;
-}
->>>>>>> 433f4dd1
-
-#    include <filesystem>
-using namespace DB;
-
-namespace DB::ErrorCodes
-{
 extern const int BAD_ARGUMENTS;
 }
 
 namespace Iceberg
 {
+
+using namespace DB;
 
 
 MutableColumns parseAvro(avro::DataFileReaderBase & file_reader, const Block & header, const FormatSettings & settings)
@@ -53,7 +47,6 @@
     return columns;
 }
 
-<<<<<<< HEAD
 
 // This function is used to get the file path inside the directory which corresponds to iceberg table from the full blob path which is written in manifest and metadata files.
 // For example, if the full blob path is s3://bucket/table_name/data/00000-1-1234567890.avro, the function will return table_name/data/00000-1-1234567890.avro
@@ -118,7 +111,8 @@
     {
         throw ::DB::Exception(DB::ErrorCodes::BAD_ARGUMENTS, "Expected to find '{}' in data path: '{}'", common_path, data_path);
     }
-=======
+}
+
 std::tuple<NameToIndex, NameToDataType, DB::Block> getColumnsAndTypesFromAvroByNames(
     avro::NodePtr root_node, const std::vector<String> & names, const std::vector<avro::Type> & expected_types)
 {
@@ -176,9 +170,8 @@
             "The parsed column from Avro file should be {} type, got {}",
             magic_enum::enum_name(expected_type_index),
             column->getFamilyName());
->>>>>>> 433f4dd1
-}
 }
 
+}
 
 #endif