--- conflicted
+++ resolved
@@ -35,17 +35,10 @@
 
     struct S3QueueObjectInfo : public ObjectInfo
     {
-<<<<<<< HEAD
-        S3QueueKeyWithInfo(
-                const std::string & key_,
-                std::optional<S3::ObjectInfo> info_,
-                Metadata::FileMetadataPtr processing_holder_);
-=======
         S3QueueObjectInfo(
             const std::string & key_,
             const ObjectMetadata & object_metadata_,
-            Metadata::ProcessingNodeHolderPtr processing_holder_);
->>>>>>> 4bca858c
+            Metadata::FileMetadataPtr processing_holder_);
 
         Metadata::FileMetadataPtr processing_holder;
     };
@@ -64,11 +57,7 @@
         /// Note:
         /// List results in s3 are always returned in UTF-8 binary order.
         /// (https://docs.aws.amazon.com/AmazonS3/latest/userguide/ListingKeysUsingAPIs.html)
-<<<<<<< HEAD
-        KeyWithInfoPtr next() override;
-=======
-        ObjectInfoPtr nextImpl(size_t processor) override;
->>>>>>> 4bca858c
+        ObjectInfoPtr nextImpl() override;
 
         size_t estimatedKeysCount() override;
 
@@ -84,26 +73,19 @@
         std::mutex mutex;
         LoggerPtr log;
 
-<<<<<<< HEAD
         std::optional<Bucket> current_bucket;
         OrderedFileMetadata::BucketHolderPtr bucket_holder;
         std::mutex buckets_mutex;
         struct ListedKeys
         {
-            std::deque<KeyWithInfoPtr> keys;
+            std::deque<ObjectInfoPtr> keys;
             std::optional<Processor> processor;
         };
         std::unordered_map<Bucket, ListedKeys> listed_keys_cache;
         bool iterator_finished = false;
 
-        KeyWithInfoPtr getNextKeyFromAcquiredBucket();
+        ObjectInfoPtr getNextKeyFromAcquiredBucket();
         void releaseAndResetCurrentBucket();
-=======
-        const bool sharded_processing;
-        const size_t current_shard;
-        std::unordered_map<size_t, std::deque<ObjectInfoPtr>> sharded_keys;
-        std::mutex sharded_keys_mutex;
->>>>>>> 4bca858c
     };
 
     StorageS3QueueSource(
