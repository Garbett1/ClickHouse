--- conflicted
+++ resolved
@@ -551,13 +551,6 @@
             continue;
         }
 
-<<<<<<< HEAD
-        [[maybe_unused]] auto it = std::find_if(
-            responses.begin(), responses.end(),
-            [](const auto & response) { return response->error != Coordination::Error::ZOK; });
-
-        chassert(it != responses.end());
-=======
         const auto failed_idx = zkutil::getFailedOpIndex(code, responses);
         if (prev_value != 0
             /// idx=0 - for delete node request
@@ -573,7 +566,6 @@
                       "metadata must have been migrated concurrently by another replica");
             return;
         }
->>>>>>> 98bb667f
 
         throw Exception(ErrorCodes::LOGICAL_ERROR,
                         "Unexpected error: {} (failed request id: {}, path: {})",
