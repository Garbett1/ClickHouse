--- conflicted
+++ resolved
@@ -301,9 +301,9 @@
 
         if (hashing_out.count() != size)
             throw Exception(
-                ErrorCodes::BAD_SIZE_OF_FILE_IN_DATA_PART, 
-                "Unexpected size of file {}, expected {} got {}", 
-                std::string(fs::path(part->data_part_storage->getFullRelativePath()) / file_name), 
+                ErrorCodes::BAD_SIZE_OF_FILE_IN_DATA_PART,
+                "Unexpected size of file {}, expected {} got {}",
+                std::string(fs::path(part->data_part_storage->getFullRelativePath()) / file_name),
                 hashing_out.count(), size);
 
         writePODBinary(hashing_out.getHash(), out);
@@ -592,12 +592,8 @@
         part_name);
 
     MergeTreeData::MutableDataPartPtr new_data_part =
-<<<<<<< HEAD
         std::make_shared<MergeTreeDataPartInMemory>(data, part_name, data_part_storage);
-=======
-        std::make_shared<MergeTreeDataPartInMemory>(data, part_name, volume);
     new_data_part->version.setCreationTID(Tx::PrehistoricTID, nullptr);
->>>>>>> e0517510
 
     for (auto i = 0ul; i < projections; ++i)
     {
@@ -654,13 +650,8 @@
     new_data_part->partition.create(metadata_snapshot, block, 0, context);
 
     MergedBlockOutputStream part_out(
-<<<<<<< HEAD
         new_data_part, data_part_storage_builder, metadata_snapshot, block.getNamesAndTypesList(), {},
-        CompressionCodecFactory::instance().get("NONE", {}));
-=======
-        new_data_part, metadata_snapshot, block.getNamesAndTypesList(), {},
         CompressionCodecFactory::instance().get("NONE", {}), NO_TRANSACTION_PTR);
->>>>>>> e0517510
 
     part_out.write(block);
     part_out.finalizePart(new_data_part, false);
@@ -801,13 +792,8 @@
     downloadBaseOrProjectionPartToDisk(replica_path, data_part_storage_builder, sync, in, checksums, throttler);
 
     assertEOF(in);
-<<<<<<< HEAD
     MergeTreeData::MutableDataPartPtr new_data_part = data.createPart(part_name, data_part_storage);
-=======
-    auto volume = std::make_shared<SingleDiskVolume>("volume_" + part_name, disk, 0);
-    MergeTreeData::MutableDataPartPtr new_data_part = data.createPart(part_name, volume, part_relative_path);
     new_data_part->version.setCreationTID(Tx::PrehistoricTID, nullptr);
->>>>>>> e0517510
     new_data_part->is_temp = true;
     new_data_part->modification_time = time(nullptr);
     new_data_part->loadColumnsChecksumsIndexes(true, false);
@@ -887,11 +873,7 @@
                 /// NOTE The is_cancelled flag also makes sense to check every time you read over the network,
                 /// performing a poll with a not very large timeout.
                 /// And now we check it only between read chunks (in the `copyData` function).
-<<<<<<< HEAD
                 data_part_storage_builder->removeSharedRecursive(true);
-=======
-                disk->removeSharedRecursive(part_download_path, true, {});
->>>>>>> e0517510
                 throw Exception("Fetching of part was cancelled", ErrorCodes::ABORTED);
             }
 
@@ -909,12 +891,8 @@
 
     assertEOF(in);
 
-<<<<<<< HEAD
     MergeTreeData::MutableDataPartPtr new_data_part = data.createPart(part_name, data_part_storage);
-=======
-    MergeTreeData::MutableDataPartPtr new_data_part = data.createPart(part_name, volume, part_relative_path);
     new_data_part->version.setCreationTID(Tx::PrehistoricTID, nullptr);
->>>>>>> e0517510
     new_data_part->is_temp = true;
     new_data_part->modification_time = time(nullptr);
     new_data_part->loadColumnsChecksumsIndexes(true, false);
