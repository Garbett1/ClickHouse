#include <Storages/MergeTree/IDataPartStorage.h>
#include <Storages/Statistics/Statistics.h>
#include <Storages/MergeTree/MergeTask.h>

#include <memory>
#include <fmt/format.h>

#include <Common/logger_useful.h>
#include <Common/ActionBlocker.h>
#include <Processors/Transforms/CheckSortedTransform.h>
#include <Storages/MergeTree/DataPartStorageOnDiskFull.h>
#include <Compression/CompressedWriteBuffer.h>
#include <DataTypes/ObjectUtils.h>
#include <DataTypes/Serializations/SerializationInfo.h>
#include <IO/IReadableWriteBuffer.h>
#include <Storages/MergeTree/MergeTreeData.h>
#include <Storages/MergeTree/IMergeTreeDataPart.h>
#include <Storages/MergeTree/MergeTreeSequentialSource.h>
#include <Storages/MergeTree/FutureMergedMutatedPart.h>
#include <Storages/MergeTree/MergeTreeDataMergerMutator.h>
#include <Processors/Transforms/ExpressionTransform.h>
#include <Processors/Transforms/MaterializingTransform.h>
#include <Processors/Transforms/FilterTransform.h>
#include <Processors/Merges/MergingSortedTransform.h>
#include <Processors/Merges/CollapsingSortedTransform.h>
#include <Processors/Merges/SummingSortedTransform.h>
#include <Processors/Merges/ReplacingSortedTransform.h>
#include <Processors/Merges/GraphiteRollupSortedTransform.h>
#include <Processors/Merges/AggregatingSortedTransform.h>
#include <Processors/Merges/VersionedCollapsingTransform.h>
#include <Processors/Transforms/TTLTransform.h>
#include <Processors/Transforms/TTLCalcTransform.h>
#include <Processors/Transforms/DistinctSortedTransform.h>
#include <Processors/Transforms/DistinctTransform.h>
#include <Processors/QueryPlan/CreatingSetsStep.h>
#include <Interpreters/PreparedSets.h>
#include <Interpreters/MergeTreeTransaction.h>
#include <QueryPipeline/QueryPipelineBuilder.h>

namespace DB
{

namespace ErrorCodes
{
    extern const int ABORTED;
    extern const int DIRECTORY_ALREADY_EXISTS;
    extern const int LOGICAL_ERROR;
    extern const int SUPPORT_IS_DISABLED;
}


/// PK columns are sorted and merged, ordinary columns are gathered using info from merge step
static void extractMergingAndGatheringColumns(
    const NamesAndTypesList & storage_columns,
    const ExpressionActionsPtr & sorting_key_expr,
    const IndicesDescription & indexes,
    const MergeTreeData::MergingParams & merging_params,
    NamesAndTypesList & gathering_columns, Names & gathering_column_names,
    NamesAndTypesList & merging_columns, Names & merging_column_names)
{
    Names sort_key_columns_vec = sorting_key_expr->getRequiredColumns();
    std::set<String> key_columns(sort_key_columns_vec.cbegin(), sort_key_columns_vec.cend());
    for (const auto & index : indexes)
    {
        Names index_columns_vec = index.expression->getRequiredColumns();
        std::copy(index_columns_vec.cbegin(), index_columns_vec.cend(),
                  std::inserter(key_columns, key_columns.end()));
    }

    /// Force sign column for Collapsing mode
    if (merging_params.mode == MergeTreeData::MergingParams::Collapsing)
        key_columns.emplace(merging_params.sign_column);

    /// Force version column for Replacing mode
    if (merging_params.mode == MergeTreeData::MergingParams::Replacing)
    {
        key_columns.emplace(merging_params.is_deleted_column);
        key_columns.emplace(merging_params.version_column);
    }

    /// Force sign column for VersionedCollapsing mode. Version is already in primary key.
    if (merging_params.mode == MergeTreeData::MergingParams::VersionedCollapsing)
        key_columns.emplace(merging_params.sign_column);

    /// Force to merge at least one column in case of empty key
    if (key_columns.empty())
        key_columns.emplace(storage_columns.front().name);

    /// TODO: also force "summing" and "aggregating" columns to make Horizontal merge only for such columns

    for (const auto & column : storage_columns)
    {
        if (key_columns.contains(column.name))
        {
            merging_columns.emplace_back(column);
            merging_column_names.emplace_back(column.name);
        }
        else
        {
            gathering_columns.emplace_back(column);
            gathering_column_names.emplace_back(column.name);
        }
    }
}

static void addMissedColumnsToSerializationInfos(
    size_t num_rows_in_parts,
    const Names & part_columns,
    const ColumnsDescription & storage_columns,
    const SerializationInfo::Settings & info_settings,
    SerializationInfoByName & new_infos)
{
    NameSet part_columns_set(part_columns.begin(), part_columns.end());

    for (const auto & column : storage_columns)
    {
        if (part_columns_set.contains(column.name))
            continue;

        if (column.default_desc.kind != ColumnDefaultKind::Default)
            continue;

        if (column.default_desc.expression)
            continue;

        auto new_info = column.type->createSerializationInfo(info_settings);
        new_info->addDefaults(num_rows_in_parts);
        new_infos.emplace(column.name, std::move(new_info));
    }
}


bool MergeTask::ExecuteAndFinalizeHorizontalPart::prepare()
{
    String local_tmp_prefix;
    if (global_ctx->need_prefix)
    {
        // projection parts have different prefix and suffix compared to normal parts.
        // E.g. `proj_a.proj` for a normal projection merge and `proj_a.tmp_proj` for a projection materialization merge.
        local_tmp_prefix = global_ctx->parent_part ? "" : "tmp_merge_";
    }
    const String local_tmp_suffix = global_ctx->parent_part ? ctx->suffix : "";

    if (global_ctx->merges_blocker->isCancelled() || global_ctx->merge_list_element_ptr->is_cancelled.load(std::memory_order_relaxed))
        throw Exception(ErrorCodes::ABORTED, "Cancelled merging parts");

    /// We don't want to perform merge assigned with TTL as normal merge, so
    /// throw exception
    if (isTTLMergeType(global_ctx->future_part->merge_type) && global_ctx->ttl_merges_blocker->isCancelled())
        throw Exception(ErrorCodes::ABORTED, "Cancelled merging parts with TTL");

    LOG_DEBUG(ctx->log, "Merging {} parts: from {} to {} into {} with storage {}",
        global_ctx->future_part->parts.size(),
        global_ctx->future_part->parts.front()->name,
        global_ctx->future_part->parts.back()->name,
        global_ctx->future_part->part_format.part_type.toString(),
        global_ctx->future_part->part_format.storage_type.toString());

    if (global_ctx->deduplicate)
    {
        if (global_ctx->deduplicate_by_columns.empty())
            LOG_DEBUG(ctx->log, "DEDUPLICATE BY all columns");
        else
            LOG_DEBUG(ctx->log, "DEDUPLICATE BY ('{}')", fmt::join(global_ctx->deduplicate_by_columns, "', '"));
    }

    ctx->disk = global_ctx->space_reservation->getDisk();
    auto local_tmp_part_basename = local_tmp_prefix + global_ctx->future_part->name + local_tmp_suffix;

    std::optional<MergeTreeDataPartBuilder> builder;
    if (global_ctx->parent_part)
    {
        auto data_part_storage = global_ctx->parent_part->getDataPartStorage().getProjection(local_tmp_part_basename,  /* use parent transaction */ false);
        builder.emplace(*global_ctx->data, global_ctx->future_part->name, data_part_storage);
        builder->withParentPart(global_ctx->parent_part);
    }
    else
    {
        auto local_single_disk_volume = std::make_shared<SingleDiskVolume>("volume_" + global_ctx->future_part->name, ctx->disk, 0);
        builder.emplace(global_ctx->data->getDataPartBuilder(global_ctx->future_part->name, local_single_disk_volume, local_tmp_part_basename));
        builder->withPartStorageType(global_ctx->future_part->part_format.storage_type);
    }

    builder->withPartInfo(global_ctx->future_part->part_info);
    builder->withPartType(global_ctx->future_part->part_format.part_type);

    global_ctx->new_data_part = std::move(*builder).build();
    auto data_part_storage = global_ctx->new_data_part->getDataPartStoragePtr();

    if (data_part_storage->exists())
        throw Exception(ErrorCodes::DIRECTORY_ALREADY_EXISTS, "Directory {} already exists", data_part_storage->getFullPath());

    data_part_storage->beginTransaction();
    /// Background temp dirs cleaner will not touch tmp projection directory because
    /// it's located inside part's directory
    if (!global_ctx->parent_part)
        global_ctx->temporary_directory_lock = global_ctx->data->getTemporaryPartDirectoryHolder(local_tmp_part_basename);

    global_ctx->all_column_names = global_ctx->metadata_snapshot->getColumns().getNamesOfPhysical();
    global_ctx->storage_columns = global_ctx->metadata_snapshot->getColumns().getAllPhysical();

    auto object_columns = MergeTreeData::getConcreteObjectColumns(global_ctx->future_part->parts, global_ctx->metadata_snapshot->getColumns());

    extendObjectColumns(global_ctx->storage_columns, object_columns, false);
    global_ctx->storage_snapshot = std::make_shared<StorageSnapshot>(*global_ctx->data, global_ctx->metadata_snapshot, std::move(object_columns));

    extractMergingAndGatheringColumns(
        global_ctx->storage_columns,
        global_ctx->metadata_snapshot->getSortingKey().expression,
        global_ctx->metadata_snapshot->getSecondaryIndices(),
        ctx->merging_params,
        global_ctx->gathering_columns,
        global_ctx->gathering_column_names,
        global_ctx->merging_columns,
        global_ctx->merging_column_names);

    global_ctx->new_data_part->uuid = global_ctx->future_part->uuid;
    global_ctx->new_data_part->partition.assign(global_ctx->future_part->getPartition());
    global_ctx->new_data_part->is_temp = global_ctx->parent_part == nullptr;
    /// In case of replicated merge tree with zero copy replication
    /// Here Clickhouse claims that this new part can be deleted in temporary state without unlocking the blobs
    /// The blobs have to be removed along with the part, this temporary part owns them and does not share them yet.
    global_ctx->new_data_part->remove_tmp_policy = IMergeTreeDataPart::BlobsRemovalPolicyForTemporaryParts::REMOVE_BLOBS;

    ctx->need_remove_expired_values = false;
    ctx->force_ttl = false;

    if (enabledBlockNumberColumn(global_ctx))
        addGatheringColumn(global_ctx, BlockNumberColumn::name, BlockNumberColumn::type);

    if (enabledBlockOffsetColumn(global_ctx))
        addGatheringColumn(global_ctx, BlockOffsetColumn::name, BlockOffsetColumn::type);

    SerializationInfo::Settings info_settings =
    {
        .ratio_of_defaults_for_sparse = global_ctx->data->getSettings()->ratio_of_defaults_for_sparse_serialization,
        .choose_kind = true,
    };

    SerializationInfoByName infos(global_ctx->storage_columns, info_settings);

    for (const auto & part : global_ctx->future_part->parts)
    {
        global_ctx->new_data_part->ttl_infos.update(part->ttl_infos);
        if (global_ctx->metadata_snapshot->hasAnyTTL() && !part->checkAllTTLCalculated(global_ctx->metadata_snapshot))
        {
            LOG_INFO(ctx->log, "Some TTL values were not calculated for part {}. Will calculate them forcefully during merge.", part->name);
            ctx->need_remove_expired_values = true;
            ctx->force_ttl = true;
        }

        if (!info_settings.isAlwaysDefault())
        {
            auto part_infos = part->getSerializationInfos();

            addMissedColumnsToSerializationInfos(
                part->rows_count,
                part->getColumns().getNames(),
                global_ctx->metadata_snapshot->getColumns(),
                info_settings,
                part_infos);

            infos.add(part_infos);
        }
    }

    const auto & local_part_min_ttl = global_ctx->new_data_part->ttl_infos.part_min_ttl;
    if (local_part_min_ttl && local_part_min_ttl <= global_ctx->time_of_merge)
        ctx->need_remove_expired_values = true;

    global_ctx->new_data_part->setColumns(global_ctx->storage_columns, infos, global_ctx->metadata_snapshot->getMetadataVersion());

    if (ctx->need_remove_expired_values && global_ctx->ttl_merges_blocker->isCancelled())
    {
        LOG_INFO(ctx->log, "Part {} has values with expired TTL, but merges with TTL are cancelled.", global_ctx->new_data_part->name);
        ctx->need_remove_expired_values = false;
    }

    ctx->sum_input_rows_upper_bound = global_ctx->merge_list_element_ptr->total_rows_count;
    ctx->sum_compressed_bytes_upper_bound = global_ctx->merge_list_element_ptr->total_size_bytes_compressed;
    global_ctx->chosen_merge_algorithm = chooseMergeAlgorithm();
    global_ctx->merge_list_element_ptr->merge_algorithm.store(global_ctx->chosen_merge_algorithm, std::memory_order_relaxed);

    LOG_DEBUG(ctx->log, "Selected MergeAlgorithm: {}", toString(global_ctx->chosen_merge_algorithm));

    /// Note: this is done before creating input streams, because otherwise data.data_parts_mutex
    /// (which is locked in data.getTotalActiveSizeInBytes())
    /// (which is locked in shared mode when input streams are created) and when inserting new data
    /// the order is reverse. This annoys TSan even though one lock is locked in shared mode and thus
    /// deadlock is impossible.
    ctx->compression_codec = global_ctx->data->getCompressionCodecForPart(
        global_ctx->merge_list_element_ptr->total_size_bytes_compressed, global_ctx->new_data_part->ttl_infos, global_ctx->time_of_merge);

    ctx->tmp_disk = std::make_unique<TemporaryDataOnDisk>(global_ctx->context->getTempDataOnDisk());

    switch (global_ctx->chosen_merge_algorithm)
    {
        case MergeAlgorithm::Horizontal:
        {
            global_ctx->merging_columns = global_ctx->storage_columns;
            global_ctx->merging_column_names = global_ctx->all_column_names;
            global_ctx->gathering_columns.clear();
            global_ctx->gathering_column_names.clear();
            break;
        }
        case MergeAlgorithm::Vertical:
        {
            ctx->rows_sources_uncompressed_write_buf = ctx->tmp_disk->createRawStream();
            ctx->rows_sources_write_buf = std::make_unique<CompressedWriteBuffer>(*ctx->rows_sources_uncompressed_write_buf);

            std::map<String, UInt64> local_merged_column_to_size;
            for (const MergeTreeData::DataPartPtr & part : global_ctx->future_part->parts)
                part->accumulateColumnSizes(local_merged_column_to_size);

            ctx->column_sizes = ColumnSizeEstimator(
                std::move(local_merged_column_to_size),
                global_ctx->merging_column_names,
                global_ctx->gathering_column_names);

            break;
        }
        default :
            throw Exception(ErrorCodes::LOGICAL_ERROR, "Merge algorithm must be chosen");
    }

    assert(global_ctx->gathering_columns.size() == global_ctx->gathering_column_names.size());
    assert(global_ctx->merging_columns.size() == global_ctx->merging_column_names.size());

    /// If merge is vertical we cannot calculate it
    ctx->blocks_are_granules_size = (global_ctx->chosen_merge_algorithm == MergeAlgorithm::Vertical);

    /// Merged stream will be created and available as merged_stream variable
    createMergedStream();

    /// Skip fully expired columns manually, since in case of
    /// need_remove_expired_values is not set, TTLTransform will not be used,
    /// and columns that had been removed by TTL (via TTLColumnAlgorithm) will
    /// be added again with default values.
    ///
    /// Also note, that it is better to do this here, since in other places it
    /// will be too late (i.e. they will be written, and we will burn CPU/disk
    /// resources for this).
    if (!ctx->need_remove_expired_values)
    {
        size_t expired_columns = 0;
        auto part_serialization_infos = global_ctx->new_data_part->getSerializationInfos();

        for (auto & [column_name, ttl] : global_ctx->new_data_part->ttl_infos.columns_ttl)
        {
            if (ttl.finished())
            {
                global_ctx->new_data_part->expired_columns.insert(column_name);
                LOG_TRACE(ctx->log, "Adding expired column {} for part {}", column_name, global_ctx->new_data_part->name);
                std::erase(global_ctx->gathering_column_names, column_name);
                std::erase(global_ctx->merging_column_names, column_name);
                std::erase(global_ctx->all_column_names, column_name);
                part_serialization_infos.erase(column_name);
                ++expired_columns;
            }
        }

        if (expired_columns)
        {
            global_ctx->gathering_columns = global_ctx->gathering_columns.filter(global_ctx->gathering_column_names);
            global_ctx->merging_columns = global_ctx->merging_columns.filter(global_ctx->merging_column_names);
            global_ctx->storage_columns = global_ctx->storage_columns.filter(global_ctx->all_column_names);

            global_ctx->new_data_part->setColumns(
                global_ctx->storage_columns,
                part_serialization_infos,
                global_ctx->metadata_snapshot->getMetadataVersion());
        }
    }

    global_ctx->to = std::make_shared<MergedBlockOutputStream>(
        global_ctx->new_data_part,
        global_ctx->metadata_snapshot,
        global_ctx->merging_columns,
        MergeTreeIndexFactory::instance().getMany(global_ctx->metadata_snapshot->getSecondaryIndices()),
        MergeTreeStatisticsFactory::instance().getMany(global_ctx->metadata_snapshot->getColumns()),
        ctx->compression_codec,
        global_ctx->txn ? global_ctx->txn->tid : Tx::PrehistoricTID,
        /*reset_columns=*/ true,
        ctx->blocks_are_granules_size,
        global_ctx->context->getWriteSettings());

    global_ctx->rows_written = 0;
    ctx->initial_reservation = global_ctx->space_reservation ? global_ctx->space_reservation->getSize() : 0;

    ctx->is_cancelled = [merges_blocker = global_ctx->merges_blocker,
        ttl_merges_blocker = global_ctx->ttl_merges_blocker,
        need_remove = ctx->need_remove_expired_values,
        merge_list_element = global_ctx->merge_list_element_ptr]() -> bool
    {
        return merges_blocker->isCancelled()
            || (need_remove && ttl_merges_blocker->isCancelled())
            || merge_list_element->is_cancelled.load(std::memory_order_relaxed);
    };

    /// This is the end of preparation. Execution will be per block.
    return false;
}

void MergeTask::addGatheringColumn(GlobalRuntimeContextPtr global_ctx, const String & name, const DataTypePtr & type)
{
    if (global_ctx->storage_columns.contains(name))
        return;

    global_ctx->storage_columns.emplace_back(name, type);
    global_ctx->all_column_names.emplace_back(name);
    global_ctx->gathering_columns.emplace_back(name, type);
    global_ctx->gathering_column_names.emplace_back(name);
}


MergeTask::StageRuntimeContextPtr MergeTask::ExecuteAndFinalizeHorizontalPart::getContextForNextStage()
{
    auto new_ctx = std::make_shared<VerticalMergeRuntimeContext>();

    new_ctx->rows_sources_write_buf = std::move(ctx->rows_sources_write_buf);
    new_ctx->rows_sources_uncompressed_write_buf = std::move(ctx->rows_sources_uncompressed_write_buf);
    new_ctx->column_sizes = std::move(ctx->column_sizes);
    new_ctx->compression_codec = std::move(ctx->compression_codec);
    new_ctx->tmp_disk = std::move(ctx->tmp_disk);
    new_ctx->it_name_and_type = std::move(ctx->it_name_and_type);
    new_ctx->column_num_for_vertical_merge = std::move(ctx->column_num_for_vertical_merge);
    new_ctx->read_with_direct_io = std::move(ctx->read_with_direct_io);
    new_ctx->need_sync = std::move(ctx->need_sync);

    ctx.reset();
    return new_ctx;
}

MergeTask::StageRuntimeContextPtr MergeTask::VerticalMergeStage::getContextForNextStage()
{
    auto new_ctx = std::make_shared<MergeProjectionsRuntimeContext>();

    new_ctx->need_sync = std::move(ctx->need_sync);

    ctx.reset();
    return new_ctx;
}


bool MergeTask::ExecuteAndFinalizeHorizontalPart::execute()
{
    assert(subtasks_iterator != subtasks.end());
    if ((this->**subtasks_iterator)())
        return true;

    /// Move to the next subtask in an array of subtasks
    ++subtasks_iterator;
    return subtasks_iterator != subtasks.end();
}


bool MergeTask::ExecuteAndFinalizeHorizontalPart::executeImpl()
{
    Block block;
    if (!ctx->is_cancelled() && (global_ctx->merging_executor->pull(block)))
    {
        global_ctx->rows_written += block.rows();

        const_cast<MergedBlockOutputStream &>(*global_ctx->to).write(block);

        UInt64 result_rows = 0;
        UInt64 result_bytes = 0;
        global_ctx->merged_pipeline.tryGetResultRowsAndBytes(result_rows, result_bytes);
        global_ctx->merge_list_element_ptr->rows_written = result_rows;
        global_ctx->merge_list_element_ptr->bytes_written_uncompressed = result_bytes;

        /// Reservation updates is not performed yet, during the merge it may lead to higher free space requirements
        if (global_ctx->space_reservation && ctx->sum_input_rows_upper_bound)
        {
            /// The same progress from merge_entry could be used for both algorithms (it should be more accurate)
            /// But now we are using inaccurate row-based estimation in Horizontal case for backward compatibility
            Float64 progress = (global_ctx->chosen_merge_algorithm == MergeAlgorithm::Horizontal)
                ? std::min(1., 1. * global_ctx->rows_written / ctx->sum_input_rows_upper_bound)
                : std::min(1., global_ctx->merge_list_element_ptr->progress.load(std::memory_order_relaxed));

            global_ctx->space_reservation->update(static_cast<size_t>((1. - progress) * ctx->initial_reservation));
        }

        /// Need execute again
        return true;
    }

    global_ctx->merging_executor.reset();
    global_ctx->merged_pipeline.reset();

    if (global_ctx->merges_blocker->isCancelled() || global_ctx->merge_list_element_ptr->is_cancelled.load(std::memory_order_relaxed))
        throw Exception(ErrorCodes::ABORTED, "Cancelled merging parts");

    if (ctx->need_remove_expired_values && global_ctx->ttl_merges_blocker->isCancelled())
        throw Exception(ErrorCodes::ABORTED, "Cancelled merging parts with expired TTL");

    const auto data_settings = global_ctx->data->getSettings();
    const size_t sum_compressed_bytes_upper_bound = global_ctx->merge_list_element_ptr->total_size_bytes_compressed;
    ctx->need_sync = needSyncPart(ctx->sum_input_rows_upper_bound, sum_compressed_bytes_upper_bound, *data_settings);

    return false;
}


bool MergeTask::VerticalMergeStage::prepareVerticalMergeForAllColumns() const
{
     /// No need to execute this part if it is horizontal merge.
    if (global_ctx->chosen_merge_algorithm != MergeAlgorithm::Vertical)
        return false;

    size_t sum_input_rows_exact = global_ctx->merge_list_element_ptr->rows_read;
    size_t input_rows_filtered = *global_ctx->input_rows_filtered;
    global_ctx->merge_list_element_ptr->columns_written = global_ctx->merging_column_names.size();
    global_ctx->merge_list_element_ptr->progress.store(ctx->column_sizes->keyColumnsWeight(), std::memory_order_relaxed);

    ctx->rows_sources_write_buf->next();
    ctx->rows_sources_uncompressed_write_buf->next();
    /// Ensure data has written to disk.
    ctx->rows_sources_uncompressed_write_buf->finalize();

    size_t rows_sources_count = ctx->rows_sources_write_buf->count();
    /// In special case, when there is only one source part, and no rows were skipped, we may have
    /// skipped writing rows_sources file. Otherwise rows_sources_count must be equal to the total
    /// number of input rows.
    if ((rows_sources_count > 0 || global_ctx->future_part->parts.size() > 1) && sum_input_rows_exact != rows_sources_count + input_rows_filtered)
        throw Exception(
                        ErrorCodes::LOGICAL_ERROR,
                        "Number of rows in source parts ({}) excluding filtered rows ({}) differs from number "
                        "of bytes written to rows_sources file ({}). It is a bug.",
                        sum_input_rows_exact, input_rows_filtered, rows_sources_count);

    /// TemporaryDataOnDisk::createRawStream returns WriteBufferFromFile implementing IReadableWriteBuffer
    /// and we expect to get ReadBufferFromFile here.
    /// So, it's relatively safe to use dynamic_cast here and downcast to ReadBufferFromFile.
    auto * wbuf_readable = dynamic_cast<IReadableWriteBuffer *>(ctx->rows_sources_uncompressed_write_buf.get());
    std::unique_ptr<ReadBuffer> reread_buf = wbuf_readable ? wbuf_readable->tryGetReadBuffer() : nullptr;
    if (!reread_buf)
        throw Exception(ErrorCodes::LOGICAL_ERROR, "Cannot read temporary file {}", ctx->rows_sources_uncompressed_write_buf->getFileName());

    auto * reread_buffer_raw = dynamic_cast<ReadBufferFromFile *>(reread_buf.get());
    if (!reread_buffer_raw)
    {
        const auto & reread_buf_ref = *reread_buf;
        throw Exception(ErrorCodes::LOGICAL_ERROR, "Expected ReadBufferFromFile, but got {}", demangle(typeid(reread_buf_ref).name()));
    }
    /// Move ownership from std::unique_ptr<ReadBuffer> to std::unique_ptr<ReadBufferFromFile> for CompressedReadBufferFromFile.
    /// First, release ownership from unique_ptr to base type.
    reread_buf.release(); /// NOLINT(bugprone-unused-return-value,hicpp-ignored-remove-result): we already have the pointer value in `reread_buffer_raw`
    /// Then, move ownership to unique_ptr to concrete type.
    std::unique_ptr<ReadBufferFromFile> reread_buffer_from_file(reread_buffer_raw);
    /// CompressedReadBufferFromFile expects std::unique_ptr<ReadBufferFromFile> as argument.
    ctx->rows_sources_read_buf = std::make_unique<CompressedReadBufferFromFile>(std::move(reread_buffer_from_file));

    /// For external cycle
    global_ctx->gathering_column_names_size = global_ctx->gathering_column_names.size();
    ctx->column_num_for_vertical_merge = 0;
    ctx->it_name_and_type = global_ctx->gathering_columns.cbegin();

    const auto & settings = global_ctx->context->getSettingsRef();

    size_t max_delayed_streams = 0;
    if (global_ctx->new_data_part->getDataPartStorage().supportParallelWrite())
    {
        if (settings.max_insert_delayed_streams_for_parallel_write.changed)
            max_delayed_streams = settings.max_insert_delayed_streams_for_parallel_write;
        else
            max_delayed_streams = DEFAULT_DELAYED_STREAMS_FOR_PARALLEL_WRITE;
    }

    ctx->max_delayed_streams = max_delayed_streams;

    bool all_parts_on_remote_disks = std::ranges::all_of(global_ctx->future_part->parts, [](const auto & part) { return part->isStoredOnRemoteDisk(); });
    ctx->use_prefetch = all_parts_on_remote_disks && global_ctx->data->getSettings()->vertical_merge_remote_filesystem_prefetch;

    if (ctx->use_prefetch)
        ctx->prepared_pipe = createPipeForReadingOneColumn(ctx->it_name_and_type->name);

    return false;
}

Pipe MergeTask::VerticalMergeStage::createPipeForReadingOneColumn(const String & column_name) const
{
    Pipes pipes;
    for (size_t part_num = 0; part_num < global_ctx->future_part->parts.size(); ++part_num)
    {
        Pipe pipe = createMergeTreeSequentialSource(
            MergeTreeSequentialSourceType::Merge,
            *global_ctx->data,
            global_ctx->storage_snapshot,
            global_ctx->future_part->parts[part_num],
            Names{column_name},
            /*mark_ranges=*/ {},
            global_ctx->input_rows_filtered,
            /*apply_deleted_mask=*/ true,
            ctx->read_with_direct_io,
            ctx->use_prefetch);

        pipes.emplace_back(std::move(pipe));
    }

<<<<<<< HEAD
    return Pipe::unitePipes(std::move(pipes));
}

void MergeTask::VerticalMergeStage::prepareVerticalMergeForOneColumn() const
{
    const auto & column_name = ctx->it_name_and_type->name;

    ctx->progress_before = global_ctx->merge_list_element_ptr->progress.load(std::memory_order_relaxed);
    global_ctx->column_progress = std::make_unique<MergeStageProgress>(ctx->progress_before, ctx->column_sizes->columnWeight(column_name));

    Pipe pipe;
    if (ctx->prepared_pipe)
    {
        pipe = std::move(*ctx->prepared_pipe);

        auto next_column_it = std::next(ctx->it_name_and_type);
        if (next_column_it != global_ctx->gathering_columns.end())
            ctx->prepared_pipe = createPipeForReadingOneColumn(next_column_it->name);
    }
    else
    {
        pipe = createPipeForReadingOneColumn(column_name);
    }
=======
    bool is_result_sparse = global_ctx->new_data_part->getSerialization(column_name)->getKind() == ISerialization::Kind::SPARSE;
>>>>>>> fe2c7efc

    auto pipe = Pipe::unitePipes(std::move(pipes));
    ctx->rows_sources_read_buf->seek(0, 0);

    const auto data_settings = global_ctx->data->getSettings();
    auto transform = std::make_unique<ColumnGathererTransform>(
        pipe.getHeader(),
        pipe.numOutputPorts(),
        *ctx->rows_sources_read_buf,
        data_settings->merge_max_block_size,
        data_settings->merge_max_block_size_bytes,
        is_result_sparse);

    pipe.addTransform(std::move(transform));

    ctx->column_parts_pipeline = QueryPipeline(std::move(pipe));

    /// Dereference unique_ptr
    ctx->column_parts_pipeline.setProgressCallback(MergeProgressCallback(
        global_ctx->merge_list_element_ptr,
        global_ctx->watch_prev_elapsed,
        *global_ctx->column_progress));

    /// Is calculated inside MergeProgressCallback.
    ctx->column_parts_pipeline.disableProfileEventUpdate();

    ctx->executor = std::make_unique<PullingPipelineExecutor>(ctx->column_parts_pipeline);

    ctx->column_to = std::make_unique<MergedColumnOnlyOutputStream>(
        global_ctx->new_data_part,
        global_ctx->metadata_snapshot,
        ctx->executor->getHeader(),
        ctx->compression_codec,
        /// we don't need to recalc indices here
        /// because all of them were already recalculated and written
        /// as key part of vertical merge
        std::vector<MergeTreeIndexPtr>{},
        std::vector<StatisticPtr>{}, /// TODO: think about it
        &global_ctx->written_offset_columns,
        global_ctx->to->getIndexGranularity());

    ctx->column_elems_written = 0;
}


bool MergeTask::VerticalMergeStage::executeVerticalMergeForOneColumn() const
{
    Block block;
    if (!global_ctx->merges_blocker->isCancelled() && !global_ctx->merge_list_element_ptr->is_cancelled.load(std::memory_order_relaxed)
        && ctx->executor->pull(block))
    {
        ctx->column_elems_written += block.rows();
        ctx->column_to->write(block);

        /// Need execute again
        return true;
    }
    return false;
}


void MergeTask::VerticalMergeStage::finalizeVerticalMergeForOneColumn() const
{
    const String & column_name = ctx->it_name_and_type->name;
    if (global_ctx->merges_blocker->isCancelled() || global_ctx->merge_list_element_ptr->is_cancelled.load(std::memory_order_relaxed))
        throw Exception(ErrorCodes::ABORTED, "Cancelled merging parts");

    ctx->executor.reset();
    auto changed_checksums = ctx->column_to->fillChecksums(global_ctx->new_data_part, global_ctx->checksums_gathered_columns);
    global_ctx->checksums_gathered_columns.add(std::move(changed_checksums));

    ctx->delayed_streams.emplace_back(std::move(ctx->column_to));

    while (ctx->delayed_streams.size() > ctx->max_delayed_streams)
    {
        ctx->delayed_streams.front()->finish(ctx->need_sync);
        ctx->delayed_streams.pop_front();
    }

    if (global_ctx->rows_written != ctx->column_elems_written)
    {
        throw Exception(ErrorCodes::LOGICAL_ERROR, "Written {} elements of column {}, but {} rows of PK columns",
                        toString(ctx->column_elems_written), column_name, toString(global_ctx->rows_written));
    }

    UInt64 rows = 0;
    UInt64 bytes = 0;
    ctx->column_parts_pipeline.tryGetResultRowsAndBytes(rows, bytes);

    /// NOTE: 'progress' is modified by single thread, but it may be concurrently read from MergeListElement::getInfo() (StorageSystemMerges).

    global_ctx->merge_list_element_ptr->columns_written += 1;
    global_ctx->merge_list_element_ptr->bytes_written_uncompressed += bytes;
    global_ctx->merge_list_element_ptr->progress.store(ctx->progress_before + ctx->column_sizes->columnWeight(column_name), std::memory_order_relaxed);

    /// This is the external cycle increment.
    ++ctx->column_num_for_vertical_merge;
    ++ctx->it_name_and_type;
}


bool MergeTask::VerticalMergeStage::finalizeVerticalMergeForAllColumns() const
{
    for (auto & stream : ctx->delayed_streams)
        stream->finish(ctx->need_sync);

    return false;
}


bool MergeTask::MergeProjectionsStage::mergeMinMaxIndexAndPrepareProjections() const
{
    for (const auto & part : global_ctx->future_part->parts)
    {
        /// Skip empty parts,
        /// (that can be created in StorageReplicatedMergeTree::createEmptyPartInsteadOfLost())
        /// since they can incorrectly set min,
        /// that will be changed after one more merge/OPTIMIZE.
        if (!part->isEmpty())
            global_ctx->new_data_part->minmax_idx->merge(*part->minmax_idx);
    }

    /// Print overall profiling info. NOTE: it may duplicates previous messages
    {
        double elapsed_seconds = global_ctx->merge_list_element_ptr->watch.elapsedSeconds();
        LOG_DEBUG(ctx->log,
            "Merge sorted {} rows, containing {} columns ({} merged, {} gathered) in {} sec., {} rows/sec., {}/sec.",
            global_ctx->merge_list_element_ptr->rows_read,
            global_ctx->all_column_names.size(),
            global_ctx->merging_column_names.size(),
            global_ctx->gathering_column_names.size(),
            elapsed_seconds,
            global_ctx->merge_list_element_ptr->rows_read / elapsed_seconds,
            ReadableSize(global_ctx->merge_list_element_ptr->bytes_read_uncompressed / elapsed_seconds));
    }


    const auto & projections = global_ctx->metadata_snapshot->getProjections();

    for (const auto & projection : projections)
    {
        MergeTreeData::DataPartsVector projection_parts;
        for (const auto & part : global_ctx->future_part->parts)
        {
            auto actual_projection_parts = part->getProjectionParts();
            auto it = actual_projection_parts.find(projection.name);
            if (it != actual_projection_parts.end() && !it->second->is_broken)
                projection_parts.push_back(it->second);
        }
        if (projection_parts.size() < global_ctx->future_part->parts.size())
        {
            LOG_DEBUG(ctx->log, "Projection {} is not merged because some parts don't have it", projection.name);
            continue;
        }

        LOG_DEBUG(
            ctx->log,
            "Selected {} projection_parts from {} to {}",
            projection_parts.size(),
            projection_parts.front()->name,
            projection_parts.back()->name);

        auto projection_future_part = std::make_shared<FutureMergedMutatedPart>();
        projection_future_part->assign(std::move(projection_parts));
        projection_future_part->name = projection.name;
        // TODO (ab): path in future_part is only for merge process introspection, which is not available for merges of projection parts.
        // Let's comment this out to avoid code inconsistency and add it back after we implement projection merge introspection.
        // projection_future_part->path = global_ctx->future_part->path + "/" + projection.name + ".proj/";
        projection_future_part->part_info = {"all", 0, 0, 0};

        MergeTreeData::MergingParams projection_merging_params;
        projection_merging_params.mode = MergeTreeData::MergingParams::Ordinary;
        if (projection.type == ProjectionDescription::Type::Aggregate)
            projection_merging_params.mode = MergeTreeData::MergingParams::Aggregating;

        ctx->tasks_for_projections.emplace_back(std::make_shared<MergeTask>(
            projection_future_part,
            projection.metadata,
            global_ctx->merge_entry,
            std::make_unique<MergeListElement>((*global_ctx->merge_entry)->table_id, projection_future_part, global_ctx->context),
            global_ctx->time_of_merge,
            global_ctx->context,
            global_ctx->space_reservation,
            global_ctx->deduplicate,
            global_ctx->deduplicate_by_columns,
            global_ctx->cleanup,
            projection_merging_params,
            global_ctx->need_prefix,
            global_ctx->new_data_part.get(),
            ".proj",
            NO_TRANSACTION_PTR,
            global_ctx->data,
            global_ctx->mutator,
            global_ctx->merges_blocker,
            global_ctx->ttl_merges_blocker));
    }

    /// We will iterate through projections and execute them
    ctx->projections_iterator = ctx->tasks_for_projections.begin();

    return false;
}


bool MergeTask::MergeProjectionsStage::executeProjections() const
{
    if (ctx->projections_iterator == ctx->tasks_for_projections.end())
        return false;

    if ((*ctx->projections_iterator)->execute())
        return true;

    ++ctx->projections_iterator;
    return true;
}


bool MergeTask::MergeProjectionsStage::finalizeProjectionsAndWholeMerge() const
{
    for (const auto & task : ctx->tasks_for_projections)
    {
        auto part = task->getFuture().get();
        global_ctx->new_data_part->addProjectionPart(part->name, std::move(part));
    }

    if (global_ctx->chosen_merge_algorithm != MergeAlgorithm::Vertical)
        global_ctx->to->finalizePart(global_ctx->new_data_part, ctx->need_sync);
    else
        global_ctx->to->finalizePart(global_ctx->new_data_part, ctx->need_sync, &global_ctx->storage_columns, &global_ctx->checksums_gathered_columns);

    global_ctx->new_data_part->getDataPartStorage().precommitTransaction();
    global_ctx->promise.set_value(global_ctx->new_data_part);

    return false;
}


bool MergeTask::VerticalMergeStage::execute()
{
    assert(subtasks_iterator != subtasks.end());
    if ((this->**subtasks_iterator)())
        return true;

    /// Move to the next subtask in an array of subtasks
    ++subtasks_iterator;
    return subtasks_iterator != subtasks.end();
}

bool MergeTask::MergeProjectionsStage::execute()
{
    assert(subtasks_iterator != subtasks.end());
    if ((this->**subtasks_iterator)())
        return true;

    /// Move to the next subtask in an array of subtasks
    ++subtasks_iterator;
    return subtasks_iterator != subtasks.end();
}


bool MergeTask::VerticalMergeStage::executeVerticalMergeForAllColumns() const
{
    /// No need to execute this part if it is horizontal merge.
    if (global_ctx->chosen_merge_algorithm != MergeAlgorithm::Vertical)
        return false;

    /// This is the external cycle condition
    if (ctx->column_num_for_vertical_merge >= global_ctx->gathering_column_names_size)
        return false;

    switch (ctx->vertical_merge_one_column_state)
    {
        case VerticalMergeRuntimeContext::State::NEED_PREPARE:
        {
            prepareVerticalMergeForOneColumn();
            ctx->vertical_merge_one_column_state = VerticalMergeRuntimeContext::State::NEED_EXECUTE;
            return true;
        }
        case VerticalMergeRuntimeContext::State::NEED_EXECUTE:
        {
            if (executeVerticalMergeForOneColumn())
                return true;

            ctx->vertical_merge_one_column_state = VerticalMergeRuntimeContext::State::NEED_FINISH;
            return true;
        }
        case VerticalMergeRuntimeContext::State::NEED_FINISH:
        {
            finalizeVerticalMergeForOneColumn();
            ctx->vertical_merge_one_column_state = VerticalMergeRuntimeContext::State::NEED_PREPARE;
            return true;
        }
    }
    return false;
}


bool MergeTask::execute()
{
    assert(stages_iterator != stages.end());
    if ((*stages_iterator)->execute())
        return true;

    /// Stage is finished, need initialize context for the next stage
    auto next_stage_context = (*stages_iterator)->getContextForNextStage();

    /// Move to the next stage in an array of stages
    ++stages_iterator;
    if (stages_iterator == stages.end())
        return false;

    (*stages_iterator)->setRuntimeContext(std::move(next_stage_context), global_ctx);
    return true;
}


void MergeTask::ExecuteAndFinalizeHorizontalPart::createMergedStream()
{
    /** Read from all parts, merge and write into a new one.
      * In passing, we calculate expression for sorting.
      */
    Pipes pipes;
    global_ctx->watch_prev_elapsed = 0;

    /// We count total amount of bytes in parts
    /// and use direct_io + aio if there is more than min_merge_bytes_to_use_direct_io
    ctx->read_with_direct_io = false;
    const auto data_settings = global_ctx->data->getSettings();
    if (data_settings->min_merge_bytes_to_use_direct_io != 0)
    {
        size_t total_size = 0;
        for (const auto & part : global_ctx->future_part->parts)
        {
            total_size += part->getBytesOnDisk();
            if (total_size >= data_settings->min_merge_bytes_to_use_direct_io)
            {
                LOG_DEBUG(ctx->log, "Will merge parts reading files in O_DIRECT");
                ctx->read_with_direct_io = true;

                break;
            }
        }
    }

    /// Using unique_ptr, because MergeStageProgress has no default constructor
    global_ctx->horizontal_stage_progress = std::make_unique<MergeStageProgress>(
        ctx->column_sizes ? ctx->column_sizes->keyColumnsWeight() : 1.0);

    for (const auto & part : global_ctx->future_part->parts)
    {
        Pipe pipe = createMergeTreeSequentialSource(
            MergeTreeSequentialSourceType::Merge,
            *global_ctx->data,
            global_ctx->storage_snapshot,
            part,
            global_ctx->merging_column_names,
            /*mark_ranges=*/ {},
            global_ctx->input_rows_filtered,
            /*apply_deleted_mask=*/ true,
            ctx->read_with_direct_io,
            /*prefetch=*/ false);

        if (global_ctx->metadata_snapshot->hasSortingKey())
        {
            pipe.addSimpleTransform([this](const Block & header)
            {
                return std::make_shared<ExpressionTransform>(header, global_ctx->metadata_snapshot->getSortingKey().expression);
            });
        }

        pipes.emplace_back(std::move(pipe));
    }


    Names sort_columns = global_ctx->metadata_snapshot->getSortingKeyColumns();
    SortDescription sort_description;
    sort_description.compile_sort_description = global_ctx->data->getContext()->getSettingsRef().compile_sort_description;
    sort_description.min_count_to_compile_sort_description = global_ctx->data->getContext()->getSettingsRef().min_count_to_compile_sort_description;

    size_t sort_columns_size = sort_columns.size();
    sort_description.reserve(sort_columns_size);

    Names partition_key_columns = global_ctx->metadata_snapshot->getPartitionKey().column_names;

    Block header = pipes.at(0).getHeader();
    for (size_t i = 0; i < sort_columns_size; ++i)
        sort_description.emplace_back(sort_columns[i], 1, 1);

#ifndef NDEBUG
    if (!sort_description.empty())
    {
        for (size_t i = 0; i < pipes.size(); ++i)
        {
            auto & pipe = pipes[i];
            pipe.addSimpleTransform([&](const Block & header_)
            {
                auto transform = std::make_shared<CheckSortedTransform>(header_, sort_description);
                transform->setDescription(global_ctx->future_part->parts[i]->name);
                return transform;
            });
        }
    }
#endif

    /// The order of the streams is important: when the key is matched, the elements go in the order of the source stream number.
    /// In the merged part, the lines with the same key must be in the ascending order of the identifier of original part,
    ///  that is going in insertion order.
    ProcessorPtr merged_transform;

    /// If merge is vertical we cannot calculate it
    ctx->blocks_are_granules_size = (global_ctx->chosen_merge_algorithm == MergeAlgorithm::Vertical);

    /// There is no sense to have the block size bigger than one granule for merge operations.
    const UInt64 merge_block_size_rows = data_settings->merge_max_block_size;
    const UInt64 merge_block_size_bytes = data_settings->merge_max_block_size_bytes;

    switch (ctx->merging_params.mode)
    {
        case MergeTreeData::MergingParams::Ordinary:
            merged_transform = std::make_shared<MergingSortedTransform>(
                header,
                pipes.size(),
                sort_description,
                merge_block_size_rows,
                merge_block_size_bytes,
                SortingQueueStrategy::Default,
                /* limit_= */0,
                /* always_read_till_end_= */false,
                ctx->rows_sources_write_buf.get(),
                true,
                ctx->blocks_are_granules_size);
            break;

        case MergeTreeData::MergingParams::Collapsing:
            merged_transform = std::make_shared<CollapsingSortedTransform>(
                header, pipes.size(), sort_description, ctx->merging_params.sign_column, false,
                merge_block_size_rows, merge_block_size_bytes, ctx->rows_sources_write_buf.get(), ctx->blocks_are_granules_size);
            break;

        case MergeTreeData::MergingParams::Summing:
            merged_transform = std::make_shared<SummingSortedTransform>(
                header, pipes.size(), sort_description, ctx->merging_params.columns_to_sum, partition_key_columns, merge_block_size_rows, merge_block_size_bytes);
            break;

        case MergeTreeData::MergingParams::Aggregating:
            merged_transform = std::make_shared<AggregatingSortedTransform>(header, pipes.size(), sort_description, merge_block_size_rows, merge_block_size_bytes);
            break;

        case MergeTreeData::MergingParams::Replacing:
            if (global_ctx->cleanup && !data_settings->allow_experimental_replacing_merge_with_cleanup)
                throw Exception(ErrorCodes::SUPPORT_IS_DISABLED, "Experimental merges with CLEANUP are not allowed");

            merged_transform = std::make_shared<ReplacingSortedTransform>(
                header, pipes.size(), sort_description, ctx->merging_params.is_deleted_column, ctx->merging_params.version_column,
                merge_block_size_rows, merge_block_size_bytes, ctx->rows_sources_write_buf.get(), ctx->blocks_are_granules_size,
                global_ctx->cleanup);
            break;

        case MergeTreeData::MergingParams::Graphite:
            merged_transform = std::make_shared<GraphiteRollupSortedTransform>(
                header, pipes.size(), sort_description, merge_block_size_rows, merge_block_size_bytes,
                ctx->merging_params.graphite_params, global_ctx->time_of_merge);
            break;

        case MergeTreeData::MergingParams::VersionedCollapsing:
            merged_transform = std::make_shared<VersionedCollapsingTransform>(
                header, pipes.size(), sort_description, ctx->merging_params.sign_column,
                merge_block_size_rows, merge_block_size_bytes, ctx->rows_sources_write_buf.get(), ctx->blocks_are_granules_size);
            break;
    }

    auto builder = std::make_unique<QueryPipelineBuilder>();
    builder->init(Pipe::unitePipes(std::move(pipes)));
    builder->addTransform(std::move(merged_transform));

#ifndef NDEBUG
    if (!sort_description.empty())
    {
        builder->addSimpleTransform([&](const Block & header_)
        {
            auto transform = std::make_shared<CheckSortedTransform>(header_, sort_description);
            return transform;
        });
    }
#endif

    if (global_ctx->deduplicate)
    {
        const auto & virtuals = *global_ctx->data->getVirtualsPtr();

        /// We don't want to deduplicate by virtual persistent column.
        /// If deduplicate_by_columns is empty, add all columns except virtuals.
        if (global_ctx->deduplicate_by_columns.empty())
        {
            for (const auto & column_name : global_ctx->merging_column_names)
            {
                if (virtuals.tryGet(column_name, VirtualsKind::Persistent))
                    continue;

                global_ctx->deduplicate_by_columns.emplace_back(column_name);
            }
        }

        if (DistinctSortedTransform::isApplicable(header, sort_description, global_ctx->deduplicate_by_columns))
            builder->addTransform(std::make_shared<DistinctSortedTransform>(
                builder->getHeader(), sort_description, SizeLimits(), 0 /*limit_hint*/, global_ctx->deduplicate_by_columns));
        else
            builder->addTransform(std::make_shared<DistinctTransform>(
                builder->getHeader(), SizeLimits(), 0 /*limit_hint*/, global_ctx->deduplicate_by_columns));
    }

    PreparedSets::Subqueries subqueries;

    if (ctx->need_remove_expired_values)
    {
        auto transform = std::make_shared<TTLTransform>(global_ctx->context, builder->getHeader(), *global_ctx->data, global_ctx->metadata_snapshot, global_ctx->new_data_part, global_ctx->time_of_merge, ctx->force_ttl);
        subqueries = transform->getSubqueries();
        builder->addTransform(std::move(transform));
    }

    if (global_ctx->metadata_snapshot->hasSecondaryIndices())
    {
        const auto & indices = global_ctx->metadata_snapshot->getSecondaryIndices();
        builder->addTransform(std::make_shared<ExpressionTransform>(
            builder->getHeader(), indices.getSingleExpressionForIndices(global_ctx->metadata_snapshot->getColumns(), global_ctx->data->getContext())));
        builder->addTransform(std::make_shared<MaterializingTransform>(builder->getHeader()));
    }

    if (!subqueries.empty())
        builder = addCreatingSetsTransform(std::move(builder), std::move(subqueries), global_ctx->context);

    global_ctx->merged_pipeline = QueryPipelineBuilder::getPipeline(std::move(*builder));
    /// Dereference unique_ptr and pass horizontal_stage_progress by reference
    global_ctx->merged_pipeline.setProgressCallback(MergeProgressCallback(global_ctx->merge_list_element_ptr, global_ctx->watch_prev_elapsed, *global_ctx->horizontal_stage_progress));
    /// Is calculated inside MergeProgressCallback.
    global_ctx->merged_pipeline.disableProfileEventUpdate();

    global_ctx->merging_executor = std::make_unique<PullingPipelineExecutor>(global_ctx->merged_pipeline);
}


MergeAlgorithm MergeTask::ExecuteAndFinalizeHorizontalPart::chooseMergeAlgorithm() const
{
    const size_t total_rows_count = global_ctx->merge_list_element_ptr->total_rows_count;
    const size_t total_size_bytes_uncompressed = global_ctx->merge_list_element_ptr->total_size_bytes_uncompressed;
    const auto data_settings = global_ctx->data->getSettings();

    if (global_ctx->deduplicate)
        return MergeAlgorithm::Horizontal;
    if (data_settings->enable_vertical_merge_algorithm == 0)
        return MergeAlgorithm::Horizontal;
    if (ctx->need_remove_expired_values)
        return MergeAlgorithm::Horizontal;
    if (global_ctx->future_part->part_format.part_type != MergeTreeDataPartType::Wide)
        return MergeAlgorithm::Horizontal;
    if (global_ctx->future_part->part_format.storage_type != MergeTreeDataPartStorageType::Full)
        return MergeAlgorithm::Horizontal;
    if (global_ctx->cleanup)
        return MergeAlgorithm::Horizontal;

    if (!data_settings->allow_vertical_merges_from_compact_to_wide_parts)
    {
        for (const auto & part : global_ctx->future_part->parts)
        {
            if (!isWidePart(part))
                return MergeAlgorithm::Horizontal;
        }
    }

    bool is_supported_storage =
        ctx->merging_params.mode == MergeTreeData::MergingParams::Ordinary ||
        ctx->merging_params.mode == MergeTreeData::MergingParams::Collapsing ||
        ctx->merging_params.mode == MergeTreeData::MergingParams::Replacing ||
        ctx->merging_params.mode == MergeTreeData::MergingParams::VersionedCollapsing;

    bool enough_ordinary_cols = global_ctx->gathering_columns.size() >= data_settings->vertical_merge_algorithm_min_columns_to_activate;

    bool enough_total_rows = total_rows_count >= data_settings->vertical_merge_algorithm_min_rows_to_activate;

    bool enough_total_bytes = total_size_bytes_uncompressed >= data_settings->vertical_merge_algorithm_min_bytes_to_activate;

    bool no_parts_overflow = global_ctx->future_part->parts.size() <= RowSourcePart::MAX_PARTS;

    auto merge_alg = (is_supported_storage && enough_total_rows && enough_total_bytes && enough_ordinary_cols && no_parts_overflow) ?
                        MergeAlgorithm::Vertical : MergeAlgorithm::Horizontal;

    return merge_alg;
}

}<|MERGE_RESOLUTION|>--- conflicted
+++ resolved
@@ -598,7 +598,6 @@
         pipes.emplace_back(std::move(pipe));
     }
 
-<<<<<<< HEAD
     return Pipe::unitePipes(std::move(pipes));
 }
 
@@ -622,12 +621,9 @@
     {
         pipe = createPipeForReadingOneColumn(column_name);
     }
-=======
+
+    ctx->rows_sources_read_buf->seek(0, 0);
     bool is_result_sparse = global_ctx->new_data_part->getSerialization(column_name)->getKind() == ISerialization::Kind::SPARSE;
->>>>>>> fe2c7efc
-
-    auto pipe = Pipe::unitePipes(std::move(pipes));
-    ctx->rows_sources_read_buf->seek(0, 0);
 
     const auto data_settings = global_ctx->data->getSettings();
     auto transform = std::make_unique<ColumnGathererTransform>(
