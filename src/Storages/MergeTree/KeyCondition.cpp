--- conflicted
+++ resolved
@@ -1306,14 +1306,10 @@
                 }
                 else
                 {
-<<<<<<< HEAD
-                    DataTypePtr common_type = getLeastSupertype(DataTypes{key_expr_type_not_null, const_type});
-=======
                     DataTypePtr common_type = tryGetLeastSupertype({key_expr_type_not_null, const_type});
                     if (!common_type)
                         return false;
 
->>>>>>> 9b3a36a4
                     if (!const_type->equals(*common_type))
                     {
                         castValueToType(common_type, const_value, const_type, node);
