#include "IMergeTreeDataPart.h"
#include <Storages/MergeTree/IDataPartStorage.h>
#include <base/types.h>

#include <exception>
#include <optional>
#include <string_view>
#include <Common/quoteString.h>
#include <Compression/CompressedReadBuffer.h>
#include <Compression/getCompressionCodecForFile.h>
#include <Core/Defines.h>
#include <Core/NamesAndTypes.h>
#include <Core/SettingsEnums.h>
#include <DataTypes/DataTypeAggregateFunction.h>
#include <DataTypes/NestedUtils.h>
#include <IO/HashingReadBuffer.h>
#include <IO/HashingWriteBuffer.h>
#include <IO/ReadBufferFromString.h>
#include <IO/ReadHelpers.h>
#include <IO/WriteHelpers.h>
#include <Interpreters/MergeTreeTransaction.h>
#include <Interpreters/TransactionLog.h>
#include <Parsers/ExpressionElementParsers.h>
#include <Parsers/parseQuery.h>
#include <Parsers/queryToString.h>
#include <Storages/ColumnsDescription.h>
#include <Storages/MergeTree/MergeTreeData.h>
#include <Storages/MergeTree/MergeTreeSettings.h>
#include <Storages/MergeTree/checkDataPart.h>
#include <Storages/MergeTree/Backup.h>
#include <Storages/StorageReplicatedMergeTree.h>
#include <Storages/MergeTree/MergeTreeIndexGranularityAdaptive.h>
#include <base/JSON.h>
#include <boost/algorithm/string/join.hpp>
#include <Common/CurrentMetrics.h>
#include <Common/Exception.h>
#include <Common/FieldVisitorsAccurateComparison.h>
#include <Common/MemoryTrackerBlockerInThread.h>
#include <Common/StringUtils.h>
#include <Common/escapeForFileName.h>
#include <Common/logger_useful.h>

#include <Disks/IO/CachedOnDiskReadBufferFromFile.h>


namespace CurrentMetrics
{
    extern const Metric PartsTemporary;
    extern const Metric PartsPreCommitted;
    extern const Metric PartsCommitted;
    extern const Metric PartsPreActive;
    extern const Metric PartsActive;
    extern const Metric PartsOutdated;
    extern const Metric PartsDeleting;
    extern const Metric PartsDeleteOnDestroy;

    extern const Metric PartsWide;
    extern const Metric PartsCompact;
}

namespace ProfileEvents
{
    extern const Event LoadedPrimaryIndexFiles;
    extern const Event LoadedPrimaryIndexRows;
    extern const Event LoadedPrimaryIndexBytes;
}

namespace DB
{

namespace MergeTreeSetting
{
    extern const MergeTreeSettingsBool allow_remote_fs_zero_copy_replication;
    extern const MergeTreeSettingsBool exclude_deleted_rows_for_part_size_in_merge;
    extern const MergeTreeSettingsBool fsync_part_directory;
    extern const MergeTreeSettingsBool load_existing_rows_count_for_old_parts;
    extern const MergeTreeSettingsBool primary_key_lazy_load;
    extern const MergeTreeSettingsFloat primary_key_ratio_of_unique_prefix_values_to_skip_suffix_columns;
    extern const MergeTreeSettingsFloat ratio_of_defaults_for_sparse_serialization;
}

namespace ErrorCodes
{
    extern const int CANNOT_READ_ALL_DATA;
    extern const int LOGICAL_ERROR;
    extern const int NO_FILE_IN_DATA_PART;
    extern const int EXPECTED_END_OF_FILE;
    extern const int CORRUPTED_DATA;
    extern const int NOT_FOUND_EXPECTED_DATA_PART;
    extern const int BAD_SIZE_OF_FILE_IN_DATA_PART;
    extern const int BAD_TTL_FILE;
    extern const int NOT_IMPLEMENTED;
    extern const int NO_SUCH_COLUMN_IN_TABLE;
}

namespace
{

String getIndexExtensionFromFilesystem(const IDataPartStorage & data_part_storage)
{
    if (data_part_storage.existsFile("primary" + getIndexExtension(true)))
        return getIndexExtension(true);
    else
        return {".idx"};
}

}


<<<<<<< HEAD
void IMergeTreeDataPart::MinMaxIndex::load(const StorageMetadataPtr & metadata_snapshot, const PartMetadataManagerPtr & manager)
=======
void IMergeTreeDataPart::MinMaxIndex::load(const MergeTreeData & data, const IMergeTreeDataPart & part)
>>>>>>> d7efb867
{
    const auto & partition_key = metadata_snapshot->getPartitionKey();

    auto minmax_column_names = MergeTreeData::getMinMaxColumnsNames(partition_key);
    auto minmax_column_types = MergeTreeData::getMinMaxColumnsTypes(partition_key);
    size_t minmax_idx_size = minmax_column_types.size();

    hyperrectangle.reserve(minmax_idx_size);
    for (size_t i = 0; i < minmax_idx_size; ++i)
    {
        String file_name = "minmax_" + escapeForFileName(minmax_column_names[i]) + ".idx";
        auto file = part.readFile(file_name);
        auto serialization = minmax_column_types[i]->getDefaultSerialization();

        Field min_val;
        serialization->deserializeBinary(min_val, *file, {});
        Field max_val;
        serialization->deserializeBinary(max_val, *file, {});

        // NULL_LAST
        if (min_val.isNull())
            min_val = POSITIVE_INFINITY;
        if (max_val.isNull())
            max_val = POSITIVE_INFINITY;

        hyperrectangle.emplace_back(min_val, true, max_val, true);
    }
    initialized = true;
}

IMergeTreeDataPart::MinMaxIndex::WrittenFiles IMergeTreeDataPart::MinMaxIndex::store(
    const StorageMetadataPtr & metadata_snapshot, IDataPartStorage & part_storage, Checksums & out_checksums) const
{
    const auto & partition_key = metadata_snapshot->getPartitionKey();

    auto minmax_column_names = MergeTreeData::getMinMaxColumnsNames(partition_key);
    auto minmax_column_types = MergeTreeData::getMinMaxColumnsTypes(partition_key);

    return store(minmax_column_names, minmax_column_types, part_storage, out_checksums);
}

IMergeTreeDataPart::MinMaxIndex::WrittenFiles IMergeTreeDataPart::MinMaxIndex::store(
    const Names & column_names,
    const DataTypes & data_types,
    IDataPartStorage & part_storage,
    Checksums & out_checksums) const
{
    if (!initialized)
        throw Exception(
            ErrorCodes::LOGICAL_ERROR,
            "Attempt to store uninitialized MinMax index for part {}. This is a bug",
            part_storage.getFullPath());

    WrittenFiles written_files;

    for (size_t i = 0; i < column_names.size(); ++i)
    {
        String file_name = "minmax_" + escapeForFileName(column_names[i]) + ".idx";
        auto serialization = data_types.at(i)->getDefaultSerialization();

        auto out = part_storage.writeFile(file_name, DBMS_DEFAULT_BUFFER_SIZE, {});
        HashingWriteBuffer out_hashing(*out);
        serialization->serializeBinary(hyperrectangle[i].left, out_hashing, {});
        serialization->serializeBinary(hyperrectangle[i].right, out_hashing, {});
        out_hashing.finalize();
        out_checksums.files[file_name].file_size = out_hashing.count();
        out_checksums.files[file_name].file_hash = out_hashing.getHash();
        out->preFinalize();
        written_files.emplace_back(std::move(out));
    }

    return written_files;
}

void IMergeTreeDataPart::MinMaxIndex::update(const Block & block, const Names & column_names)
{
    if (!initialized)
        hyperrectangle.reserve(column_names.size());

    for (size_t i = 0; i < column_names.size(); ++i)
    {
        FieldRef min_value;
        FieldRef max_value;
        const ColumnWithTypeAndName & column = block.getByName(column_names[i]);
        if (const auto * column_nullable = typeid_cast<const ColumnNullable *>(column.column.get()))
            column_nullable->getExtremesNullLast(min_value, max_value);
        else
            column.column->getExtremes(min_value, max_value);

        if (!initialized)
            hyperrectangle.emplace_back(min_value, true, max_value, true);
        else
        {
            hyperrectangle[i].left
                = applyVisitor(FieldVisitorAccurateLess(), hyperrectangle[i].left, min_value) ? hyperrectangle[i].left : min_value;
            hyperrectangle[i].right
                = applyVisitor(FieldVisitorAccurateLess(), hyperrectangle[i].right, max_value) ? max_value : hyperrectangle[i].right;
        }
    }

    initialized = true;
}

void IMergeTreeDataPart::MinMaxIndex::merge(const MinMaxIndex & other)
{
    if (!other.initialized)
        return;

    if (!initialized)
    {
        hyperrectangle = other.hyperrectangle;
        initialized = true;
    }
    else
    {
        for (size_t i = 0; i < hyperrectangle.size(); ++i)
        {
            hyperrectangle[i].left = std::min(hyperrectangle[i].left, other.hyperrectangle[i].left);
            hyperrectangle[i].right = std::max(hyperrectangle[i].right, other.hyperrectangle[i].right);
        }
    }
}

void IMergeTreeDataPart::incrementStateMetric(MergeTreeDataPartState state_) const
{
    switch (state_)
    {
        case MergeTreeDataPartState::Temporary:
            CurrentMetrics::add(CurrentMetrics::PartsTemporary);
            return;
        case MergeTreeDataPartState::PreActive:
            CurrentMetrics::add(CurrentMetrics::PartsPreActive);
            CurrentMetrics::add(CurrentMetrics::PartsPreCommitted);
            return;
        case MergeTreeDataPartState::Active:
            CurrentMetrics::add(CurrentMetrics::PartsActive);
            CurrentMetrics::add(CurrentMetrics::PartsCommitted);
            return;
        case MergeTreeDataPartState::Outdated:
            storage.total_outdated_parts_count.fetch_add(1, std::memory_order_relaxed);
            CurrentMetrics::add(CurrentMetrics::PartsOutdated);
            return;
        case MergeTreeDataPartState::Deleting:
            CurrentMetrics::add(CurrentMetrics::PartsDeleting);
            return;
        case MergeTreeDataPartState::DeleteOnDestroy:
            CurrentMetrics::add(CurrentMetrics::PartsDeleteOnDestroy);
            return;
    }
}

void IMergeTreeDataPart::decrementStateMetric(MergeTreeDataPartState state_) const
{
    switch (state_)
    {
        case MergeTreeDataPartState::Temporary:
            CurrentMetrics::sub(CurrentMetrics::PartsTemporary);
            return;
        case MergeTreeDataPartState::PreActive:
            CurrentMetrics::sub(CurrentMetrics::PartsPreActive);
            CurrentMetrics::sub(CurrentMetrics::PartsPreCommitted);
            return;
        case MergeTreeDataPartState::Active:
            CurrentMetrics::sub(CurrentMetrics::PartsActive);
            CurrentMetrics::sub(CurrentMetrics::PartsCommitted);
            return;
        case MergeTreeDataPartState::Outdated:
            storage.total_outdated_parts_count.fetch_sub(1, std::memory_order_relaxed);
            CurrentMetrics::sub(CurrentMetrics::PartsOutdated);
            return;
        case MergeTreeDataPartState::Deleting:
            CurrentMetrics::sub(CurrentMetrics::PartsDeleting);
            return;
        case MergeTreeDataPartState::DeleteOnDestroy:
            CurrentMetrics::sub(CurrentMetrics::PartsDeleteOnDestroy);
            return;
    }
}

static void incrementTypeMetric(MergeTreeDataPartType type)
{
    switch (type.getValue())
    {
        case MergeTreeDataPartType::Wide:
            CurrentMetrics::add(CurrentMetrics::PartsWide);
            return;
        case MergeTreeDataPartType::Compact:
            CurrentMetrics::add(CurrentMetrics::PartsCompact);
            return;
        case MergeTreeDataPartType::Unknown:
            return;
    }
}

static void decrementTypeMetric(MergeTreeDataPartType type)
{
    switch (type.getValue())
    {
        case MergeTreeDataPartType::Wide:
            CurrentMetrics::sub(CurrentMetrics::PartsWide);
            return;
        case MergeTreeDataPartType::Compact:
            CurrentMetrics::sub(CurrentMetrics::PartsCompact);
            return;
        case MergeTreeDataPartType::Unknown:
            return;
    }
}

IMergeTreeDataPart::IMergeTreeDataPart(
    const MergeTreeData & storage_,
    const String & name_,
    const MergeTreePartInfo & info_,
    const MutableDataPartStoragePtr & data_part_storage_,
    Type part_type_,
    const IMergeTreeDataPart * parent_part_)
    : DataPartStorageHolder(data_part_storage_)
    , storage(storage_)
    , name(mutable_name)
    , info(info_)
    , index_granularity_info(storage_, part_type_)
    , part_type(part_type_)
    , parent_part(parent_part_)
    , parent_part_name(parent_part ? parent_part->name : "")
    , mutable_name(name_)
{
    if (parent_part)
    {
        chassert(parent_part_name.starts_with(parent_part->info.partition_id));     /// Make sure there's no prefix
        state = MergeTreeDataPartState::Active;
    }

    incrementStateMetric(state);
    incrementTypeMetric(part_type);

    minmax_idx = std::make_shared<MinMaxIndex>();

    initializeIndexGranularityInfo();
}

IMergeTreeDataPart::~IMergeTreeDataPart()
{
    decrementStateMetric(state);
    decrementTypeMetric(part_type);
}

IMergeTreeDataPart::IndexPtr IMergeTreeDataPart::getIndex() const
{
    std::scoped_lock lock(index_mutex);

    if (index)
        return index;

    if (auto index_cache = storage.getPrimaryIndexCache())
        return loadIndexToCache(*index_cache);

    index = loadIndex();
    return index;
}

IMergeTreeDataPart::IndexPtr IMergeTreeDataPart::loadIndexToCache(PrimaryIndexCache & index_cache) const
{
    auto key = PrimaryIndexCache::hash(getRelativePathOfActivePart());
    auto callback = [this] { return loadIndex(); };
    return index_cache.getOrSet(key, callback);
}

void IMergeTreeDataPart::moveIndexToCache(PrimaryIndexCache & index_cache)
{
    std::scoped_lock lock(index_mutex);
    if (!index)
        return;

    auto key = PrimaryIndexCache::hash(getRelativePathOfActivePart());
    index_cache.set(key, std::const_pointer_cast<Index>(index));
    index.reset();

    for (const auto & [_, projection] : projection_parts)
        projection->moveIndexToCache(index_cache);
}

void IMergeTreeDataPart::removeIndexFromCache(PrimaryIndexCache * index_cache) const
{
    if (!index_cache)
        return;

    auto key = PrimaryIndexCache::hash(getRelativePathOfActivePart());
    index_cache->remove(key);
}

void IMergeTreeDataPart::setIndex(Columns index_columns)
{
    std::scoped_lock lock(index_mutex);
    if (index)
        throw Exception(ErrorCodes::LOGICAL_ERROR, "The index of data part can be set only once");

    optimizeIndexColumns(index_granularity->getMarksCount(), index_columns);
    index = std::make_shared<Index>(std::move(index_columns));
}

void IMergeTreeDataPart::unloadIndex()
{
    std::scoped_lock lock(index_mutex);
    index.reset();
}

bool IMergeTreeDataPart::isIndexLoaded() const
{
    std::scoped_lock lock(index_mutex);
    return index != nullptr;
}

void IMergeTreeDataPart::setName(const String & new_name)
{
    mutable_name = new_name;
    for (auto & proj_part : projection_parts)
        proj_part.second->parent_part_name = new_name;
}

String IMergeTreeDataPart::getNewName(const MergeTreePartInfo & new_part_info) const
{
    if (storage.format_version < MERGE_TREE_DATA_MIN_FORMAT_VERSION_WITH_CUSTOM_PARTITIONING)
    {
        /// NOTE: getting min and max dates from the part name (instead of part data) because we want
        /// the merged part name be determined only by source part names.
        /// It is simpler this way when the real min and max dates for the block range can change
        /// (e.g. after an ALTER DELETE command).
        DayNum min_date;
        DayNum max_date;
        MergeTreePartInfo::parseMinMaxDatesFromPartName(name, min_date, max_date);
        return new_part_info.getPartNameV0(min_date, max_date);
    }
    return new_part_info.getPartNameV1();
}

std::optional<size_t> IMergeTreeDataPart::getColumnPosition(const String & column_name) const
{
    auto it = column_name_to_position.find(column_name);
    if (it == column_name_to_position.end())
        return {};
    return it->second;
}


void IMergeTreeDataPart::setState(MergeTreeDataPartState new_state) const
{
    decrementStateMetric(state);
    state = new_state;
    incrementStateMetric(state);
}


std::pair<DayNum, DayNum> IMergeTreeDataPart::getMinMaxDate() const
{
    if (storage.minmax_idx_date_column_pos != -1 && minmax_idx->initialized)
    {
        const auto & hyperrectangle = minmax_idx->hyperrectangle[storage.minmax_idx_date_column_pos];
        return {DayNum(hyperrectangle.left.safeGet<UInt64>()), DayNum(hyperrectangle.right.safeGet<UInt64>())};
    }
    return {};
}

std::pair<time_t, time_t> IMergeTreeDataPart::getMinMaxTime() const
{
    if (storage.minmax_idx_time_column_pos != -1 && minmax_idx->initialized)
    {
        const auto & hyperrectangle = minmax_idx->hyperrectangle[storage.minmax_idx_time_column_pos];

        /// The case of DateTime
        if (hyperrectangle.left.getType() == Field::Types::UInt64)
        {
            assert(hyperrectangle.right.getType() == Field::Types::UInt64);
            return {hyperrectangle.left.safeGet<UInt64>(), hyperrectangle.right.safeGet<UInt64>()};
        }
        /// The case of DateTime64
        if (hyperrectangle.left.getType() == Field::Types::Decimal64)
        {
            assert(hyperrectangle.right.getType() == Field::Types::Decimal64);

            auto left = hyperrectangle.left.safeGet<DecimalField<Decimal64>>();
            auto right = hyperrectangle.right.safeGet<DecimalField<Decimal64>>();

            assert(left.getScale() == right.getScale());

            return {left.getValue() / left.getScaleMultiplier(), right.getValue() / right.getScaleMultiplier()};
        }
        throw Exception(ErrorCodes::LOGICAL_ERROR, "Part minmax index by time is neither DateTime or DateTime64");
    }
    return {};
}


void IMergeTreeDataPart::setColumns(const NamesAndTypesList & new_columns, const SerializationInfoByName & new_infos, int32_t metadata_version_)
{
    columns = new_columns;
    serialization_infos = new_infos;
    metadata_version = metadata_version_;

    column_name_to_position.clear();
    column_name_to_position.reserve(new_columns.size());
    size_t pos = 0;

    for (const auto & column : columns)
    {
        column_name_to_position.emplace(column.name, pos++);

        auto it = serialization_infos.find(column.name);
        auto serialization = it == serialization_infos.end()
            ? IDataType::getSerialization(column)
            : IDataType::getSerialization(column, *it->second);

        serializations.emplace(column.name, serialization);

        IDataType::forEachSubcolumn([&](const auto &, const auto & subname, const auto & subdata)
        {
            auto full_name = Nested::concatenateName(column.name, subname);
            serializations.emplace(full_name, subdata.serialization);
        }, ISerialization::SubstreamData(serialization));
    }

    columns_description = ColumnsDescription(columns);
    columns_description_with_collected_nested = ColumnsDescription(Nested::collect(columns));
}

StorageMetadataPtr IMergeTreeDataPart::getMetadataSnapshot() const
{
    auto metadata_snapshot = storage.getInMemoryMetadataPtr();
    if (parent_part)
        return metadata_snapshot->projections.get(name).metadata;

    return metadata_snapshot;
}

NameAndTypePair IMergeTreeDataPart::getColumn(const String & column_name) const
{
    return columns_description.getColumnOrSubcolumn(GetColumnsOptions::AllPhysical, column_name);
}

std::optional<NameAndTypePair> IMergeTreeDataPart::tryGetColumn(const String & column_name) const
{
    return columns_description.tryGetColumnOrSubcolumn(GetColumnsOptions::AllPhysical, column_name);
}

SerializationPtr IMergeTreeDataPart::getSerialization(const String & column_name) const
{
    auto serialization = tryGetSerialization(column_name);
    if (!serialization)
        throw Exception(ErrorCodes::NO_SUCH_COLUMN_IN_TABLE,
            "There is no column or subcolumn {} in part {}", column_name, name);

    return serialization;
}

SerializationPtr IMergeTreeDataPart::tryGetSerialization(const String & column_name) const
{
    auto it = serializations.find(column_name);
    return it == serializations.end() ? nullptr : it->second;
}

bool IMergeTreeDataPart::isMovingPart() const
{
    fs::path part_directory_path = getDataPartStorage().getRelativePath();
    if (part_directory_path.filename().empty())
        part_directory_path = part_directory_path.parent_path();
    return part_directory_path.parent_path().filename() == "moving";
}

void IMergeTreeDataPart::clearCaches()
{
    if (cleared_data_in_caches.exchange(true) || is_duplicate)
        return;

    size_t uncompressed_bytes = getBytesUncompressedOnDisk();

    /// Remove index and marks from cache if it was prewarmed to avoid threshing it with outdated data.
    /// Do not remove in other cases to avoid extra contention on caches.
    removeMarksFromCache(storage.getMarkCacheToPrewarm(uncompressed_bytes).get());
    removeIndexFromCache(storage.getPrimaryIndexCacheToPrewarm(uncompressed_bytes).get());
}

bool IMergeTreeDataPart::mayStoreDataInCaches() const
{
    size_t uncompressed_bytes = getBytesUncompressedOnDisk();

    auto mark_cache = storage.getMarkCacheToPrewarm(uncompressed_bytes);
    auto index_cache = storage.getPrimaryIndexCacheToPrewarm(uncompressed_bytes);

    return (mark_cache || index_cache) && !cleared_data_in_caches;
}

void IMergeTreeDataPart::removeIfNeeded() noexcept
{
    assert(assertHasValidVersionMetadata());
    std::string path;

    try
    {
        path = getDataPartStorage().getRelativePath();
        clearCaches();
    }
    catch (...)
    {
        tryLogCurrentException(__PRETTY_FUNCTION__, fmt::format("while removing part {} with path {}", name, path));
    }

    if (!is_temp && state != MergeTreeDataPartState::DeleteOnDestroy)
        return;

    try
    {
        if (!getDataPartStorage().exists()) // path
            return;

        if (is_temp)
        {
            const auto & part_directory = getDataPartStorage().getPartDirectory();

            String file_name = fileName(part_directory);

            if (file_name.empty())
                throw Exception(ErrorCodes::LOGICAL_ERROR, "relative_path {} of part {} is invalid or not set",
                                getDataPartStorage().getPartDirectory(), name);

            bool is_moving_part = isMovingPart();
            if (!startsWith(file_name, "tmp") && !endsWith(file_name, ".tmp_proj") && !is_moving_part)
            {
                LOG_ERROR(
                    storage.log,
                    "~DataPart() should remove part {} but its name doesn't start with \"tmp\" or end with \".tmp_proj\". Too "
                    "suspicious, keeping the part.",
                    path);
                return;
            }

            if (is_moving_part)
            {
                LOG_TRACE(storage.log, "Removing unneeded moved part from {}", path);
            }
        }

        remove();

        if (state == MergeTreeDataPartState::DeleteOnDestroy)
        {
            LOG_TRACE(storage.log, "Removed part from old location {}", path);
        }
    }
    catch (...)
    {
        tryLogCurrentException(__PRETTY_FUNCTION__, fmt::format("while removing part {} with path {}", name, path));

        /// FIXME If part it temporary, then directory will not be removed for 1 day (temporary_directories_lifetime).
        /// If it's tmp_merge_<part_name> or tmp_fetch_<part_name>,
        /// then all future attempts to execute part producing operation will fail with "directory already exists".
    }
}


UInt64 IMergeTreeDataPart::getIndexSizeInBytes() const
{
    std::scoped_lock lock(index_mutex);
    if (!index)
        return 0;

    UInt64 res = 0;
    for (const auto & column : *index)
        res += column->byteSize();
    return res;
}

UInt64 IMergeTreeDataPart::getIndexSizeInAllocatedBytes() const
{
    std::scoped_lock lock(index_mutex);
    if (!index)
        return 0;

    UInt64 res = 0;
    for (const auto & column : *index)
        res += column->allocatedBytes();
    return res;
}

UInt64 IMergeTreeDataPart::getIndexGranularityBytes() const
{
    return index_granularity->getBytesSize();
}

UInt64 IMergeTreeDataPart::getIndexGranularityAllocatedBytes() const
{
    return index_granularity->getBytesAllocated();
}

void IMergeTreeDataPart::assertState(const std::initializer_list<MergeTreeDataPartState> & affordable_states) const
{
    if (!checkState(affordable_states))
    {
        String states_str;
        for (auto affordable_state : affordable_states)
        {
            states_str += stateString(affordable_state);
            states_str += ' ';
        }

        if (!states_str.empty())
            states_str.pop_back();

        throw Exception(ErrorCodes::NOT_FOUND_EXPECTED_DATA_PART, "Unexpected state of part {}. Expected: {}", getNameWithState(), states_str);
    }
}

UInt64 IMergeTreeDataPart::getMarksCount() const
{
    return index_granularity->getMarksCount();
}

UInt64 IMergeTreeDataPart::getExistingBytesOnDisk() const
{
    if ((*storage.getSettings())[MergeTreeSetting::exclude_deleted_rows_for_part_size_in_merge] && supportLightweightDeleteMutate() && hasLightweightDelete()
        && existing_rows_count.has_value() && existing_rows_count.value() < rows_count && rows_count > 0)
        return bytes_on_disk * existing_rows_count.value() / rows_count;
    return bytes_on_disk;
}

size_t IMergeTreeDataPart::getFileSizeOrZero(const String & file_name) const
{
    auto checksum = checksums.files.find(file_name);
    if (checksum == checksums.files.end())
        return 0;
    return checksum->second.file_size;
}

String IMergeTreeDataPart::getColumnNameWithMinimumCompressedSize(const NamesAndTypesList & available_columns) const
{
    std::optional<std::string> minimum_size_column;
    UInt64 minimum_size = std::numeric_limits<UInt64>::max();

    for (const auto & column : available_columns)
    {
        if (!hasColumnFiles(column))
            continue;

        const auto size = getColumnSize(column.name).data_compressed;
        if (size < minimum_size)
        {
            minimum_size = size;
            minimum_size_column = column.name;
        }
    }

    if (!minimum_size_column)
        throw Exception(ErrorCodes::LOGICAL_ERROR, "Could not find a column of minimum size in MergeTree, part {}",
                        getDataPartStorage().getFullPath());

    return *minimum_size_column;
}

ColumnsStatistics IMergeTreeDataPart::loadStatistics() const
{
    const auto & metadata_snaphost = storage.getInMemoryMetadata();

    auto total_statistics = MergeTreeStatisticsFactory::instance().getMany(metadata_snaphost.getColumns());

    ColumnsStatistics result;
    for (auto & stat : total_statistics)
    {
        String file_name = stat->getFileName() + STATS_FILE_SUFFIX;
        String file_path = fs::path(getDataPartStorage().getRelativePath()) / file_name;

        if (auto stat_file = readFileIfExists(file_name))
        {
            CompressedReadBuffer compressed_buffer(*stat_file);
            stat->deserialize(compressed_buffer);
            result.push_back(stat);
        }
        else
            LOG_INFO(storage.log, "Cannot find stats file {}", file_path);
    }
    return result;
}

void IMergeTreeDataPart::loadColumnsChecksumsIndexes(bool require_columns_checksums, bool check_consistency)
{
    /// Memory should not be limited during ATTACH TABLE query.
    /// This is already true at the server startup but must be also ensured for manual table ATTACH.
    /// Motivation: memory for index is shared between queries - not belong to the query itself.
    MemoryTrackerBlockerInThread temporarily_disable_memory_tracker;

    try
    {
        if (!isStoredOnReadonlyDisk())
            loadUUID();
        loadColumns(require_columns_checksums);
        loadChecksums(require_columns_checksums);

        loadIndexGranularity();

        /// It's important to load index after index granularity.
        if (!(*storage.getSettings())[MergeTreeSetting::primary_key_lazy_load])
            index = loadIndex();

        calculateColumnsAndSecondaryIndicesSizesOnDisk();
        loadRowsCount(); /// Must be called after loadIndexGranularity() as it uses the value of `index_granularity`.
        loadExistingRowsCount(); /// Must be called after loadRowsCount() as it uses the value of `rows_count`.
        loadPartitionAndMinMaxIndex();
        bool has_broken_projections = false;
        if (!parent_part)
        {
            if (!isStoredOnReadonlyDisk())
                loadTTLInfos();

            loadProjections(require_columns_checksums, check_consistency, has_broken_projections, false /* if_not_loaded */);
        }

        if (check_consistency && !has_broken_projections)
            checkConsistency(require_columns_checksums);

        loadDefaultCompressionCodec();
    }
    catch (...)
    {
        /// Don't scare people with broken part error if it's retryable.
        if (!isRetryableException(std::current_exception()))
        {
            auto message = getCurrentExceptionMessage(true);
            LOG_ERROR(storage.log, "Part {} is broken and needs manual correction. Reason: {}",
                getDataPartStorage().getFullPath(), message);

            if (Exception * e = exception_cast<Exception *>(std::current_exception()))
            {
                /// Probably there is something wrong with files of this part.
                /// So it can be helpful to add to the error message some information about those files.
                String files_in_part;

                for (auto it = getDataPartStorage().iterate(); it->isValid(); it->next())
                {
                    std::string file_info;
                    if (!getDataPartStorage().existsDirectory(it->name()))
                        file_info = fmt::format(" ({} bytes)", getDataPartStorage().getFileSize(it->name()));

                    files_in_part += fmt::format("{}{}{}", (files_in_part.empty() ? "" : ", "), it->name(), file_info);
                }
                if (!files_in_part.empty())
                    e->addMessage("Part contains files: {}", files_in_part);
                if (isEmpty())
                    e->addMessage("Part is empty");
            }
        }

        throw;
    }
}

MergeTreeDataPartBuilder IMergeTreeDataPart::getProjectionPartBuilder(const String & projection_name, bool is_temp_projection)
{
    const char * projection_extension = is_temp_projection ? ".tmp_proj" : ".proj";
    auto projection_storage = getDataPartStorage().getProjection(projection_name + projection_extension, !is_temp_projection);
    MergeTreeDataPartBuilder builder(storage, projection_name, projection_storage, getReadSettings());
    return builder.withPartInfo(MergeListElement::FAKE_RESULT_PART_FOR_PROJECTION).withParentPart(this);
}

void IMergeTreeDataPart::addProjectionPart(
    const String & projection_name,
    std::shared_ptr<IMergeTreeDataPart> && projection_part)
{
    if (hasProjection(projection_name))
        throw Exception(ErrorCodes::LOGICAL_ERROR, "Projection part {} in part {} is already loaded. This is a bug", projection_name, name);

    projection_parts[projection_name] = std::move(projection_part);
}

void IMergeTreeDataPart::loadProjections(
    bool require_columns_checksums, bool check_consistency, bool & has_broken_projection, bool if_not_loaded, bool only_metadata)
{
    auto metadata_snapshot = storage.getInMemoryMetadataPtr();
    for (const auto & projection : metadata_snapshot->projections)
    {
        auto path = projection.name + ".proj";
        if (getDataPartStorage().existsDirectory(path))
        {
            if (hasProjection(projection.name))
            {
                if (!if_not_loaded)
                    throw Exception(
                        ErrorCodes::LOGICAL_ERROR, "Projection part {} in part {} is already loaded. This is a bug", projection.name, name);
            }
            else
            {
                auto part = getProjectionPartBuilder(projection.name).withPartFormatFromDisk().build();

                try
                {
                    if (only_metadata)
                        part->loadChecksums(require_columns_checksums);
                    else
                        part->loadColumnsChecksumsIndexes(require_columns_checksums, check_consistency);
                }
                catch (...)
                {
                    if (isRetryableException(std::current_exception()))
                        throw;

                    auto message = getCurrentExceptionMessage(true);
                    LOG_WARNING(storage.log, "Cannot load projection {}, "
                                "will consider it broken. Reason: {}", projection.name, message);

                    has_broken_projection = true;
                    part->setBrokenReason(message, getCurrentExceptionCode());
                }

                addProjectionPart(projection.name, std::move(part));
            }
        }
        else if (check_consistency && checksums.has(path))
        {
            auto part = getProjectionPartBuilder(projection.name).withPartFormatFromDisk().build();
            part->setBrokenReason(
                "Projection directory " + path + " does not exist while loading projections. Stacktrace: " + StackTrace().toString(),
                ErrorCodes::NO_FILE_IN_DATA_PART);
            addProjectionPart(projection.name, std::move(part));
            has_broken_projection = true;
        }
    }
}

void IMergeTreeDataPart::loadIndexGranularity()
{
    throw Exception(ErrorCodes::NOT_IMPLEMENTED,
                    "Method 'loadIndexGranularity' is not implemented for part with type {}", getType().toString());
}


template <typename Columns>
void IMergeTreeDataPart::optimizeIndexColumns(size_t marks_count, Columns & index_columns) const
{
    if (marks_count == 0)
    {
        chassert(isEmpty());
        return;
    }

    size_t key_size = index_columns.size();
    Float64 ratio_to_drop_suffix_columns = (*storage.getSettings())[MergeTreeSetting::primary_key_ratio_of_unique_prefix_values_to_skip_suffix_columns];

    /// Cut useless suffix columns, if necessary.
    if (key_size > 1 && ratio_to_drop_suffix_columns > 0 && ratio_to_drop_suffix_columns < 1)
    {
        for (size_t j = 0; j < key_size - 1; ++j)
        {
            size_t num_changes = 0;
            for (size_t i = 1; i < marks_count; ++i)
            {
                if (0 != index_columns[j]->compareAt(i, i - 1, *index_columns[j], 0))
                    ++num_changes;
            }

            if (static_cast<Float64>(num_changes) / marks_count >= ratio_to_drop_suffix_columns)
            {
                key_size = j + 1;
                index_columns.resize(key_size);
                break;
            }
        }

        LOG_TEST(storage.log, "Loaded primary key index for part {}, {} columns are kept in memory", name, key_size);
    }
}

std::shared_ptr<IMergeTreeDataPart::Index> IMergeTreeDataPart::loadIndex() const
{
    /// Memory for index must not be accounted as memory usage for query, because it belongs to a table.
    MemoryTrackerBlockerInThread temporarily_disable_memory_tracker;

    const auto & primary_key = getMetadataSnapshot()->getPrimaryKey();
    size_t key_size = primary_key.column_names.size();

    if (!key_size)
        return std::make_shared<Index>();

    MutableColumns loaded_index;
    loaded_index.resize(key_size);

    for (size_t i = 0; i < key_size; ++i)
    {
        loaded_index[i] = primary_key.data_types[i]->createColumn();
        loaded_index[i]->reserve(index_granularity->getMarksCount());
    }

    String index_name = "primary" + getIndexExtensionFromFilesystem(getDataPartStorage());
    String index_path = fs::path(getDataPartStorage().getRelativePath()) / index_name;
    auto index_file = readFile(index_name);
    size_t marks_count = index_granularity->getMarksCount();

    Serializations key_serializations(key_size);
    for (size_t j = 0; j < key_size; ++j)
        key_serializations[j] = primary_key.data_types[j]->getDefaultSerialization();

    for (size_t i = 0; i < marks_count; ++i)
    {
        for (size_t j = 0; j < key_size; ++j)
            key_serializations[j]->deserializeBinary(*loaded_index[j], *index_file, {});
    }

    optimizeIndexColumns(marks_count, loaded_index);
    size_t total_bytes = 0;

    for (const auto & column : loaded_index)
    {
        column->shrinkToFit();
        column->protect();
        total_bytes += column->byteSize();

        if (column->size() != marks_count)
            throw Exception(ErrorCodes::CANNOT_READ_ALL_DATA, "Cannot read all data from index file {}(expected size: "
                "{}, read: {})", index_path, marks_count, column->size());
    }

    if (!index_file->eof())
        throw Exception(ErrorCodes::EXPECTED_END_OF_FILE, "Index file {} is unexpectedly long", index_path);

    ProfileEvents::increment(ProfileEvents::LoadedPrimaryIndexFiles);
    ProfileEvents::increment(ProfileEvents::LoadedPrimaryIndexRows, marks_count);
    ProfileEvents::increment(ProfileEvents::LoadedPrimaryIndexBytes, total_bytes);

    return std::make_shared<Index>(std::make_move_iterator(loaded_index.begin()), std::make_move_iterator(loaded_index.end()));
}

NameSet IMergeTreeDataPart::getFileNamesWithoutChecksums() const
{
    NameSet result = {"checksums.txt", "columns.txt"};

    if (getDataPartStorage().existsFile(DEFAULT_COMPRESSION_CODEC_FILE_NAME))
        result.emplace(DEFAULT_COMPRESSION_CODEC_FILE_NAME);

    if (getDataPartStorage().existsFile(TXN_VERSION_METADATA_FILE_NAME))
        result.emplace(TXN_VERSION_METADATA_FILE_NAME);

    if (getDataPartStorage().existsFile(METADATA_VERSION_FILE_NAME))
        result.emplace(METADATA_VERSION_FILE_NAME);

    return result;
}

void IMergeTreeDataPart::loadDefaultCompressionCodec()
{
    String path = fs::path(getDataPartStorage().getRelativePath()) / DEFAULT_COMPRESSION_CODEC_FILE_NAME;

    if (auto file_buf = readFileIfExists(DEFAULT_COMPRESSION_CODEC_FILE_NAME))
    {
        String codec_line;
        readEscapedStringUntilEOL(codec_line, *file_buf);

        ReadBufferFromString buf(codec_line);

        if (!checkString("CODEC", buf))
        {
            LOG_WARNING(
                storage.log,
                "Cannot parse default codec for part {} from file {}, content '{}'. Default compression codec will be deduced "
                "automatically, from data on disk",
                name,
                path,
                codec_line);
            default_codec = detectDefaultCompressionCodec();
        }

        try
        {
            ParserCodec codec_parser;
            auto codec_ast = parseQuery(codec_parser, codec_line.data() + buf.getPosition(), codec_line.data() + codec_line.length(), "codec parser", 0, DBMS_DEFAULT_MAX_PARSER_DEPTH, DBMS_DEFAULT_MAX_PARSER_BACKTRACKS);
            default_codec = CompressionCodecFactory::instance().get(codec_ast, {});
        }
        catch (const DB::Exception & ex)
        {
            LOG_WARNING(storage.log, "Cannot parse default codec for part {} from file {}, content '{}', error '{}'. Default compression codec will be deduced automatically, from data on disk.", name, path, codec_line, ex.what());
            default_codec = detectDefaultCompressionCodec();
        }
    }
    else
        default_codec = detectDefaultCompressionCodec();
}

template <typename Writer>
void IMergeTreeDataPart::writeMetadata(const String & filename, const WriteSettings & settings, Writer && writer)
{
    auto & data_part_storage = getDataPartStorage();
    auto tmp_filename = filename + ".tmp";

    data_part_storage.beginTransaction();

    try
    {
        {
            auto out = data_part_storage.writeFile(tmp_filename, 4096, settings);
            writer(*out);
            out->finalize();
        }

        data_part_storage.moveFile(tmp_filename, filename);
    }
    catch (...)
    {
        try
        {
            data_part_storage.removeFileIfExists(tmp_filename);
            data_part_storage.commitTransaction();
        }
        catch (...)
        {
            tryLogCurrentException("IMergeTreeDataPart");
        }

        throw;
    }

    data_part_storage.commitTransaction();
}

void IMergeTreeDataPart::writeChecksums(const MergeTreeDataPartChecksums & checksums_, const WriteSettings & settings)
{
    writeMetadata("checksums.txt", settings, [&checksums_](auto & buffer)
    {
        checksums_.write(buffer);
    });
}

void IMergeTreeDataPart::writeColumns(const NamesAndTypesList & columns_, const WriteSettings & settings)
{
    writeMetadata("columns.txt", settings, [&columns_](auto & buffer)
    {
        columns_.writeText(buffer);
    });
}

void IMergeTreeDataPart::writeVersionMetadata(const VersionMetadata & version_, bool fsync_part_dir) const
{
    static constexpr auto filename = TXN_VERSION_METADATA_FILE_NAME;
    static constexpr auto tmp_filename = "txn_version.txt.tmp";
    auto & data_part_storage = const_cast<IDataPartStorage &>(getDataPartStorage());

    try
    {
        {
            /// TODO IDisk interface does not allow to open file with O_EXCL flag (for DiskLocal),
            /// so we create empty file at first (expecting that createFile throws if file already exists)
            /// and then overwrite it.
            data_part_storage.createFile(tmp_filename);
            auto write_settings = storage.getContext()->getWriteSettings();
            auto buf = data_part_storage.writeFile(tmp_filename, 256, write_settings);
            version_.write(*buf);
            buf->finalize();
            buf->sync();
        }

        SyncGuardPtr sync_guard;
        if (fsync_part_dir)
            sync_guard = data_part_storage.getDirectorySyncGuard();
        data_part_storage.replaceFile(tmp_filename, filename);
    }
    catch (...)
    {
        try
        {
            data_part_storage.removeFileIfExists(tmp_filename);
        }
        catch (...)
        {
            tryLogCurrentException("DataPartStorageOnDiskFull");
        }

        throw;
    }
}

void IMergeTreeDataPart::removeDeleteOnDestroyMarker()
{
    getDataPartStorage().removeFileIfExists(DELETE_ON_DESTROY_MARKER_FILE_NAME_DEPRECATED);
}

void IMergeTreeDataPart::removeVersionMetadata()
{
    getDataPartStorage().removeFileIfExists(TXN_VERSION_METADATA_FILE_NAME);
}


void IMergeTreeDataPart::removeMetadataVersion()
{
    getDataPartStorage().removeFileIfExists(METADATA_VERSION_FILE_NAME);
}

CompressionCodecPtr IMergeTreeDataPart::detectDefaultCompressionCodec() const
{
    auto metadata_snapshot = storage.getInMemoryMetadataPtr();

    const auto & storage_columns = metadata_snapshot->getColumns();
    CompressionCodecPtr result = nullptr;
    for (const auto & part_column : columns)
    {
        /// It was compressed with default codec and it's not empty
        auto column_size = getColumnSize(part_column.name);
        if (column_size.data_compressed != 0 && !storage_columns.hasCompressionCodec(part_column.name))
        {
            String path_to_data_file;
            getSerialization(part_column.name)->enumerateStreams([&](const ISerialization::SubstreamPath & substream_path)
            {
                if (path_to_data_file.empty())
                {
                    auto stream_name = getStreamNameForColumn(part_column, substream_path, ".bin", getDataPartStorage());
                    if (!stream_name)
                        return;

                    auto file_name = *stream_name + ".bin";
                    /// We can have existing, but empty .bin files. Example: LowCardinality(Nullable(...)) columns and column_name.dict.null.bin file.
                    if (getDataPartStorage().getFileSize(file_name) != 0)
                        path_to_data_file = file_name;
                }
            });

            if (path_to_data_file.empty())
            {
                LOG_WARNING(storage.log, "Part's {} column {} has non zero data compressed size, but all data files don't exist or empty", name, backQuoteIfNeed(part_column.name));
                continue;
            }

            result = getCompressionCodecForFile(getDataPartStorage(), path_to_data_file);
            break;
        }
    }

    if (!result)
        result = CompressionCodecFactory::instance().getDefaultCodec();

    return result;
}

void IMergeTreeDataPart::loadPartitionAndMinMaxIndex()
{
    if (storage.format_version < MERGE_TREE_DATA_MIN_FORMAT_VERSION_WITH_CUSTOM_PARTITIONING && !parent_part)
    {
        DayNum min_date;
        DayNum max_date;
        MergeTreePartInfo::parseMinMaxDatesFromPartName(name, min_date, max_date);

        const auto & date_lut = DateLUT::serverTimezoneInstance();
        partition = MergeTreePartition(date_lut.toNumYYYYMM(min_date));
        minmax_idx = std::make_shared<MinMaxIndex>(min_date, max_date);
    }
    else
    {
<<<<<<< HEAD
=======
        //String path = getRelativePath();
        if (!parent_part)
            partition.load(storage, *this);

        if (!isEmpty())
        {
            if (parent_part)
                // projection parts don't have minmax_idx, and it's always initialized
                minmax_idx->initialized = true;
            else
                minmax_idx->load(storage, *this);
        }
>>>>>>> d7efb867
        if (parent_part)
        {
            /// Projection parts don't have minmax_idx, and it's always initialized
            minmax_idx->initialized = !isEmpty();
            return;
        }

        partition.load(getMetadataSnapshot(), metadata_manager, storage.getContext());

        if (!isEmpty())
            minmax_idx->load(getMetadataSnapshot(), metadata_manager);
    }

    auto metadata_snapshot = storage.getInMemoryMetadataPtr();
    String calculated_partition_id = partition.getID(metadata_snapshot->getPartitionKey().sample_block);
    if (calculated_partition_id != info.partition_id)
        throw Exception(ErrorCodes::CORRUPTED_DATA, "While loading part {}: "
            "calculated partition ID: {} differs from partition ID in part name: {}",
            getDataPartStorage().getFullPath(), calculated_partition_id, info.partition_id);
}

void IMergeTreeDataPart::loadChecksums(bool require)
{
    if (auto buf = readFileIfExists("checksums.txt"))
    {
        if (checksums.read(*buf))
        {
            assertEOF(*buf);
            bytes_on_disk = checksums.getTotalSizeOnDisk();
            bytes_uncompressed_on_disk = checksums.getTotalSizeUncompressedOnDisk();
        }
        else
            bytes_on_disk = getDataPartStorage().calculateTotalSizeOnDisk();
    }
    else
    {
        if (require)
            throw Exception(ErrorCodes::NO_FILE_IN_DATA_PART, "No checksums.txt in part {}", name);

        /// If the checksums file is not present, calculate the checksums and write them to disk.
        /// Check the data while we are at it.
        LOG_WARNING(storage.log, "Checksums for part {} not found. Will calculate them from data on disk.", name);

        bool noop;
        checksums = checkDataPart(shared_from_this(), false, noop, /* is_cancelled */[]{ return false; }, /* throw_on_broken_projection */false);
        writeChecksums(checksums, {});

        bytes_on_disk = checksums.getTotalSizeOnDisk();
        bytes_uncompressed_on_disk = checksums.getTotalSizeUncompressedOnDisk();
    }
}

void IMergeTreeDataPart::loadRowsCountFileForUnexpectedPart()
{
    if (storage.format_version >= MERGE_TREE_DATA_MIN_FORMAT_VERSION_WITH_CUSTOM_PARTITIONING || part_type == Type::Compact || parent_part)
    {
        if (auto buf = readFileIfExists("count.txt"))
        {
            readIntText(rows_count, *buf);
            assertEOF(*buf);
            return;
        }
    }
    else
    {
        if (getDataPartStorage().existsFile("count.txt"))
        {
            auto buf = readFile("count.txt");
            readIntText(rows_count, *buf);
            assertEOF(*buf);
            return;
        }
    }
    throw Exception(ErrorCodes::NO_FILE_IN_DATA_PART, "No count.txt in part {}", name);
}

void IMergeTreeDataPart::loadRowsCount()
{
    auto read_rows_count = [&](auto & buf)
    {
        readIntText(rows_count, *buf);
        assertEOF(*buf);
    };

    if (index_granularity->empty())
    {
        rows_count = 0;
    }
    else if (storage.format_version >= MERGE_TREE_DATA_MIN_FORMAT_VERSION_WITH_CUSTOM_PARTITIONING || part_type == Type::Compact || parent_part)
    {
        if (auto buf = readFileIfExists("count.txt"))
            read_rows_count(buf);
        else
            throw Exception(ErrorCodes::NO_FILE_IN_DATA_PART, "No count.txt in part {}", name);

#ifndef NDEBUG
        /// columns have to be loaded
        for (const auto & column : getColumns())
        {
            /// Most trivial types
            if (column.type->isValueRepresentedByNumber()
                && !column.type->haveSubtypes()
                && getSerialization(column.name)->getKind() == ISerialization::Kind::DEFAULT)
            {
                auto size = getColumnSize(column.name);

                if (size.data_uncompressed == 0)
                    continue;

                size_t rows_in_column = size.data_uncompressed / column.type->getSizeOfValueInMemory();
                if (rows_in_column != rows_count)
                {
                    throw Exception(
                                    ErrorCodes::LOGICAL_ERROR,
                                    "Column {} has rows count {} according to size in memory "
                                    "and size of single value, but data part {} has {} rows",
                                    backQuote(column.name), rows_in_column, name, rows_count);
                }

                size_t last_possibly_incomplete_mark_rows = index_granularity->getLastNonFinalMarkRows();
                /// All this rows have to be written in column
                size_t index_granularity_without_last_mark = index_granularity->getTotalRows() - last_possibly_incomplete_mark_rows;
                /// We have more rows in column than in index granularity without last possibly incomplete mark
                if (rows_in_column < index_granularity_without_last_mark)
                {
                    throw Exception(
                                    ErrorCodes::LOGICAL_ERROR,
                                    "Column {} has rows count {} according to size in memory "
                                    "and size of single value, "
                                    "but index granularity in part {} without last mark has {} rows, which "
                                    "is more than in column",
                                    backQuote(column.name), rows_in_column, name, index_granularity->getTotalRows());
                }

                /// In last mark we actually written less or equal rows than stored in last mark of index granularity
                if (rows_in_column - index_granularity_without_last_mark > last_possibly_incomplete_mark_rows)
                {
                     throw Exception(
                                     ErrorCodes::LOGICAL_ERROR,
                                     "Column {} has rows count {} in last mark according to size in memory "
                                     "and size of single value, "
                                     "but index granularity in part {} "
                                     "in last mark has {} rows which is less than in column",
                                     backQuote(column.name), rows_in_column - index_granularity_without_last_mark,
                                     name, last_possibly_incomplete_mark_rows);
                }
            }
        }
#endif
    }
    else
    {
        if (getDataPartStorage().existsFile("count.txt"))
        {
            auto buf = readFile("count.txt");
            read_rows_count(buf);
            return;
        }

        for (const NameAndTypePair & column : columns)
        {
            ColumnPtr column_col = column.type->createColumn(*getSerialization(column.name));
            if (!column_col->isFixedAndContiguous() || column_col->lowCardinality())
                continue;

            size_t column_size = getColumnSize(column.name).data_uncompressed;
            if (!column_size)
                continue;

            size_t sizeof_field = column_col->sizeOfValueIfFixed();
            rows_count = column_size / sizeof_field;

            if (column_size % sizeof_field != 0)
            {
                throw Exception(ErrorCodes::LOGICAL_ERROR,
                                "Uncompressed size of column {}({}) is not divisible by the size of value ({})",
                                column.name, column_size, sizeof_field);
            }

            size_t last_mark_index_granularity = index_granularity->getLastNonFinalMarkRows();
            size_t rows_approx = index_granularity->getTotalRows();
            if (!(rows_count <= rows_approx && rows_approx < rows_count + last_mark_index_granularity))
                throw Exception(ErrorCodes::LOGICAL_ERROR, "Unexpected size of column {}: "
                    "{} rows, expected {}+-{} rows according to the index",
                    column.name, rows_count, rows_approx, toString(last_mark_index_granularity));

            return;
        }

        throw Exception(ErrorCodes::LOGICAL_ERROR, "Data part doesn't contain fixed size column (even Date column)");
    }
}

void IMergeTreeDataPart::loadExistingRowsCount()
{
    if (existing_rows_count.has_value())
        return;

    if (!rows_count || !supportLightweightDeleteMutate() || !hasLightweightDelete()
        || !(*storage.getSettings())[MergeTreeSetting::exclude_deleted_rows_for_part_size_in_merge]
        || !(*storage.getSettings())[MergeTreeSetting::load_existing_rows_count_for_old_parts])
        existing_rows_count = rows_count;
    else
        existing_rows_count = readExistingRowsCount();
}

UInt64 IMergeTreeDataPart::readExistingRowsCount()
{
    const size_t total_mark = getMarksCount();
    if (!total_mark)
        return rows_count;

    NamesAndTypesList cols;
    cols.emplace_back(RowExistsColumn::name, RowExistsColumn::type);

    StorageMetadataPtr metadata_ptr = storage.getInMemoryMetadataPtr();
    StorageSnapshotPtr storage_snapshot_ptr = std::make_shared<StorageSnapshot>(storage, metadata_ptr);

    MergeTreeReaderPtr reader = getReader(
        cols,
        storage_snapshot_ptr,
        MarkRanges{MarkRange(0, total_mark)},
        /*virtual_fields=*/ {},
        /*uncompressed_cache=*/{},
        storage.getContext()->getMarkCache().get(),
        std::make_shared<AlterConversions>(),
        MergeTreeReaderSettings{},
        ValueSizeMap{},
        ReadBufferFromFileBase::ProfileCallback{});

    if (!reader)
    {
        LOG_WARNING(storage.log, "Create reader failed while reading existing rows count");
        return rows_count;
    }

    size_t current_mark = 0;
    bool continue_reading = false;
    size_t current_row = 0;
    size_t existing_count = 0;

    while (current_row < rows_count)
    {
        size_t rows_to_read = index_granularity->getMarkRows(current_mark);
        continue_reading = (current_mark != 0);

        Columns result;
        result.resize(1);

        size_t rows_read = reader->readRows(current_mark, total_mark, continue_reading, rows_to_read, result);
        if (!rows_read)
        {
            LOG_WARNING(storage.log, "Part {} has lightweight delete, but _row_exists column not found", name);
            return rows_count;
        }

        current_row += rows_read;
        current_mark += (rows_to_read == rows_read);

        const ColumnUInt8 * row_exists_col = typeid_cast<const ColumnUInt8 *>(result[0].get());
        if (!row_exists_col)
        {
            LOG_WARNING(storage.log, "Part {} _row_exists column type is not UInt8", name);
            return rows_count;
        }

        for (UInt8 row_exists : row_exists_col->getData())
            if (row_exists)
                existing_count++;
    }

    LOG_DEBUG(storage.log, "Part {} existing_rows_count = {}", name, existing_count);
    return existing_count;
}

void IMergeTreeDataPart::loadTTLInfos()
{
    if (auto in = readFileIfExists("ttl.txt"))
    {
        assertString("ttl format version: ", *in);
        size_t format_version;
        readText(format_version, *in);
        assertChar('\n', *in);

        if (format_version == 1)
        {
            try
            {
                ttl_infos.read(*in);
            }
            catch (const JSONException &)
            {
                throw Exception(ErrorCodes::BAD_TTL_FILE, "Error while parsing file ttl.txt in part: {}", name);
            }
        }
        else
            throw Exception(ErrorCodes::BAD_TTL_FILE, "Unknown ttl format version: {}", toString(format_version));
    }
}


void IMergeTreeDataPart::loadUUID()
{
    if (auto in = readFileIfExists(UUID_FILE_NAME))
    {
        readText(uuid, *in);
        if (uuid == UUIDHelpers::Nil)
            throw Exception(ErrorCodes::LOGICAL_ERROR, "Unexpected empty {} in part: {}", String(UUID_FILE_NAME), name);
    }
}

void IMergeTreeDataPart::loadColumns(bool require)
{
    String path = fs::path(getDataPartStorage().getRelativePath()) / "columns.txt";

    NamesAndTypesList loaded_columns;
    bool is_readonly_storage = getDataPartStorage().isReadonly();

    if (auto in = readFileIfExists("columns.txt"))
    {
        loaded_columns.readText(*in);

        for (auto & column : loaded_columns)
            setVersionToAggregateFunctions(column.type, true);
    }
    else
    {
        /// We can get list of columns only from columns.txt in compact parts.
        if (require || part_type == Type::Compact)
            throw Exception(ErrorCodes::NO_FILE_IN_DATA_PART, "No columns.txt in part {}, expected path {} on drive {}",
                name, path, getDataPartStorage().getDiskName());

        auto metadata_snapshot = getMetadataSnapshot();
        /// If there is no file with a list of columns, write it down.
        for (const auto & column : metadata_snapshot->getColumns().getAllPhysical())
            if (getFileNameForColumn(column))
                loaded_columns.push_back(column);

        if (loaded_columns.empty())
            throw Exception(ErrorCodes::NO_FILE_IN_DATA_PART, "No columns in part {}", name);

        if (!is_readonly_storage)
            writeColumns(loaded_columns, {});
    }

    SerializationInfo::Settings settings =
    {
        .ratio_of_defaults_for_sparse = (*storage.getSettings())[MergeTreeSetting::ratio_of_defaults_for_sparse_serialization],
        .choose_kind = false,
    };

    SerializationInfoByName infos;
    if (auto in = readFileIfExists(SERIALIZATION_FILE_NAME))
        infos = SerializationInfoByName::readJSON(loaded_columns, settings, *in);

    int32_t loaded_metadata_version;
    if (auto in = readFileIfExists(METADATA_VERSION_FILE_NAME))
    {
        readIntText(loaded_metadata_version, *in);
    }
    else
    {
        auto storage_metdata_snapshot = storage.getInMemoryMetadataPtr();
        loaded_metadata_version = storage_metdata_snapshot->getMetadataVersion();
        old_part_with_no_metadata_version_on_disk = true;
    }

    LOG_DEBUG(storage.log, "Loaded metadata version {}", loaded_metadata_version);
    setColumns(loaded_columns, infos, loaded_metadata_version);
}


bool IMergeTreeDataPart::supportLightweightDeleteMutate() const
{
    return (part_type == MergeTreeDataPartType::Wide || part_type == MergeTreeDataPartType::Compact);
}

bool IMergeTreeDataPart::hasLightweightDelete() const
{
    return columns.contains(RowExistsColumn::name);
}

void IMergeTreeDataPart::assertHasVersionMetadata(MergeTreeTransaction * txn) const
{
    TransactionID expected_tid = txn ? txn->tid : Tx::PrehistoricTID;
    if (version.creation_tid != expected_tid)
        throw Exception(ErrorCodes::LOGICAL_ERROR,
                        "CreationTID of part {} (table {}) is set to unexpected value {}, it's a bug. Current transaction: {}",
                        name, storage.getStorageID().getNameForLogs(), version.creation_tid, txn ? txn->dumpDescription() : "<none>");

    chassert(!txn || storage.supportsTransactions());
    chassert(!txn || getDataPartStorage().existsFile(TXN_VERSION_METADATA_FILE_NAME));
}

void IMergeTreeDataPart::storeVersionMetadata(bool force) const
{
    if (!wasInvolvedInTransaction() && !force)
        return;

    LOG_TEST(storage.log, "Writing version for {} (creation: {}, removal {}, creation csn {})", name, version.creation_tid, version.removal_tid, version.creation_csn);
    assert(storage.supportsTransactions());

    writeVersionMetadata(version, (*storage.getSettings())[MergeTreeSetting::fsync_part_directory]);
}

void IMergeTreeDataPart::appendCSNToVersionMetadata(VersionMetadata::WhichCSN which_csn) const
{
    chassert(!version.creation_tid.isEmpty());
    chassert(!(which_csn == VersionMetadata::WhichCSN::CREATION && version.creation_tid.isPrehistoric()));
    chassert(!(which_csn == VersionMetadata::WhichCSN::CREATION && version.creation_csn == 0));
    chassert(!(which_csn == VersionMetadata::WhichCSN::REMOVAL && (version.removal_tid.isPrehistoric() || version.removal_tid.isEmpty())));
    chassert(!(which_csn == VersionMetadata::WhichCSN::REMOVAL && version.removal_csn == 0));

    /// Small enough appends to file are usually atomic,
    /// so we append new metadata instead of rewriting file to reduce number of fsyncs.
    /// We don't need to do fsync when writing CSN, because in case of hard restart
    /// we will be able to restore CSN from transaction log in Keeper.

    auto out = getDataPartStorage().writeTransactionFile(WriteMode::Append);
    version.writeCSN(*out, which_csn);
    out->finalize();
}

void IMergeTreeDataPart::appendRemovalTIDToVersionMetadata(bool clear) const
{
    chassert(!version.creation_tid.isEmpty());
    chassert(version.removal_csn == 0 || (version.removal_csn == Tx::PrehistoricCSN && version.removal_tid.isPrehistoric()));
    chassert(!version.removal_tid.isEmpty());

    if (version.creation_tid.isPrehistoric() && !clear)
    {
        /// Metadata file probably does not exist, because it was not written on part creation, because it was created without a transaction.
        /// Let's create it (if needed). Concurrent writes are not possible, because creation_csn is prehistoric and we own removal_tid_lock.

        /// It can happen that VersionMetadata::isVisible sets creation_csn to PrehistoricCSN when creation_tid is Prehistoric
        /// In order to avoid a race always write creation_csn as PrehistoricCSN for Prehistoric creation_tid
        assert(version.creation_csn == Tx::UnknownCSN || version.creation_csn == Tx::PrehistoricCSN);
        version.creation_csn.store(Tx::PrehistoricCSN);

        storeVersionMetadata();
        return;
    }

    if (clear)
        LOG_TEST(storage.log, "Clearing removal TID for {} (creation: {}, removal {})", name, version.creation_tid, version.removal_tid);
    else
        LOG_TEST(storage.log, "Appending removal TID for {} (creation: {}, removal {})", name, version.creation_tid, version.removal_tid);

    auto out = getDataPartStorage().writeTransactionFile(WriteMode::Append);
    version.writeRemovalTID(*out, clear);
    out->finalize();

    /// fsync is not required when we clearing removal TID, because after hard restart we will fix metadata
    if (!clear)
        out->sync();
}

static std::unique_ptr<ReadBufferFromFileBase> openForReading(const IDataPartStorage & part_storage, const String & filename)
{
    size_t file_size = part_storage.getFileSize(filename);
    return part_storage.readFile(filename, getReadSettings().adjustBufferSize(file_size), file_size, file_size);
}

void IMergeTreeDataPart::loadVersionMetadata() const
try
{
    static constexpr auto version_file_name = TXN_VERSION_METADATA_FILE_NAME;
    static constexpr auto tmp_version_file_name = "txn_version.txt.tmp";
    auto & data_part_storage = const_cast<IDataPartStorage &>(getDataPartStorage());

    auto remove_tmp_file = [&]()
    {
        auto last_modified = data_part_storage.getLastModified();
        auto buf = openForReading(data_part_storage, tmp_version_file_name);

        String content;
        readStringUntilEOF(content, *buf);
        LOG_WARNING(storage.log, "Found file {} that was last modified on {}, has size {} and the following content: {}",
                    tmp_version_file_name, last_modified.epochTime(), content.size(), content);
        data_part_storage.removeFile(tmp_version_file_name);
    };

    if (data_part_storage.existsFile(version_file_name))
    {
        auto buf = openForReading(data_part_storage, version_file_name);
        version.read(*buf);

        if (!isStoredOnReadonlyDisk() && data_part_storage.existsFile(tmp_version_file_name))
            remove_tmp_file();
        return;
    }

    /// Four (?) cases are possible:
    /// 1. Part was created without transactions.
    /// 2. Version metadata file was not renamed from *.tmp on part creation.
    /// 3. Version metadata were written to *.tmp file, but hard restart happened before fsync.
    /// 4. Fsyncs in storeVersionMetadata() work incorrectly.

    if (isStoredOnReadonlyDisk() || !data_part_storage.existsFile(tmp_version_file_name))
    {
        /// Case 1.
        /// We do not have version metadata and transactions history for old parts,
        /// so let's consider that such parts were created by some ancient transaction
        /// and were committed with some prehistoric CSN.
        /// NOTE It might be Case 3, but version metadata file is written on part creation before other files,
        /// so it's not Case 3 if part is not broken.
        version.setCreationTID(Tx::PrehistoricTID, nullptr);
        version.creation_csn = Tx::PrehistoricCSN;
        return;
    }

    /// Case 2.
    /// Content of *.tmp file may be broken, just use fake TID.
    /// Transaction was not committed if *.tmp file was not renamed, so we should complete rollback by removing part.
    version.setCreationTID(Tx::DummyTID, nullptr);
    version.creation_csn = Tx::RolledBackCSN;

    if (!isStoredOnReadonlyDisk())
        remove_tmp_file();
}
catch (Exception & e)
{
    e.addMessage("While loading version metadata from table {} part {}", storage.getStorageID().getNameForLogs(), name);
    throw;
}

bool IMergeTreeDataPart::wasInvolvedInTransaction() const
{
    assert(!storage.data_parts_loading_finished || !version.creation_tid.isEmpty() || (state == MergeTreeDataPartState::Temporary /* && std::uncaught_exceptions() */));
    bool created_by_transaction = !version.creation_tid.isPrehistoric();
    bool removed_by_transaction = version.isRemovalTIDLocked() && version.removal_tid_lock != Tx::PrehistoricTID.getHash();
    return created_by_transaction || removed_by_transaction;
}

bool IMergeTreeDataPart::assertHasValidVersionMetadata() const
{
    /// We don't have many tests with server restarts and it's really inconvenient to write such tests.
    /// So we use debug assertions to ensure that part version is written correctly.
    /// This method is not supposed to be called in release builds.

    if (isProjectionPart())
        return true;

    if (!wasInvolvedInTransaction())
        return true;

    if (part_is_probably_removed_from_disk)
        return true;

    if (state == MergeTreeDataPartState::Temporary)
        return true;

    String content;
    String version_file_name = TXN_VERSION_METADATA_FILE_NAME;
    try
    {
        size_t small_file_size = 4096;
        auto read_settings = getReadSettings().adjustBufferSize(small_file_size);
        /// Avoid cannot allocated thread error. No need in threadpool read method here.
        read_settings.local_fs_method = LocalFSReadMethod::pread;
        auto buf = getDataPartStorage().readFileIfExists(TXN_VERSION_METADATA_FILE_NAME, read_settings, small_file_size, std::nullopt);
        if (!buf)
            return false;

        readStringUntilEOF(content, *buf);
        ReadBufferFromString str_buf{content};
        VersionMetadata file;
        file.read(str_buf);
        bool valid_creation_tid = version.creation_tid == file.creation_tid;
        bool valid_removal_tid = version.removal_tid == file.removal_tid || version.removal_tid == Tx::PrehistoricTID;
        bool valid_creation_csn = version.creation_csn == file.creation_csn || version.creation_csn == Tx::RolledBackCSN;
        bool valid_removal_csn = version.removal_csn == file.removal_csn || version.removal_csn == Tx::PrehistoricCSN;
        bool valid_removal_tid_lock = (version.removal_tid.isEmpty() && version.removal_tid_lock == 0)
            || (version.removal_tid_lock == version.removal_tid.getHash());
        if (!valid_creation_tid || !valid_removal_tid || !valid_creation_csn || !valid_removal_csn || !valid_removal_tid_lock)
            throw Exception(ErrorCodes::CORRUPTED_DATA, "Invalid version metadata file");
        return true;
    }
    catch (...)
    {
        WriteBufferFromOwnString expected;
        version.write(expected);
        tryLogCurrentException(storage.log, fmt::format("File {} contains:\n{}\nexpected:\n{}\nlock: {}\nname: {}",
                                                        version_file_name, content, expected.str(), version.removal_tid_lock, name));
        return false;
    }
}


bool IMergeTreeDataPart::shallParticipateInMerges(const StoragePolicyPtr & storage_policy) const
{
    auto disk_name = getDataPartStorage().getDiskName();
    return !storage_policy->getVolumeByDiskName(disk_name)->areMergesAvoided();
}

void IMergeTreeDataPart::renameTo(const String & new_relative_path, bool remove_new_dir_if_exists)
{
    std::string relative_path = storage.relative_data_path;
    bool fsync_dir = (*storage.getSettings())[MergeTreeSetting::fsync_part_directory];

    if (parent_part)
    {
        /// For projections, move is only possible inside parent part dir.
        relative_path = parent_part->getDataPartStorage().getRelativePath();
    }

    auto old_projection_root_path = getDataPartStorage().getRelativePath();
    auto to = fs::path(relative_path) / new_relative_path;

    getDataPartStorage().rename(to.parent_path(), to.filename(), storage.log.load(), remove_new_dir_if_exists, fsync_dir);

    auto new_projection_root_path = to.string();

    for (const auto & [_, part] : projection_parts)
        part->getDataPartStorage().changeRootPath(old_projection_root_path, new_projection_root_path);
}

std::pair<bool, NameSet> IMergeTreeDataPart::canRemovePart() const
{
    /// NOTE: It's needed for zero-copy replication
    if (force_keep_shared_data)
    {
        LOG_DEBUG(storage.log, "Blobs for part {} cannot be removed because it's forced to be keeped", name);
        return std::make_pair(false, NameSet{});
    }

    return storage.unlockSharedData(*this);
}

void IMergeTreeDataPart::initializeIndexGranularityInfo()
{
    auto mrk_type = MergeTreeIndexGranularityInfo::getMarksTypeFromFilesystem(getDataPartStorage());
    if (mrk_type)
        index_granularity_info = MergeTreeIndexGranularityInfo(storage, *mrk_type);
    else
        index_granularity_info = MergeTreeIndexGranularityInfo(storage, part_type);

    /// It may be converted to constant index granularity after loading it.
    index_granularity = std::make_unique<MergeTreeIndexGranularityAdaptive>();
}

void IMergeTreeDataPart::remove()
{
    assert(assertHasValidVersionMetadata());
    part_is_probably_removed_from_disk = true;

    auto can_remove_callback = [this] ()
    {
        /// Temporary projections are "subparts" which are generated during projections materialization
        /// We can always remove them without any additional checks.
        if (isProjectionPart() && is_temp)
        {
            LOG_TRACE(storage.log, "Temporary projection part {} can be removed", name);
            return CanRemoveDescription{.can_remove_anything = true, .files_not_to_remove = {} };
        }

        auto [can_remove, files_not_to_remove] = canRemovePart();
        if (!can_remove)
            LOG_TRACE(storage.log, "Blobs of part {} cannot be removed", name);

        if (!files_not_to_remove.empty())
            LOG_TRACE(storage.log, "Some blobs ({}) of part {} cannot be removed", fmt::join(files_not_to_remove, ", "), name);

        return CanRemoveDescription{.can_remove_anything = can_remove, .files_not_to_remove = files_not_to_remove };
    };

    /// Projections should be never removed by themselves, they will be removed
    /// with by parent part.
    if (isProjectionPart() && !is_temp)
        throw Exception(ErrorCodes::LOGICAL_ERROR, "Projection part {} should be removed by its parent {}.", name, parent_part->name);

    GinIndexStoreFactory::instance().remove(getDataPartStoragePtr()->getRelativePath());

    std::list<IDataPartStorage::ProjectionChecksums> projection_checksums;

    for (const auto & [p_name, projection_part] : projection_parts)
    {
        projection_checksums.emplace_back(IDataPartStorage::ProjectionChecksums{.name = p_name, .checksums = projection_part->checksums});
    }

    bool is_temporary_part = is_temp || state == MergeTreeDataPartState::Temporary;
    getDataPartStorage().remove(std::move(can_remove_callback), checksums, projection_checksums, is_temporary_part, storage.log.load());
}

std::optional<String> IMergeTreeDataPart::getRelativePathForPrefix(const String & prefix, bool detached, bool broken) const
{
    assert(!broken || detached);

    /** If you need to detach a part, and directory into which we want to rename it already exists,
        *  we will rename to the directory with the name to which the suffix is added in the form of "_tryN".
        * This is done only in the case of `to_detached`, because it is assumed that in this case the exact name does not matter.
        * No more than 10 attempts are made so that there are not too many junk directories left.
        */

    if (detached && parent_part)
        throw Exception(ErrorCodes::LOGICAL_ERROR, "Cannot detach projection");

    return getDataPartStorage().getRelativePathForPrefix(storage.log.load(), prefix, detached, broken);
}

std::optional<String> IMergeTreeDataPart::getRelativePathForDetachedPart(const String & prefix, bool broken) const
{
    /// Do not allow underscores in the prefix because they are used as separators.
    assert(prefix.find_first_of('_') == String::npos);
    assert(prefix.empty() || std::find(DetachedPartInfo::DETACH_REASONS.begin(),
                                       DetachedPartInfo::DETACH_REASONS.end(),
                                       prefix) != DetachedPartInfo::DETACH_REASONS.end());
    if (auto path = getRelativePathForPrefix(prefix, /* detached */ true, broken))
        return fs::path(MergeTreeData::DETACHED_DIR_NAME) / *path;
    return {};
}

String IMergeTreeDataPart::getRelativePathOfActivePart() const
{
    return fs::path(getDataPartStorage().getFullRootPath()) / name / "";
}

void IMergeTreeDataPart::renameToDetached(const String & prefix, bool ignore_error)
{
    auto path_to_detach = getRelativePathForDetachedPart(prefix, /* broken */ false);
    assert(path_to_detach);
    try
    {
        renameTo(path_to_detach.value(), true);
    }
    /// This exceptions majority of cases:
    /// - fsync
    /// - mtime adjustment
    catch (const ErrnoException &)
    {
        if (ignore_error)
        {
            // Don't throw when the destination is to the detached folder. It might be able to
            // recover in some cases, such as fetching parts into multi-disks while some of the
            // disks are broken.
            tryLogCurrentException(__PRETTY_FUNCTION__);
        }
        else
            throw;
    }
    /// - rename
    catch (const fs::filesystem_error &)
    {
        if (ignore_error)
        {
            // Don't throw when the destination is to the detached folder. It might be able to
            // recover in some cases, such as fetching parts into multi-disks while some of the
            // disks are broken.
            tryLogCurrentException(__PRETTY_FUNCTION__);
        }
        else
            throw;
    }
    part_is_probably_removed_from_disk = true;
}

DataPartStoragePtr IMergeTreeDataPart::makeCloneInDetached(const String & prefix, const StorageMetadataPtr & /*metadata_snapshot*/,
                                                           const DiskTransactionPtr & disk_transaction) const
{
    /// Avoid unneeded duplicates of broken parts if we try to detach the same broken part multiple times.
    /// Otherwise it may pollute detached/ with dirs with _tryN suffix and we will fail to remove broken part after 10 attempts.
    bool broken = !prefix.empty();
    auto maybe_path_in_detached = getRelativePathForDetachedPart(prefix, broken);
    if (!maybe_path_in_detached)
        return nullptr;

    /// In case of zero-copy replication we copy directory instead of hardlinks
    /// because hardlinks tracking doesn't work for detached parts.
    auto storage_settings = storage.getSettings();
    IDataPartStorage::ClonePartParams params
    {
        .copy_instead_of_hardlink = isStoredOnRemoteDiskWithZeroCopySupport() && storage.supportsReplication() && (*storage_settings)[MergeTreeSetting::allow_remote_fs_zero_copy_replication],
        .keep_metadata_version = prefix == "covered-by-broken",
        .make_source_readonly = true,
        .external_transaction = disk_transaction
    };
    return getDataPartStorage().freeze(
        storage.relative_data_path,
        *maybe_path_in_detached,
        Context::getGlobalContextInstance()->getReadSettings(),
        Context::getGlobalContextInstance()->getWriteSettings(),
        /* save_metadata_callback= */ {},
        params);
}

MutableDataPartStoragePtr IMergeTreeDataPart::makeCloneOnDisk(
    const DiskPtr & disk,
    const String & directory_name,
    const ReadSettings & read_settings,
    const WriteSettings & write_settings,
    const std::function<void()> & cancellation_hook) const
{
    if (disk->getName() == getDataPartStorage().getDiskName())
        throw Exception(ErrorCodes::LOGICAL_ERROR, "Can not clone data part {} to same disk {}", name, getDataPartStorage().getDiskName());
    if (directory_name.empty())
        throw Exception(ErrorCodes::LOGICAL_ERROR, "Can not clone data part {} to empty directory.", name);

    String path_to_clone = fs::path(storage.relative_data_path) / directory_name / "";
    return getDataPartStorage().clonePart(path_to_clone, getDataPartStorage().getPartDirectory(), disk, read_settings, write_settings, storage.log.load(), cancellation_hook);
}

UInt64 IMergeTreeDataPart::getIndexSizeFromFile() const
{
    auto metadata_snapshot = storage.getInMemoryMetadataPtr();
    if (parent_part)
        metadata_snapshot = metadata_snapshot->projections.get(name).metadata;
    const auto & pk = metadata_snapshot->getPrimaryKey();
    if (!pk.column_names.empty())
    {
        String file = "primary" + getIndexExtension(false);
        if (checksums.files.contains("primary" + getIndexExtension(true)))
            file = "primary" + getIndexExtension(true);
        return getFileSizeOrZero(file);
    }
    return 0;
}

void IMergeTreeDataPart::checkConsistencyBase() const
{
    auto metadata_snapshot = getMetadataSnapshot();

    const auto & pk = metadata_snapshot->getPrimaryKey();
    const auto & partition_key = metadata_snapshot->getPartitionKey();

    if (!checksums.empty())
    {
        if (!pk.column_names.empty()
            && (!checksums.files.contains("primary" + getIndexExtension(false))
                && !checksums.files.contains("primary" + getIndexExtension(true))))
            throw Exception(ErrorCodes::NO_FILE_IN_DATA_PART, "No checksum for {} or {}",
                            toString("primary" + getIndexExtension(false)), toString("primary" + getIndexExtension(true)));

        if (storage.format_version >= MERGE_TREE_DATA_MIN_FORMAT_VERSION_WITH_CUSTOM_PARTITIONING)
        {
            if (!checksums.files.contains("count.txt"))
                throw Exception(ErrorCodes::NO_FILE_IN_DATA_PART, "No checksum for count.txt");

            if (metadata_snapshot->hasPartitionKey() && !checksums.files.contains("partition.dat"))
                throw Exception(ErrorCodes::NO_FILE_IN_DATA_PART, "No checksum for partition.dat");

            if (!isEmpty() && !parent_part)
            {
                for (const String & col_name : MergeTreeData::getMinMaxColumnsNames(partition_key))
                {
                    if (!checksums.files.contains("minmax_" + escapeForFileName(col_name) + ".idx"))
                        throw Exception(ErrorCodes::NO_FILE_IN_DATA_PART, "No minmax idx file checksum for column {}", col_name);
                }
            }
        }

        const auto & data_part_storage = getDataPartStorage();
        for (const auto & [filename, checksum] : checksums.files)
        {
            try
            {
                checksum.checkSize(data_part_storage, filename);
            }
            catch (const Exception & ex)
            {
                /// For projection parts check will mark them broken in loadProjections
                if (!parent_part && filename.ends_with(".proj"))
                {
                    std::string projection_name = fs::path(filename).stem();
                    LOG_INFO(storage.log, "Projection {} doesn't exist on start for part {}, marking it as broken", projection_name, name);
                    if (hasProjection(projection_name))
                        markProjectionPartAsBroken(projection_name, ex.message(), ex.code());
                }
                else
                    throw;
            }
        }
    }
    else
    {
        auto check_file_not_empty = [this](const String & file_path)
        {
            UInt64 file_size;
            if (!getDataPartStorage().existsFile(file_path) || (file_size = getDataPartStorage().getFileSize(file_path)) == 0)
                throw Exception(
                    ErrorCodes::BAD_SIZE_OF_FILE_IN_DATA_PART,
                    "Part {} is broken: {} is empty",
                    getDataPartStorage().getFullPath(),
                    std::string(fs::path(getDataPartStorage().getFullPath()) / file_path));
            return file_size;
        };

        /// Check that the primary key index is not empty.
        if (!pk.column_names.empty())
        {
            String index_name = "primary" + getIndexExtensionFromFilesystem(getDataPartStorage());
            check_file_not_empty(index_name);
        }

        if (storage.format_version >= MERGE_TREE_DATA_MIN_FORMAT_VERSION_WITH_CUSTOM_PARTITIONING)
        {
            check_file_not_empty("count.txt");

            if (metadata_snapshot->hasPartitionKey())
                check_file_not_empty("partition.dat");

            if (!parent_part)
            {
                for (const String & col_name : MergeTreeData::getMinMaxColumnsNames(partition_key))
                    check_file_not_empty("minmax_" + escapeForFileName(col_name) + ".idx");
            }
        }
    }
}

void IMergeTreeDataPart::checkConsistency(bool require_part_metadata) const
{
    try
    {
        checkConsistencyBase();
        doCheckConsistency(require_part_metadata);
    }
    catch (Exception & e)
    {
        const auto part_state = fmt::format(
            "state: {}, is_unexpected_local_part: {}, is_frozen: {}, is_duplicate: {}",
            stateString(),
            is_unexpected_local_part,
            is_frozen,
            is_duplicate,
            is_temp);

        const auto debug_info = fmt::format(
            "columns: {}, getMarkSizeInBytes: {}, getMarksCount: {}, index_granularity_info: [{}], index_granularity: [{}], "
            "part_state: [{}]",
            columns.toString(),
            index_granularity_info.getMarkSizeInBytes(columns.size()),
            index_granularity->getMarksCount(),
            index_granularity_info.describe(),
            index_granularity->describe(),
            part_state);

        e.addMessage(debug_info);
        e.rethrow();
    }
}

void IMergeTreeDataPart::doCheckConsistency(bool /* require_part_metadata */) const
{
    throw Exception(ErrorCodes::NOT_IMPLEMENTED, "Method 'checkConsistency' is not implemented for part with type {}", getType().toString());
}

void IMergeTreeDataPart::checkConsistencyWithProjections(bool require_part_metadata) const
{
    checkConsistency(require_part_metadata);
    for (const auto & [_, proj_part] : projection_parts)
        proj_part->checkConsistency(require_part_metadata);
}

void IMergeTreeDataPart::calculateColumnsAndSecondaryIndicesSizesOnDisk(std::optional<Block> columns_sample)
{
    calculateColumnsSizesOnDisk(columns_sample);
    calculateSecondaryIndicesSizesOnDisk();
}

void IMergeTreeDataPart::calculateColumnsSizesOnDisk(std::optional<Block> columns_sample)
{
    if (getColumns().empty() || checksums.empty())
        throw Exception(ErrorCodes::LOGICAL_ERROR, "Cannot calculate columns sizes when columns or checksums are not initialized");

    calculateEachColumnSizes(columns_sizes, total_columns_size, columns_sample);
}

void IMergeTreeDataPart::calculateSecondaryIndicesSizesOnDisk()
{
    if (checksums.empty())
        throw Exception(ErrorCodes::LOGICAL_ERROR, "Cannot calculate secondary indexes sizes when columns or checksums are not initialized");

    auto secondary_indices_descriptions = storage.getInMemoryMetadataPtr()->secondary_indices;

    for (auto & index_description : secondary_indices_descriptions)
    {
        ColumnSize index_size;

        auto index_ptr = MergeTreeIndexFactory::instance().get(index_description);
        auto index_name = index_ptr->getFileName();
        auto index_name_escaped = escapeForFileName(index_name);

        auto index_file_name = index_name_escaped + index_ptr->getSerializedFileExtension();
        auto index_marks_file_name = index_name_escaped + getMarksFileExtension();

        /// If part does not contain index
        auto bin_checksum = checksums.files.find(index_file_name);
        if (bin_checksum != checksums.files.end())
        {
            index_size.data_compressed = bin_checksum->second.file_size;
            index_size.data_uncompressed = bin_checksum->second.uncompressed_size;
        }

        auto mrk_checksum = checksums.files.find(index_marks_file_name);
        if (mrk_checksum != checksums.files.end())
            index_size.marks = mrk_checksum->second.file_size;

        total_secondary_indices_size.add(index_size);
        secondary_index_sizes[index_description.name] = index_size;
    }
}

ColumnSize IMergeTreeDataPart::getColumnSize(const String & column_name) const
{
    /// For some types of parts columns_size maybe not calculated
    auto it = columns_sizes.find(column_name);
    if (it != columns_sizes.end())
        return it->second;

    return ColumnSize{};
}

IndexSize IMergeTreeDataPart::getSecondaryIndexSize(const String & secondary_index_name) const
{
    auto it = secondary_index_sizes.find(secondary_index_name);
    if (it != secondary_index_sizes.end())
        return it->second;

    return ColumnSize{};
}

bool IMergeTreeDataPart::hasSecondaryIndex(const String & index_name) const
{
    auto file_name = INDEX_FILE_PREFIX + index_name;
    return checksums.has(file_name + ".idx") || checksums.has(file_name + ".idx2");
}

void IMergeTreeDataPart::accumulateColumnSizes(ColumnToSize & column_to_size) const
{
    for (const auto & [column_name, size] : columns_sizes)
        column_to_size[column_name] = size.data_compressed;
}


bool IMergeTreeDataPart::checkAllTTLCalculated(const StorageMetadataPtr & metadata_snapshot) const
{
    if (!metadata_snapshot->hasAnyTTL())
        return false;

    if (metadata_snapshot->hasRowsTTL())
    {
        if (isEmpty()) /// All rows were finally deleted and we don't store TTL
            return true;
        if (ttl_infos.table_ttl.min == 0)
            return false;
    }

    for (const auto & [column, desc] : metadata_snapshot->getColumnTTLs())
    {
        /// Part has this column, but we don't calculated TTL for it
        if (!ttl_infos.columns_ttl.contains(column) && getColumns().contains(column))
            return false;
    }

    for (const auto & move_desc : metadata_snapshot->getMoveTTLs())
    {
        /// Move TTL is not calculated
        if (!ttl_infos.moves_ttl.contains(move_desc.result_column))
            return false;
    }

    for (const auto & group_by_desc : metadata_snapshot->getGroupByTTLs())
    {
        if (!ttl_infos.group_by_ttl.contains(group_by_desc.result_column))
            return false;
    }

    for (const auto & rows_where_desc : metadata_snapshot->getRowsWhereTTLs())
    {
        if (!ttl_infos.rows_where_ttl.contains(rows_where_desc.result_column))
            return false;
    }

    return true;
}

String IMergeTreeDataPart::getUniqueId() const
{
    return getDataPartStorage().getUniqueId();
}

UInt128 IMergeTreeDataPart::getPartBlockIDHash() const
{
    SipHash hash;
    checksums.computeTotalChecksumDataOnly(hash);
    return hash.get128();
}

String IMergeTreeDataPart::getNewPartBlockID(std::string_view token) const
{
    if (info.min_block != info.max_block)
        throw Exception(ErrorCodes::LOGICAL_ERROR, "Trying to get block id for part {} that contains more than one block", name);

    if (token.empty())
    {
        const auto hash_value = getPartBlockIDHash();
        return info.partition_id + "_" + toString(hash_value.items[0]) + "_" + toString(hash_value.items[1]);
    }

    SipHash hash;
    hash.update(token.data(), token.size());
    const auto hash_value = hash.get128();
    return info.partition_id + "_" + toString(hash_value.items[0]) + "_" + toString(hash_value.items[1]);
}

std::optional<String> IMergeTreeDataPart::getStreamNameOrHash(
    const String & stream_name,
    const Checksums & checksums_)
{
    if (checksums_.files.contains(stream_name + ".bin"))
        return stream_name;

    auto hash = sipHash128String(stream_name);
    if (checksums_.files.contains(hash + ".bin"))
        return hash;

    return {};
}

std::optional<String> IMergeTreeDataPart::getStreamNameOrHash(
    const String & stream_name,
    const String & extension,
    const IDataPartStorage & storage_)
{
    if (storage_.existsFile(stream_name + extension))
        return stream_name;

    auto hash = sipHash128String(stream_name);
    if (storage_.existsFile(hash + extension))
        return hash;

    return {};
}

std::optional<String> IMergeTreeDataPart::getStreamNameForColumn(
    const String & column_name,
    const ISerialization::SubstreamPath & substream_path,
    const Checksums & checksums_)
{
    auto stream_name = ISerialization::getFileNameForStream(column_name, substream_path);
    return getStreamNameOrHash(stream_name, checksums_);
}

std::optional<String> IMergeTreeDataPart::getStreamNameForColumn(
    const NameAndTypePair & column,
    const ISerialization::SubstreamPath & substream_path,
    const Checksums & checksums_)
{
    auto stream_name = ISerialization::getFileNameForStream(column, substream_path);
    return getStreamNameOrHash(stream_name, checksums_);
}

std::optional<String> IMergeTreeDataPart::getStreamNameForColumn(
    const String & column_name,
    const ISerialization::SubstreamPath & substream_path,
    const String & extension,
    const IDataPartStorage & storage_)
{
    auto stream_name = ISerialization::getFileNameForStream(column_name, substream_path);
    return getStreamNameOrHash(stream_name, extension, storage_);
}

std::optional<String> IMergeTreeDataPart::getStreamNameForColumn(
    const NameAndTypePair & column,
    const ISerialization::SubstreamPath & substream_path,
    const String & extension,
    const IDataPartStorage & storage_)
{
    auto stream_name = ISerialization::getFileNameForStream(column, substream_path);
    return getStreamNameOrHash(stream_name, extension, storage_);
}

void IMergeTreeDataPart::markProjectionPartAsBroken(const String & projection_name, const String & message, int code) const
{
    auto it = projection_parts.find(projection_name);
    if (it == projection_parts.end())
        throw Exception(ErrorCodes::LOGICAL_ERROR, "There is no projection part '{}'", projection_name);
    it->second->setBrokenReason(message, code);
}

bool IMergeTreeDataPart::hasBrokenProjection(const String & projection_name) const
{
    auto it = projection_parts.find(projection_name);
    if (it == projection_parts.end())
        return false;
    return it->second->is_broken;
}

void IMergeTreeDataPart::setBrokenReason(const String & message, int code) const
{
    std::lock_guard lock(broken_reason_mutex);
    if (is_broken)
        return;
    is_broken = true;
    exception = message;
    exception_code = code;
}

ColumnPtr IMergeTreeDataPart::getColumnSample(const NameAndTypePair & column) const
{
    const size_t total_mark = getMarksCount();
    /// If column doesn't have dynamic subcolumns or part has no data, just create column using it's type.
    if (!column.type->hasDynamicSubcolumns() || !total_mark)
        return column.type->createColumn();

    /// Otherwise, read sample column with 0 rows from the part, so it will load dynamic structure.
    NamesAndTypesList cols;
    cols.emplace_back(column);

    StorageMetadataPtr metadata_ptr = storage.getInMemoryMetadataPtr();
    StorageSnapshotPtr storage_snapshot_ptr = std::make_shared<StorageSnapshot>(storage, metadata_ptr);
    MergeTreeReaderSettings settings;
    settings.can_read_part_without_marks = true;

    MergeTreeReaderPtr reader = getReader(
        cols,
        storage_snapshot_ptr,
        MarkRanges{MarkRange(0, total_mark)},
        /*virtual_fields=*/ {},
        /*uncompressed_cache=*/{},
        storage.getContext()->getMarkCache().get(),
        std::make_shared<AlterConversions>(),
        settings,
        ValueSizeMap{},
        ReadBufferFromFileBase::ProfileCallback{});

    Columns result;
    result.resize(1);
    reader->readRows(0, total_mark, false, 0, result);
    return result[0];
}

bool isCompactPart(const MergeTreeDataPartPtr & data_part)
{
    return (data_part && data_part->getType() == MergeTreeDataPartType::Compact);
}

bool isWidePart(const MergeTreeDataPartPtr & data_part)
{
    return (data_part && data_part->getType() == MergeTreeDataPartType::Wide);
}

bool isCompressedFromIndexExtension(const String & index_extension)
{
    return index_extension == getIndexExtension(true);
}

Strings getPartsNames(const MergeTreeDataPartsVector & parts)
{
    Strings part_names;
    for (const auto & p : parts)
        part_names.push_back(p->name);
    return part_names;
}

namespace
{

bool isCompressedFromFileName(const String & file_name)
{
    std::string extension = fs::path(file_name).extension();
    return (MarkType::isMarkFileExtension(extension) && MarkType(extension).compressed)
        || isCompressedFromIndexExtension(extension);
}

}

std::unique_ptr<ReadBuffer> IMergeTreeDataPart::readFile(const String & file_name) const
{
    constexpr size_t size_hint = 4096; /// These files are small.
    auto read_settings = getReadSettings().adjustBufferSize(size_hint);
    /// Default read method is pread_threadpool, but there is not much point in it here.
    read_settings.local_fs_method = LocalFSReadMethod::pread;
    auto res = getDataPartStorage().readFile(file_name, read_settings, size_hint, std::nullopt);

    if (isCompressedFromFileName(file_name))
        return std::make_unique<CompressedReadBufferFromFile>(std::move(res));

    return res;
}

std::unique_ptr<ReadBuffer> IMergeTreeDataPart::readFileIfExists(const String & file_name) const
{
    constexpr size_t size_hint = 4096;  /// These files are small.
    if (auto res = getDataPartStorage().readFileIfExists(file_name, ReadSettings().adjustBufferSize(size_hint), size_hint, std::nullopt))
    {
        if (isCompressedFromFileName(file_name))
            return std::make_unique<CompressedReadBufferFromFile>(std::move(res));

        return res;
    }
    return {};
}

}<|MERGE_RESOLUTION|>--- conflicted
+++ resolved
@@ -107,12 +107,9 @@
 }
 
 
-<<<<<<< HEAD
-void IMergeTreeDataPart::MinMaxIndex::load(const StorageMetadataPtr & metadata_snapshot, const PartMetadataManagerPtr & manager)
-=======
-void IMergeTreeDataPart::MinMaxIndex::load(const MergeTreeData & data, const IMergeTreeDataPart & part)
->>>>>>> d7efb867
-{
+void IMergeTreeDataPart::MinMaxIndex::load(const IMergeTreeDataPart & part)
+{
+    auto metadata_snapshot = part.getMetadataSnapshot();
     const auto & partition_key = metadata_snapshot->getPartitionKey();
 
     auto minmax_column_names = MergeTreeData::getMinMaxColumnsNames(partition_key);
@@ -1260,21 +1257,6 @@
     }
     else
     {
-<<<<<<< HEAD
-=======
-        //String path = getRelativePath();
-        if (!parent_part)
-            partition.load(storage, *this);
-
-        if (!isEmpty())
-        {
-            if (parent_part)
-                // projection parts don't have minmax_idx, and it's always initialized
-                minmax_idx->initialized = true;
-            else
-                minmax_idx->load(storage, *this);
-        }
->>>>>>> d7efb867
         if (parent_part)
         {
             /// Projection parts don't have minmax_idx, and it's always initialized
@@ -1282,10 +1264,10 @@
             return;
         }
 
-        partition.load(getMetadataSnapshot(), metadata_manager, storage.getContext());
+        partition.load(*this);
 
         if (!isEmpty())
-            minmax_idx->load(getMetadataSnapshot(), metadata_manager);
+            minmax_idx->load(*this);
     }
 
     auto metadata_snapshot = storage.getInMemoryMetadataPtr();
