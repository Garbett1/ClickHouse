--- conflicted
+++ resolved
@@ -384,30 +384,17 @@
 std::unique_ptr<WriteBufferFromFileBase> MergeTreePartition::store(const MergeTreeData & storage, const DataPartStorageBuilderPtr & data_part_storage_builder, MergeTreeDataPartChecksums & checksums) const
 {
     auto metadata_snapshot = storage.getInMemoryMetadataPtr();
-<<<<<<< HEAD
+    const auto & context = storage.getContext();
     const auto & partition_key_sample = adjustPartitionKey(metadata_snapshot, storage.getContext()).sample_block;
-    return store(partition_key_sample, data_part_storage_builder, checksums);
-}
-
-std::unique_ptr<WriteBufferFromFileBase> MergeTreePartition::store(const Block & partition_key_sample, const DataPartStorageBuilderPtr & data_part_storage_builder, MergeTreeDataPartChecksums & checksums) const
-=======
-    const auto & context = storage.getContext();
-    const auto & partition_key_sample = adjustPartitionKey(metadata_snapshot, context).sample_block;
-    return store(partition_key_sample, disk, part_path, checksums, context->getWriteSettings());
-}
-
-std::unique_ptr<WriteBufferFromFileBase> MergeTreePartition::store(
-    const Block & partition_key_sample, const DiskPtr & disk, const String & part_path, MergeTreeDataPartChecksums & checksums, const WriteSettings & settings) const
->>>>>>> e0517510
+    return store(partition_key_sample, data_part_storage_builder, checksums, context->getWriteSettings());
+}
+
+std::unique_ptr<WriteBufferFromFileBase> MergeTreePartition::store(const Block & partition_key_sample, const DataPartStorageBuilderPtr & data_part_storage_builder, MergeTreeDataPartChecksums & checksums, const WriteSettings & settings) const
 {
     if (!partition_key_sample)
         return nullptr;
 
-<<<<<<< HEAD
-    auto out = data_part_storage_builder->writeFile("partition.dat", DBMS_DEFAULT_BUFFER_SIZE);
-=======
-    auto out = disk->writeFile(std::filesystem::path(part_path) / "partition.dat", DBMS_DEFAULT_BUFFER_SIZE, WriteMode::Rewrite, settings);
->>>>>>> e0517510
+    auto out = data_part_storage_builder->writeFile("partition.dat", DBMS_DEFAULT_BUFFER_SIZE, settings);
     HashingWriteBuffer out_hashing(*out);
     for (size_t i = 0; i < value.size(); ++i)
     {
