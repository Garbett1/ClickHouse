--- conflicted
+++ resolved
@@ -4,6 +4,7 @@
 #include <Storages/MergeTree/MergeTreeReaderStream.h>
 #include <Storages/MergeTree/MergeTreeIndices.h>
 #include <Storages/MergeTree/MergeTreeData.h>
+
 
 namespace DB
 {
@@ -21,14 +22,10 @@
         VectorSimilarityIndexCache * vector_similarity_index_cache,
         MergeTreeReaderSettings settings_);
 
-<<<<<<< HEAD
     void seek(size_t mark);
 
-    void read(MergeTreeIndexGranulePtr & granule);
-    void read(size_t granule_num, MergeTreeIndexBulkGranulesPtr & granules);
-=======
-    MergeTreeIndexGranulePtr read(size_t mark);
->>>>>>> 77e65df0
+    void read(size_t mark, MergeTreeIndexGranulePtr & granule);
+    void read(size_t mark, MergeTreeIndexBulkGranulesPtr & granules);
 
 private:
     MergeTreeIndexPtr index;
