#pragma once

#include <base/unit.h>
#include <Core/Defines.h>
#include <Core/BaseSettings.h>
#include <Core/SettingsEnums.h>
#include <Common/NamePrompter.h>
#include <Interpreters/Context_fwd.h>
#include <Storages/MergeTree/MergeTreeDataFormatVersion.h>


namespace Poco::Util
{
    class AbstractConfiguration;
}


namespace DB
{
class ASTStorage;
struct Settings;


/** These settings represent fine tunes for internal details of MergeTree storages
  * and should not be changed by the user without a reason.
  */

#define MERGE_TREE_SETTINGS(M, ALIAS) \
    M(UInt64, min_compress_block_size, 0, "When granule is written, compress the data in buffer if the size of pending uncompressed data is larger or equal than the specified threshold. If this setting is not set, the corresponding global setting is used.", 0) \
    M(UInt64, max_compress_block_size, 0, "Compress the pending uncompressed data in buffer if its size is larger or equal than the specified threshold. Block of data will be compressed even if the current granule is not finished. If this setting is not set, the corresponding global setting is used.", 0) \
    M(UInt64, index_granularity, 8192, "How many rows correspond to one primary key value.", 0) \
    M(UInt64, max_digestion_size_per_segment, 256_MiB, "Max number of bytes to digest per segment to build GIN index.", 0) \
    \
    /** Data storing format settings. */ \
    M(UInt64, min_bytes_for_wide_part, 10485760, "Minimal uncompressed size in bytes to create part in wide format instead of compact", 0) \
    M(UInt64, min_rows_for_wide_part, 0, "Minimal number of rows to create part in wide format instead of compact", 0) \
    M(Float, ratio_of_defaults_for_sparse_serialization, 0.9375f, "Minimal ratio of number of default values to number of all values in column to store it in sparse serializations. If >= 1, columns will be always written in full serialization.", 0) \
    M(Bool, replace_long_file_name_to_hash, true, "If the file name for column is too long (more than 'max_file_name_length' bytes) replace it to SipHash128", 0) \
    M(UInt64, max_file_name_length, 127, "The maximal length of the file name to keep it as is without hashing", 0) \
    M(UInt64, min_bytes_for_full_part_storage, 0, "Only available in ClickHouse Cloud", 0) \
    M(UInt64, min_rows_for_full_part_storage, 0, "Only available in ClickHouse Cloud", 0) \
    M(UInt64, compact_parts_max_bytes_to_buffer, 128 * 1024 * 1024, "Only available in ClickHouse Cloud", 0) \
    M(UInt64, compact_parts_max_granules_to_buffer, 128, "Only available in ClickHouse Cloud", 0) \
    M(UInt64, compact_parts_merge_max_bytes_to_prefetch_part, 16 * 1024 * 1024, "Only available in ClickHouse Cloud", 0) \
    M(Bool, load_existing_rows_count_for_old_parts, false, "Whether to load existing_rows_count for existing parts. If false, existing_rows_count will be equal to rows_count for existing parts.", 0) \
    M(Bool, use_compact_variant_discriminators_serialization, true, "Use compact version of Variant discriminators serialization.", 0) \
    \
    /** Merge settings. */ \
    M(UInt64, merge_max_block_size, 8192, "How many rows in blocks should be formed for merge operations. By default has the same value as `index_granularity`.", 0) \
    M(UInt64, merge_max_block_size_bytes, 10 * 1024 * 1024, "How many bytes in blocks should be formed for merge operations. By default has the same value as `index_granularity_bytes`.", 0) \
    M(UInt64, max_bytes_to_merge_at_max_space_in_pool, 150ULL * 1024 * 1024 * 1024, "Maximum in total size of parts to merge, when there are maximum free threads in background pool (or entries in replication queue).", 0) \
    M(UInt64, max_bytes_to_merge_at_min_space_in_pool, 1024 * 1024, "Maximum in total size of parts to merge, when there are minimum free threads in background pool (or entries in replication queue).", 0) \
    M(UInt64, max_replicated_merges_in_queue, 1000, "How many tasks of merging and mutating parts are allowed simultaneously in ReplicatedMergeTree queue.", 0) \
    M(UInt64, max_replicated_mutations_in_queue, 8, "How many tasks of mutating parts are allowed simultaneously in ReplicatedMergeTree queue.", 0) \
    M(UInt64, max_replicated_merges_with_ttl_in_queue, 1, "How many tasks of merging parts with TTL are allowed simultaneously in ReplicatedMergeTree queue.", 0) \
    M(UInt64, number_of_free_entries_in_pool_to_lower_max_size_of_merge, 8, "When there is less than specified number of free entries in pool (or replicated queue), start to lower maximum size of merge to process (or to put in queue). This is to allow small merges to process - not filling the pool with long running merges.", 0) \
    M(UInt64, number_of_free_entries_in_pool_to_execute_mutation, 20, "When there is less than specified number of free entries in pool, do not execute part mutations. This is to leave free threads for regular merges and avoid \"Too many parts\"", 0) \
    M(UInt64, max_number_of_mutations_for_replica, 0, "Limit the number of part mutations per replica to the specified amount. Zero means no limit on the number of mutations per replica (the execution can still be constrained by other settings).", 0) \
    M(UInt64, max_number_of_merges_with_ttl_in_pool, 2, "When there is more than specified number of merges with TTL entries in pool, do not assign new merge with TTL. This is to leave free threads for regular merges and avoid \"Too many parts\"", 0) \
    M(Seconds, old_parts_lifetime, 8 * 60, "How many seconds to keep obsolete parts.", 0) \
    M(Seconds, temporary_directories_lifetime, 86400, "How many seconds to keep tmp_-directories. You should not lower this value because merges and mutations may not be able to work with low value of this setting.", 0) \
    M(Seconds, lock_acquire_timeout_for_background_operations, DBMS_DEFAULT_LOCK_ACQUIRE_TIMEOUT_SEC, "For background operations like merges, mutations etc. How many seconds before failing to acquire table locks.", 0) \
    M(UInt64, min_rows_to_fsync_after_merge, 0, "Minimal number of rows to do fsync for part after merge (0 - disabled)", 0) \
    M(UInt64, min_compressed_bytes_to_fsync_after_merge, 0, "Minimal number of compressed bytes to do fsync for part after merge (0 - disabled)", 0) \
    M(UInt64, min_compressed_bytes_to_fsync_after_fetch, 0, "Minimal number of compressed bytes to do fsync for part after fetch (0 - disabled)", 0) \
    M(Bool, fsync_after_insert, false, "Do fsync for every inserted part. Significantly decreases performance of inserts, not recommended to use with wide parts.", 0) \
    M(Bool, fsync_part_directory, false, "Do fsync for part directory after all part operations (writes, renames, etc.).", 0) \
    M(UInt64, non_replicated_deduplication_window, 0, "How many last blocks of hashes should be kept on disk (0 - disabled).", 0) \
    M(UInt64, max_parts_to_merge_at_once, 100, "Max amount of parts which can be merged at once (0 - disabled). Doesn't affect OPTIMIZE FINAL query.", 0) \
    M(UInt64, merge_selecting_sleep_ms, 5000, "Maximum sleep time for merge selecting, a lower setting will trigger selecting tasks in background_schedule_pool frequently which result in large amount of requests to zookeeper in large-scale clusters", 0) \
    M(UInt64, max_merge_selecting_sleep_ms, 60000, "Maximum sleep time for merge selecting, a lower setting will trigger selecting tasks in background_schedule_pool frequently which result in large amount of requests to zookeeper in large-scale clusters", 0) \
    M(Float, merge_selecting_sleep_slowdown_factor, 1.2f, "The sleep time for merge selecting task is multiplied by this factor when there's nothing to merge and divided when a merge was assigned", 0) \
    M(UInt64, merge_tree_clear_old_temporary_directories_interval_seconds, 60, "The period of executing the clear old temporary directories operation in background.", 0) \
    M(UInt64, merge_tree_clear_old_parts_interval_seconds, 1, "The period of executing the clear old parts operation in background.", 0) \
    M(UInt64, min_age_to_force_merge_seconds, 0, "If all parts in a certain range are older than this value, range will be always eligible for merging. Set to 0 to disable.", 0) \
    M(Bool, min_age_to_force_merge_on_partition_only, false, "Whether min_age_to_force_merge_seconds should be applied only on the entire partition and not on subset.", false) \
    M(UInt64, number_of_free_entries_in_pool_to_execute_optimize_entire_partition, 25, "When there is less than specified number of free entries in pool, do not try to execute optimize entire partition with a merge (this merge is created when set min_age_to_force_merge_seconds > 0 and min_age_to_force_merge_on_partition_only = true). This is to leave free threads for regular merges and avoid \"Too many parts\"", 0) \
    M(Bool, remove_rolled_back_parts_immediately, 1, "Setting for an incomplete experimental feature.", 0) \
    M(UInt64, replicated_max_mutations_in_one_entry, 10000, "Max number of mutation commands that can be merged together and executed in one MUTATE_PART entry (0 means unlimited)", 0) \
    M(UInt64, number_of_mutations_to_delay, 500, "If table has at least that many unfinished mutations, artificially slow down mutations of table. Disabled if set to 0", 0) \
    M(UInt64, number_of_mutations_to_throw, 1000, "If table has at least that many unfinished mutations, throw 'Too many mutations' exception. Disabled if set to 0", 0) \
    M(UInt64, min_delay_to_mutate_ms, 10, "Min delay of mutating MergeTree table in milliseconds, if there are a lot of unfinished mutations", 0) \
    M(UInt64, max_delay_to_mutate_ms, 1000, "Max delay of mutating MergeTree table in milliseconds, if there are a lot of unfinished mutations", 0) \
    M(Bool, exclude_deleted_rows_for_part_size_in_merge, false, "Use an estimated source part size (excluding lightweight deleted rows) when selecting parts to merge", 0) \
    M(String, merge_workload, "", "Name of workload to be used to access resources for merges", 0) \
    M(String, mutation_workload, "", "Name of workload to be used to access resources for mutations", 0) \
    \
    /** Inserts settings. */ \
    M(UInt64, parts_to_delay_insert, 1000, "If table contains at least that many active parts in single partition, artificially slow down insert into table. Disabled if set to 0", 0) \
    M(UInt64, inactive_parts_to_delay_insert, 0, "If table contains at least that many inactive parts in single partition, artificially slow down insert into table.", 0) \
    M(UInt64, parts_to_throw_insert, 3000, "If more than this number active parts in single partition, throw 'Too many parts ...' exception.", 0) \
    M(UInt64, inactive_parts_to_throw_insert, 0, "If more than this number inactive parts in single partition, throw 'Too many inactive parts ...' exception.", 0) \
    M(UInt64, max_avg_part_size_for_too_many_parts, 1ULL * 1024 * 1024 * 1024, "The 'too many parts' check according to 'parts_to_delay_insert' and 'parts_to_throw_insert' will be active only if the average part size (in the relevant partition) is not larger than the specified threshold. If it is larger than the specified threshold, the INSERTs will be neither delayed or rejected. This allows to have hundreds of terabytes in a single table on a single server if the parts are successfully merged to larger parts. This does not affect the thresholds on inactive parts or total parts.", 0) \
    M(UInt64, max_delay_to_insert, 1, "Max delay of inserting data into MergeTree table in seconds, if there are a lot of unmerged parts in single partition.", 0) \
    M(UInt64, min_delay_to_insert_ms, 10, "Min delay of inserting data into MergeTree table in milliseconds, if there are a lot of unmerged parts in single partition.", 0) \
    M(UInt64, max_parts_in_total, 100000, "If more than this number active parts in all partitions in total, throw 'Too many parts ...' exception.", 0) \
    M(Bool, async_insert, false, "If true, data from INSERT query is stored in queue and later flushed to table in background.", 0) \
    M(Bool, add_implicit_sign_column_constraint_for_collapsing_engine, false, "If true, add implicit constraint for sign column for CollapsingMergeTree engine.", 0) \
    M(Milliseconds, sleep_before_commit_local_part_in_replicated_table_ms, 0, "For testing. Do not change it.", 0) \
    M(Bool, optimize_row_order, false, "Allow reshuffling of rows during part inserts and merges to improve the compressibility of the new part", 0) \
    \
    /* Part removal settings. */ \
    M(UInt64, simultaneous_parts_removal_limit, 0, "Maximum number of parts to remove during one CleanupThread iteration (0 means unlimited).", 0) \
    \
    /** Replication settings. */ \
    M(UInt64, replicated_deduplication_window, 1000, "How many last blocks of hashes should be kept in ZooKeeper (old blocks will be deleted).", 0) \
    M(UInt64, replicated_deduplication_window_seconds, 7 * 24 * 60 * 60 /* one week */, "Similar to \"replicated_deduplication_window\", but determines old blocks by their lifetime. Hash of an inserted block will be deleted (and the block will not be deduplicated after) if it outside of one \"window\". You can set very big replicated_deduplication_window to avoid duplicating INSERTs during that period of time.", 0) \
    M(UInt64, replicated_deduplication_window_for_async_inserts, 10000, "How many last hash values of async_insert blocks should be kept in ZooKeeper (old blocks will be deleted).", 0) \
    M(UInt64, replicated_deduplication_window_seconds_for_async_inserts, 7 * 24 * 60 * 60 /* one week */, "Similar to \"replicated_deduplication_window_for_async_inserts\", but determines old blocks by their lifetime. Hash of an inserted block will be deleted (and the block will not be deduplicated after) if it outside of one \"window\". You can set very big replicated_deduplication_window to avoid duplicating INSERTs during that period of time.", 0) \
    M(Milliseconds, async_block_ids_cache_update_wait_ms, 100, "How long each insert iteration will wait for async_block_ids_cache update", 0) \
    M(Bool, use_async_block_ids_cache, true, "Use in-memory cache to filter duplicated async inserts based on block ids", 0) \
    M(UInt64, max_replicated_logs_to_keep, 1000, "How many records may be in log, if there is inactive replica. Inactive replica becomes lost when when this number exceed.", 0) \
    M(UInt64, min_replicated_logs_to_keep, 10, "Keep about this number of last records in ZooKeeper log, even if they are obsolete. It doesn't affect work of tables: used only to diagnose ZooKeeper log before cleaning.", 0) \
    M(Seconds, prefer_fetch_merged_part_time_threshold, 3600, "If time passed after replication log entry creation exceeds this threshold and sum size of parts is greater than \"prefer_fetch_merged_part_size_threshold\", prefer fetching merged part from replica instead of doing merge locally. To speed up very long merges.", 0) \
    M(UInt64, prefer_fetch_merged_part_size_threshold, 10ULL * 1024 * 1024 * 1024, "If sum size of parts exceeds this threshold and time passed after replication log entry creation is greater than \"prefer_fetch_merged_part_time_threshold\", prefer fetching merged part from replica instead of doing merge locally. To speed up very long merges.", 0) \
    M(Seconds, execute_merges_on_single_replica_time_threshold, 0, "When greater than zero only a single replica starts the merge immediately, others wait up to that amount of time to download the result instead of doing merges locally. If the chosen replica doesn't finish the merge during that amount of time, fallback to standard behavior happens.", 0) \
    M(Seconds, remote_fs_execute_merges_on_single_replica_time_threshold, 3 * 60 * 60, "When greater than zero only a single replica starts the merge immediately if merged part on shared storage and 'allow_remote_fs_zero_copy_replication' is enabled.", 0) \
    M(Seconds, try_fetch_recompressed_part_timeout, 7200, "Recompression works slow in most cases, so we don't start merge with recompression until this timeout and trying to fetch recompressed part from replica which assigned this merge with recompression.", 0) \
    M(Bool, always_fetch_merged_part, false, "If true, replica never merge parts and always download merged parts from other replicas.", 0) \
    M(UInt64, max_suspicious_broken_parts, 100, "Max broken parts, if more - deny automatic deletion.", 0) \
    M(UInt64, max_suspicious_broken_parts_bytes, 1ULL * 1024 * 1024 * 1024, "Max size of all broken parts, if more - deny automatic deletion.", 0) \
    M(UInt64, max_files_to_modify_in_alter_columns, 75, "Not apply ALTER if number of files for modification(deletion, addition) more than this.", 0) \
    M(UInt64, max_files_to_remove_in_alter_columns, 50, "Not apply ALTER, if number of files for deletion more than this.", 0) \
    M(Float, replicated_max_ratio_of_wrong_parts, 0.5, "If ratio of wrong parts to total number of parts is less than this - allow to start.", 0) \
    M(Bool, replicated_can_become_leader, true, "If true, Replicated tables replicas on this node will try to acquire leadership.", 0) \
    M(Seconds, zookeeper_session_expiration_check_period, 60, "ZooKeeper session expiration check period, in seconds.", 0) \
    M(Seconds, initialization_retry_period, 60, "Retry period for table initialization, in seconds.", 0) \
    M(Bool, detach_old_local_parts_when_cloning_replica, true, "Do not remove old local parts when repairing lost replica.", 0) \
    M(Bool, detach_not_byte_identical_parts, false, "Do not remove non byte-idential parts for ReplicatedMergeTree, instead detach them (maybe useful for further analysis).", 0) \
    M(UInt64, max_replicated_fetches_network_bandwidth, 0, "The maximum speed of data exchange over the network in bytes per second for replicated fetches. Zero means unlimited.", 0) \
    M(UInt64, max_replicated_sends_network_bandwidth, 0, "The maximum speed of data exchange over the network in bytes per second for replicated sends. Zero means unlimited.", 0) \
    M(Milliseconds, wait_for_unique_parts_send_before_shutdown_ms, 0, "Before shutdown table will wait for required amount time for unique parts (exist only on current replica) to be fetched by other replicas (0 means disabled).", 0) \
    M(Float, fault_probability_before_part_commit, 0, "For testing. Do not change it.", 0) \
    M(Float, fault_probability_after_part_commit, 0, "For testing. Do not change it.", 0) \
    M(Bool, shared_merge_tree_disable_merges_and_mutations_assignment, false, "Only available in ClickHouse Cloud", 0) \
    M(Float, shared_merge_tree_partitions_hint_ratio_to_reload_merge_pred_for_mutations, 0.5, "Only available in ClickHouse Cloud", 0) \
    M(UInt64, shared_merge_tree_parts_load_batch_size, 32, "Only available in ClickHouse Cloud", 0) \
    \
    /** Check delay of replicas settings. */ \
    M(UInt64, min_relative_delay_to_measure, 120, "Calculate relative replica delay only if absolute delay is not less that this value.", 0) \
    M(UInt64, cleanup_delay_period, 30, "Minimum period to clean old queue logs, blocks hashes and parts.", 0) \
    M(UInt64, max_cleanup_delay_period, 300, "Maximum period to clean old queue logs, blocks hashes and parts.", 0) \
    M(UInt64, cleanup_delay_period_random_add, 10, "Add uniformly distributed value from 0 to x seconds to cleanup_delay_period to avoid thundering herd effect and subsequent DoS of ZooKeeper in case of very large number of tables.", 0) \
    M(UInt64, cleanup_thread_preferred_points_per_iteration, 150, "Preferred batch size for background cleanup (points are abstract but 1 point is approximately equivalent to 1 inserted block).", 0) \
    M(UInt64, cleanup_threads, 128, "Only available in ClickHouse Cloud", 0) \
    M(UInt64, kill_delay_period, 30, "Only available in ClickHouse Cloud", 0) \
    M(UInt64, kill_delay_period_random_add, 10, "Only available in ClickHouse Cloud", 0) \
    M(UInt64, kill_threads, 128, "Only available in ClickHouse Cloud", 0) \
    M(UInt64, min_relative_delay_to_close, 300, "Minimal delay from other replicas to close, stop serving requests and not return Ok during status check.", 0) \
    M(UInt64, min_absolute_delay_to_close, 0, "Minimal absolute delay to close, stop serving requests and not return Ok during status check.", 0) \
    M(UInt64, enable_vertical_merge_algorithm, 1, "Enable usage of Vertical merge algorithm.", 0) \
    M(UInt64, vertical_merge_algorithm_min_rows_to_activate, 16 * 8192, "Minimal (approximate) sum of rows in merging parts to activate Vertical merge algorithm.", 0) \
    M(UInt64, vertical_merge_algorithm_min_bytes_to_activate, 0, "Minimal (approximate) uncompressed size in bytes in merging parts to activate Vertical merge algorithm.", 0) \
    M(UInt64, vertical_merge_algorithm_min_columns_to_activate, 11, "Minimal amount of non-PK columns to activate Vertical merge algorithm.", 0) \
    M(Bool, vertical_merge_remote_filesystem_prefetch, true, "If true prefetching of data from remote filesystem is used for the next column during merge", 0) \
    M(UInt64, max_postpone_time_for_failed_mutations_ms, 5ULL * 60 * 1000, "The maximum postpone time for failed mutations.", 0) \
    \
    /** Compatibility settings */ \
    M(Bool, allow_suspicious_indices, false, "Reject primary/secondary indexes and sorting keys with identical expressions", 0) \
    M(Bool, compatibility_allow_sampling_expression_not_in_primary_key, false, "Allow to create a table with sampling expression not in primary key. This is needed only to temporarily allow to run the server with wrong tables for backward compatibility.", 0) \
    M(Bool, use_minimalistic_checksums_in_zookeeper, true, "Use small format (dozens bytes) for part checksums in ZooKeeper instead of ordinary ones (dozens KB). Before enabling check that all replicas support new format.", 0) \
    M(Bool, use_minimalistic_part_header_in_zookeeper, true, "Store part header (checksums and columns) in a compact format and a single part znode instead of separate znodes (<part>/columns and <part>/checksums). This can dramatically reduce snapshot size in ZooKeeper. Before enabling check that all replicas support new format.", 0) \
    M(UInt64, finished_mutations_to_keep, 100, "How many records about mutations that are done to keep. If zero, then keep all of them.", 0) \
    M(UInt64, min_merge_bytes_to_use_direct_io, 10ULL * 1024 * 1024 * 1024, "Minimal amount of bytes to enable O_DIRECT in merge (0 - disabled).", 0) \
    M(UInt64, index_granularity_bytes, 10 * 1024 * 1024, "Approximate amount of bytes in single granule (0 - disabled).", 0) \
    M(UInt64, min_index_granularity_bytes, 1024, "Minimum amount of bytes in single granule.", 1024) \
    M(Int64, merge_with_ttl_timeout, 3600 * 4, "Minimal time in seconds, when merge with delete TTL can be repeated.", 0) \
    M(Int64, merge_with_recompression_ttl_timeout, 3600 * 4, "Minimal time in seconds, when merge with recompression TTL can be repeated.", 0) \
    M(Bool, ttl_only_drop_parts, false, "Only drop altogether the expired parts and not partially prune them.", 0) \
    M(Bool, materialize_ttl_recalculate_only, false, "Only recalculate ttl info when MATERIALIZE TTL", 0) \
    M(Bool, enable_mixed_granularity_parts, true, "Enable parts with adaptive and non adaptive granularity", 0) \
    M(UInt64, concurrent_part_removal_threshold, 100, "Activate concurrent part removal (see 'max_part_removal_threads') only if the number of inactive data parts is at least this.", 0) \
    M(UInt64, zero_copy_concurrent_part_removal_max_split_times, 5, "Max recursion depth for splitting independent Outdated parts ranges into smaller subranges (highly not recommended to change)", 0) \
    M(Float, zero_copy_concurrent_part_removal_max_postpone_ratio, static_cast<Float32>(0.05), "Max percentage of top level parts to postpone removal in order to get smaller independent ranges (highly not recommended to change)", 0) \
    M(String, storage_policy, "default", "Name of storage disk policy", 0) \
    M(String, disk, "", "Name of storage disk. Can be specified instead of storage policy.", 0) \
    M(Bool, allow_nullable_key, false, "Allow Nullable types as primary keys.", 0) \
    M(Bool, remove_empty_parts, true, "Remove empty parts after they were pruned by TTL, mutation, or collapsing merge algorithm.", 0) \
    M(Bool, assign_part_uuids, false, "Generate UUIDs for parts. Before enabling check that all replicas support new format.", 0) \
    M(Int64, max_partitions_to_read, -1, "Limit the max number of partitions that can be accessed in one query. <= 0 means unlimited. This setting is the default that can be overridden by the query-level setting with the same name.", 0) \
    M(UInt64, max_concurrent_queries, 0, "Max number of concurrently executed queries related to the MergeTree table (0 - disabled). Queries will still be limited by other max_concurrent_queries settings.", 0) \
    M(UInt64, min_marks_to_honor_max_concurrent_queries, 0, "Minimal number of marks to honor the MergeTree-level's max_concurrent_queries (0 - disabled). Queries will still be limited by other max_concurrent_queries settings.", 0) \
    M(UInt64, min_bytes_to_rebalance_partition_over_jbod, 0, "Minimal amount of bytes to enable part rebalance over JBOD array (0 - disabled).", 0) \
    M(Bool, check_sample_column_is_correct, true, "Check columns or columns by hash for sampling are unsigned integer.", 0) \
    M(Bool, allow_vertical_merges_from_compact_to_wide_parts, true, "Allows vertical merges from compact to wide parts. This settings must have the same value on all replicas", 0) \
    M(Bool, enable_the_endpoint_id_with_zookeeper_name_prefix, false, "Enable the endpoint id with zookeeper name prefix for the replicated merge tree table", 0) \
    M(UInt64, zero_copy_merge_mutation_min_parts_size_sleep_before_lock, 1ULL * 1024 * 1024 * 1024, "If zero copy replication is enabled sleep random amount of time before trying to lock depending on parts size for merge or mutation", 0) \
    M(Bool, allow_floating_point_partition_key, false, "Allow floating point as partition key", 0) \
    M(UInt64, sleep_before_loading_outdated_parts_ms, 0, "For testing. Do not change it.", 0) \
    M(Bool, always_use_copy_instead_of_hardlinks, false, "Always copy data instead of hardlinking during mutations/replaces/detaches and so on.", 0) \
    M(Bool, disable_freeze_partition_for_zero_copy_replication, true, "Disable FREEZE PARTITION query for zero copy replication.", 0) \
    M(Bool, disable_detach_partition_for_zero_copy_replication, true, "Disable DETACH PARTITION query for zero copy replication.", 0) \
    M(Bool, disable_fetch_partition_for_zero_copy_replication, true, "Disable FETCH PARTITION query for zero copy replication.", 0) \
    M(Bool, enable_block_number_column, false, "Enable persisting column _block_number for each row.", 0) ALIAS(allow_experimental_block_number_column) \
    M(Bool, enable_block_offset_column, false, "Enable persisting column _block_offset for each row.", 0) \
    \
    /** Experimental/work in progress feature. Unsafe for production. */ \
    M(UInt64, part_moves_between_shards_enable, 0, "Experimental/Incomplete feature to move parts between shards. Does not take into account sharding expressions.", 0) \
    M(UInt64, part_moves_between_shards_delay_seconds, 30, "Time to wait before/after moving parts between shards.", 0) \
    M(Bool, allow_remote_fs_zero_copy_replication, false, "Don't use this setting in production, because it is not ready.", 0) \
    M(String, remote_fs_zero_copy_zookeeper_path, "/clickhouse/zero_copy", "ZooKeeper path for zero-copy table-independent info.", 0) \
    M(Bool, remote_fs_zero_copy_path_compatible_mode, false, "Run zero-copy in compatible mode during conversion process.", 0) \
    M(Bool, cache_populated_by_fetch, false, "Only available in ClickHouse Cloud", 0) \
    M(Bool, force_read_through_cache_for_merges, false, "Force read-through filesystem cache for merges", 0) \
    M(Bool, allow_experimental_replacing_merge_with_cleanup, false, "Allow experimental CLEANUP merges for ReplacingMergeTree with is_deleted column.", 0) \
    \
    /** Compress marks and primary key. */ \
    M(Bool, compress_marks, true, "Marks support compression, reduce mark file size and speed up network transmission.", 0) \
    M(Bool, compress_primary_key, true, "Primary key support compression, reduce primary key file size and speed up network transmission.", 0) \
    M(String, marks_compression_codec, "ZSTD(3)", "Compression encoding used by marks, marks are small enough and cached, so the default compression is ZSTD(3).", 0) \
    M(String, primary_key_compression_codec, "ZSTD(3)", "Compression encoding used by primary, primary key is small enough and cached, so the default compression is ZSTD(3).", 0) \
    M(UInt64, marks_compress_block_size, 65536, "Mark compress block size, the actual size of the block to compress.", 0) \
    M(UInt64, primary_key_compress_block_size, 65536, "Primary compress block size, the actual size of the block to compress.", 0) \
    M(Bool, primary_key_lazy_load, true, "Load primary key in memory on first use instead of on table initialization. This can save memory in the presence of a large number of tables.", 0) \
    M(Float, primary_key_ratio_of_unique_prefix_values_to_skip_suffix_columns, 0.9f, "If the value of a column of the primary key in data part changes at least in this ratio of times, skip loading next columns in memory. This allows to save memory usage by not loading useless columns of the primary key.", 0) \
    /** Projection settings. */ \
    M(UInt64, max_projections, 25, "The maximum number of merge tree projections.", 0) \
<<<<<<< HEAD
    M(LightweightMutationProjectionMode, lightweight_mutation_projection_mode, LightweightMutationProjectionMode::THROW, "When lightweight delete happens on a table with projection(s), the possible operations include throw the exception as projection exists, or drop projections of this table's relevant parts, or rebuild the projections.", 0) \
=======
    M(DeduplicateMergeProjectionMode, deduplicate_merge_projection_mode, DeduplicateMergeProjectionMode::THROW, "Whether to allow create projection for the table with non-classic MergeTree, if allowed, what is the action when merge, drop or rebuild.", 0) \
>>>>>>> 722fb1f5

#define MAKE_OBSOLETE_MERGE_TREE_SETTING(M, TYPE, NAME, DEFAULT) \
    M(TYPE, NAME, DEFAULT, "Obsolete setting, does nothing.", BaseSettingsHelpers::Flags::OBSOLETE)

#define OBSOLETE_MERGE_TREE_SETTINGS(M, ALIAS) \
    /** Obsolete settings that do nothing but left for compatibility reasons. */ \
    MAKE_OBSOLETE_MERGE_TREE_SETTING(M, UInt64, min_relative_delay_to_yield_leadership, 120) \
    MAKE_OBSOLETE_MERGE_TREE_SETTING(M, UInt64, check_delay_period, 60) \
    MAKE_OBSOLETE_MERGE_TREE_SETTING(M, UInt64, replicated_max_parallel_sends, 0) \
    MAKE_OBSOLETE_MERGE_TREE_SETTING(M, UInt64, replicated_max_parallel_sends_for_table, 0) \
    MAKE_OBSOLETE_MERGE_TREE_SETTING(M, UInt64, replicated_max_parallel_fetches, 0) \
    MAKE_OBSOLETE_MERGE_TREE_SETTING(M, UInt64, replicated_max_parallel_fetches_for_table, 0) \
    MAKE_OBSOLETE_MERGE_TREE_SETTING(M, Bool, write_final_mark, true) \
    MAKE_OBSOLETE_MERGE_TREE_SETTING(M, UInt64, min_bytes_for_compact_part, 0) \
    MAKE_OBSOLETE_MERGE_TREE_SETTING(M, UInt64, min_rows_for_compact_part, 0) \
    MAKE_OBSOLETE_MERGE_TREE_SETTING(M, Bool, in_memory_parts_enable_wal, true) \
    MAKE_OBSOLETE_MERGE_TREE_SETTING(M, UInt64, write_ahead_log_max_bytes, 1024 * 1024 * 1024) \
    MAKE_OBSOLETE_MERGE_TREE_SETTING(M, UInt64, write_ahead_log_bytes_to_fsync, 100ULL * 1024 * 1024) \
    MAKE_OBSOLETE_MERGE_TREE_SETTING(M, UInt64, write_ahead_log_interval_ms_to_fsync, 100) \
    MAKE_OBSOLETE_MERGE_TREE_SETTING(M, Bool, in_memory_parts_insert_sync, false) \
    MAKE_OBSOLETE_MERGE_TREE_SETTING(M, MaxThreads, max_part_loading_threads, 0) \
    MAKE_OBSOLETE_MERGE_TREE_SETTING(M, MaxThreads, max_part_removal_threads, 0) \
    MAKE_OBSOLETE_MERGE_TREE_SETTING(M, Bool, use_metadata_cache, false) \
    MAKE_OBSOLETE_MERGE_TREE_SETTING(M, UInt64, merge_tree_enable_clear_old_broken_detached, 0) \
    MAKE_OBSOLETE_MERGE_TREE_SETTING(M, UInt64, merge_tree_clear_old_broken_detached_parts_ttl_timeout_seconds, 1ULL * 3600 * 24 * 30) \
    MAKE_OBSOLETE_MERGE_TREE_SETTING(M, Seconds, replicated_fetches_http_connection_timeout, 0) \
    MAKE_OBSOLETE_MERGE_TREE_SETTING(M, Seconds, replicated_fetches_http_send_timeout, 0) \
    MAKE_OBSOLETE_MERGE_TREE_SETTING(M, Seconds, replicated_fetches_http_receive_timeout, 0) \
    MAKE_OBSOLETE_MERGE_TREE_SETTING(M, UInt64, replicated_max_parallel_fetches_for_host, DEFAULT_COUNT_OF_HTTP_CONNECTIONS_PER_ENDPOINT) \
    MAKE_OBSOLETE_MERGE_TREE_SETTING(M, CleanDeletedRows, clean_deleted_rows, CleanDeletedRows::Never) \

    /// Settings that should not change after the creation of a table.
    /// NOLINTNEXTLINE
#define APPLY_FOR_IMMUTABLE_MERGE_TREE_SETTINGS(M) \
    M(index_granularity)

#define LIST_OF_MERGE_TREE_SETTINGS(M, ALIAS) \
    MERGE_TREE_SETTINGS(M, ALIAS)             \
    OBSOLETE_MERGE_TREE_SETTINGS(M, ALIAS)

DECLARE_SETTINGS_TRAITS(MergeTreeSettingsTraits, LIST_OF_MERGE_TREE_SETTINGS)


/** Settings for the MergeTree family of engines.
  * Could be loaded from config or from a CREATE TABLE query (SETTINGS clause).
  */
struct MergeTreeSettings : public BaseSettings<MergeTreeSettingsTraits>, public IHints<2>
{
    void loadFromConfig(const String & config_elem, const Poco::Util::AbstractConfiguration & config);

    /// NOTE: will rewrite the AST to add immutable settings.
    void loadFromQuery(ASTStorage & storage_def, ContextPtr context, bool is_attach);

    static bool isReadonlySetting(const String & name);
    static bool isPartFormatSetting(const String & name);

    /// Check that the values are sane taking also query-level settings into account.
    void sanityCheck(size_t background_pool_tasks) const;

    std::vector<String> getAllRegisteredNames() const override;
};

using MergeTreeSettingsPtr = std::shared_ptr<const MergeTreeSettings>;


/// Column-level Merge-Tree settings which overwrite MergeTree settings
namespace MergeTreeColumnSettings
{
    void validate(const SettingsChanges & changes);
}

[[maybe_unused]] static bool needSyncPart(size_t input_rows, size_t input_bytes, const MergeTreeSettings & settings)
{
    return (
        (settings.min_rows_to_fsync_after_merge && input_rows >= settings.min_rows_to_fsync_after_merge)
        || (settings.min_compressed_bytes_to_fsync_after_merge && input_bytes >= settings.min_compressed_bytes_to_fsync_after_merge));
}
}<|MERGE_RESOLUTION|>--- conflicted
+++ resolved
@@ -215,11 +215,8 @@
     M(Float, primary_key_ratio_of_unique_prefix_values_to_skip_suffix_columns, 0.9f, "If the value of a column of the primary key in data part changes at least in this ratio of times, skip loading next columns in memory. This allows to save memory usage by not loading useless columns of the primary key.", 0) \
     /** Projection settings. */ \
     M(UInt64, max_projections, 25, "The maximum number of merge tree projections.", 0) \
-<<<<<<< HEAD
     M(LightweightMutationProjectionMode, lightweight_mutation_projection_mode, LightweightMutationProjectionMode::THROW, "When lightweight delete happens on a table with projection(s), the possible operations include throw the exception as projection exists, or drop projections of this table's relevant parts, or rebuild the projections.", 0) \
-=======
     M(DeduplicateMergeProjectionMode, deduplicate_merge_projection_mode, DeduplicateMergeProjectionMode::THROW, "Whether to allow create projection for the table with non-classic MergeTree, if allowed, what is the action when merge, drop or rebuild.", 0) \
->>>>>>> 722fb1f5
 
 #define MAKE_OBSOLETE_MERGE_TREE_SETTING(M, TYPE, NAME, DEFAULT) \
     M(TYPE, NAME, DEFAULT, "Obsolete setting, does nothing.", BaseSettingsHelpers::Flags::OBSOLETE)
