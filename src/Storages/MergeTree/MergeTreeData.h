--- conflicted
+++ resolved
@@ -553,46 +553,20 @@
     /// Returns true if part was added. Returns false if part is covered by bigger part.
     bool renameTempPartAndAdd(
         MutableDataPartPtr & part,
-<<<<<<< HEAD
-        MergeTreeTransaction * txn,
-        SimpleIncrement * increment = nullptr,
-        Transaction * out_transaction = nullptr,
-        MergeTreeDeduplicationLog * deduplication_log = nullptr,
-        std::string_view deduplication_token = std::string_view(),
-        DataPartStorageBuilderPtr part_builder = nullptr);
-=======
         Transaction & transaction,
         DataPartsLock & lock);
->>>>>>> 50eb364a
 
     /// The same as renameTempPartAndAdd but the block range of the part can contain existing parts.
     /// Returns all parts covered by the added part (in ascending order).
     DataPartsVector renameTempPartAndReplace(
-<<<<<<< HEAD
-        MutableDataPartPtr & part, MergeTreeTransaction * txn, SimpleIncrement * increment = nullptr,
-        Transaction * out_transaction = nullptr, MergeTreeDeduplicationLog * deduplication_log = nullptr,
-        DataPartStorageBuilderPtr part_builder = nullptr);
-=======
         MutableDataPartPtr & part,
         Transaction & out_transaction);
->>>>>>> 50eb364a
 
     /// Unlocked version of previous one. Useful when added multiple parts with a single lock.
     DataPartsVector renameTempPartAndReplaceUnlocked(
         MutableDataPartPtr & part,
-<<<<<<< HEAD
-        MergeTreeTransaction * txn,
-        SimpleIncrement * increment,
-        Transaction * out_transaction,
-        DataPartsLock & lock,
-        DataPartsVector * out_covered_parts = nullptr,
-        MergeTreeDeduplicationLog * deduplication_log = nullptr,
-        std::string_view deduplication_token = std::string_view(),
-        DataPartStorageBuilderPtr part_builder = nullptr);
-=======
         Transaction & out_transaction,
         DataPartsLock & lock);
->>>>>>> 50eb364a
 
     /// Remove parts from working set immediately (without wait for background
     /// process). Transfer part state to temporary. Have very limited usage only
