#pragma once

#include <Storages/StorageURL.h>
#include <Bridge/XDBCBridgeHelper.h>

namespace Poco
{
class Logger;
}

namespace DB
{

/** Implements storage in the XDBC database.
  * Use ENGINE = xdbc(connection_string, table_name)
  * Example ENGINE = odbc('dsn=test', table)
  * Read only.
  */
class StorageXDBC : public IStorageURLBase
{
public:
    Pipe read(
        const Names & column_names,
        const StorageSnapshotPtr & storage_snapshot,
        SelectQueryInfo & query_info,
        ContextPtr context,
        QueryProcessingStage::Enum processed_stage,
        size_t max_block_size,
        unsigned num_streams) override;

    StorageXDBC(
        const StorageID & table_id_,
        const std::string & remote_database_name,
        const std::string & remote_table_name,
        const ColumnsDescription & columns_,
        const String & comment,
        ContextPtr context_,
        BridgeHelperPtr bridge_helper_);

    SinkToStoragePtr write(const ASTPtr & query, const StorageMetadataPtr & /*metadata_snapshot*/, ContextPtr context) override;

    std::string getName() const override;
private:
    BridgeHelperPtr bridge_helper;
    std::string remote_database_name;
    std::string remote_table_name;

    Poco::Logger * log;

    std::string getReadMethod() const override;

    std::vector<std::pair<std::string, std::string>> getReadURIParams(
        const Names & column_names,
        const StorageSnapshotPtr & storage_snapshot,
        const SelectQueryInfo & query_info,
        ContextPtr context,
        QueryProcessingStage::Enum & processed_stage,
        size_t max_block_size) const override;

    std::function<void(std::ostream &)> getReadPOSTDataCallback(
        const Names & column_names,
<<<<<<< HEAD
        const StorageSnapshotPtr & storage_snapshot,
=======
        const ColumnsDescription & columns_description,
>>>>>>> 7d015162
        const SelectQueryInfo & query_info,
        ContextPtr context,
        QueryProcessingStage::Enum & processed_stage,
        size_t max_block_size) const override;

<<<<<<< HEAD
    Block getHeaderBlock(const Names & column_names, const StorageSnapshotPtr & storage_snapshot) const override;
=======
    Block getHeaderBlock(const Names & column_names, const StorageMetadataPtr & metadata_snapshot) const override;

    bool isColumnOriented() const override;
>>>>>>> 7d015162
};

}<|MERGE_RESOLUTION|>--- conflicted
+++ resolved
@@ -59,23 +59,15 @@
 
     std::function<void(std::ostream &)> getReadPOSTDataCallback(
         const Names & column_names,
-<<<<<<< HEAD
-        const StorageSnapshotPtr & storage_snapshot,
-=======
         const ColumnsDescription & columns_description,
->>>>>>> 7d015162
         const SelectQueryInfo & query_info,
         ContextPtr context,
         QueryProcessingStage::Enum & processed_stage,
         size_t max_block_size) const override;
 
-<<<<<<< HEAD
     Block getHeaderBlock(const Names & column_names, const StorageSnapshotPtr & storage_snapshot) const override;
-=======
-    Block getHeaderBlock(const Names & column_names, const StorageMetadataPtr & metadata_snapshot) const override;
 
     bool isColumnOriented() const override;
->>>>>>> 7d015162
 };
 
 }