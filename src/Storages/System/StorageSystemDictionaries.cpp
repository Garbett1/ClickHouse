#include <DataTypes/DataTypeArray.h>
#include <DataTypes/DataTypeDateTime.h>
#include <DataTypes/DataTypesNumber.h>
#include <DataTypes/DataTypeString.h>
#include <DataTypes/DataTypeEnum.h>
#include <DataTypes/DataTypeUUID.h>
#include <Dictionaries/IDictionary.h>
#include <Dictionaries/IDictionarySource.h>
#include <Dictionaries/DictionaryStructure.h>
#include <Interpreters/Context.h>
#include <Interpreters/ExternalDictionariesLoader.h>
#include <Access/ContextAccess.h>
#include <Storages/System/StorageSystemDictionaries.h>
#include <Storages/VirtualColumnUtils.h>
#include <Columns/ColumnString.h>
#include <Core/Names.h>

#include <base/map.h>

namespace DB
{
namespace
{

StorageID getDictionaryID(const ExternalLoader::LoadResult & load_result, const std::shared_ptr<const IDictionary> & dict_ptr)
{
    StorageID dict_id = StorageID::createEmpty();

    if (dict_ptr)
        dict_id = dict_ptr->getDictionaryID();
    else if (load_result.config)
        dict_id = StorageID::fromDictionaryConfig(*load_result.config->config, load_result.config->key_in_config);
    else
        dict_id.table_name = load_result.name;

    return dict_id;
}

std::optional<DictionaryStructure>
getDictionaryStructure(const ExternalLoader::LoadResult & load_result, std::exception_ptr & last_exception)
try
{
    return ExternalDictionariesLoader::getDictionaryStructure(*load_result.config);
}
catch (const DB::Exception &)
{
    if (!last_exception)
        last_exception = std::current_exception();
    return {};
}

}

StorageSystemDictionaries::StorageSystemDictionaries(const StorageID & storage_id_)
    : DB::IStorageSystemOneBlock<StorageSystemDictionaries>(storage_id_)
{
    VirtualColumnsDescription virtuals;
    virtuals.addEphemeral("key", std::make_shared<DataTypeString>(), "");
    setVirtuals(std::move(virtuals));
}

ColumnsDescription StorageSystemDictionaries::getColumnsDescription()
{
    return ColumnsDescription
    {
        {"database", std::make_shared<DataTypeString>(), "Name of the database containing the dictionary created by DDL query. Empty string for other dictionaries."},
        {"name", std::make_shared<DataTypeString>(), "Dictionary name."},
        {"uuid", std::make_shared<DataTypeUUID>(), "Dictionary UUID."},
        {"status", std::make_shared<DataTypeEnum8>(getStatusEnumAllPossibleValues()),
            "Dictionary status. Possible values: "
            "NOT_LOADED — Dictionary was not loaded because it was not used, "
            "LOADED — Dictionary loaded successfully, "
            "FAILED — Unable to load the dictionary as a result of an error, "
            "LOADING — Dictionary is loading now, "
            "LOADED_AND_RELOADING — Dictionary is loaded successfully, and is being reloaded right now (frequent reasons: SYSTEM RELOAD DICTIONARY query, timeout, dictionary config has changed), "
            "FAILED_AND_RELOADING — Could not load the dictionary as a result of an error and is loading now."
        },
        {"origin", std::make_shared<DataTypeString>(), "Path to the configuration file that describes the dictionary."},
        {"type", std::make_shared<DataTypeString>(), "Type of a dictionary allocation. Storing Dictionaries in Memory."},
        {"key.names", std::make_shared<DataTypeArray>(std::make_shared<DataTypeString>()), "Array of key names provided by the dictionary."},
        {"key.types", std::make_shared<DataTypeArray>(std::make_shared<DataTypeString>()), "Corresponding array of key types provided by the dictionary."},
        {"attribute.names", std::make_shared<DataTypeArray>(std::make_shared<DataTypeString>()), "Array of attribute names provided by the dictionary."},
        {"attribute.types", std::make_shared<DataTypeArray>(std::make_shared<DataTypeString>()), "Corresponding array of attribute types provided by the dictionary."},
        {"bytes_allocated", std::make_shared<DataTypeUInt64>(), "Amount of RAM allocated for the dictionary."},
        {"hierarchical_index_bytes_allocated", std::make_shared<DataTypeUInt64>(), ""},
        {"query_count", std::make_shared<DataTypeUInt64>(), "Number of queries since the dictionary was loaded or since the last successful reboot."},
        {"hit_rate", std::make_shared<DataTypeFloat64>(), "For cache dictionaries, the percentage of uses for which the value was in the cache."},
        {"found_rate", std::make_shared<DataTypeFloat64>(), "The percentage of uses for which the value was found."},
        {"element_count", std::make_shared<DataTypeUInt64>(), "Number of items stored in the dictionary."},
        {"load_factor", std::make_shared<DataTypeFloat64>(), "Percentage filled in the dictionary (for a hashed dictionary, the percentage filled in the hash table)."},
        {"source", std::make_shared<DataTypeString>(), "Text describing the data source for the dictionary."},
        {"lifetime_min", std::make_shared<DataTypeUInt64>(), "Minimum lifetime of the dictionary in memory, after which ClickHouse tries to reload the dictionary (if invalidate_query is set, then only if it has changed). Set in seconds."},
        {"lifetime_max", std::make_shared<DataTypeUInt64>(), "Maximum lifetime of the dictionary in memory, after which ClickHouse tries to reload the dictionary (if invalidate_query is set, then only if it has changed). Set in seconds."},
        {"loading_start_time", std::make_shared<DataTypeDateTime>(), "Start time for loading the dictionary."},
        {"last_successful_update_time", std::make_shared<DataTypeDateTime>(), "End time for loading or updating the dictionary. Helps to monitor some troubles with dictionary sources and investigate the causes."},
        {"loading_duration", std::make_shared<DataTypeFloat32>(), "Duration of a dictionary loading."},
        {"last_exception", std::make_shared<DataTypeString>(), "Text of the error that occurs when creating or reloading the dictionary if the dictionary couldn’t be created."},
        {"comment", std::make_shared<DataTypeString>(), "Text of the comment to dictionary."}
    };
}

<<<<<<< HEAD
void StorageSystemDictionaries::fillData(MutableColumns & res_columns, ContextPtr context, const SelectQueryInfo & /*query_info*/) const
=======
NamesAndTypesList StorageSystemDictionaries::getVirtuals() const
{
    return {
        {"key", std::make_shared<DataTypeString>()}
    };
}

void StorageSystemDictionaries::fillData(MutableColumns & res_columns, ContextPtr context, const ActionsDAG::Node *, std::vector<UInt8>) const
>>>>>>> 2eb7fa29
{
    const auto access = context->getAccess();
    const bool check_access_for_dictionaries = access->isGranted(AccessType::SHOW_DICTIONARIES);

    const auto & external_dictionaries = context->getExternalDictionariesLoader();

    if (!check_access_for_dictionaries)
        return;

    for (const auto & load_result : external_dictionaries.getLoadResults())
    {
        const auto dict_ptr = std::dynamic_pointer_cast<const IDictionary>(load_result.object);

        std::exception_ptr last_exception = load_result.exception;
        auto dict_structure = getDictionaryStructure(load_result, last_exception);

        StorageID dict_id = getDictionaryID(load_result, dict_ptr);

        String db_or_tag = dict_id.database_name.empty() ? IDictionary::NO_DATABASE_TAG : dict_id.database_name;
        if (!access->isGranted(AccessType::SHOW_DICTIONARIES, db_or_tag, dict_id.table_name))
            continue;

        size_t i = 0;
        res_columns[i++]->insert(dict_id.database_name);
        res_columns[i++]->insert(dict_id.table_name);
        res_columns[i++]->insert(dict_id.uuid);
        res_columns[i++]->insert(static_cast<Int8>(load_result.status));
        res_columns[i++]->insert(load_result.config ? load_result.config->path : "");

        if (dict_ptr)
            res_columns[i++]->insert(dict_ptr->getTypeName());
        else
            res_columns[i++]->insertDefault();

        if (dict_structure)
        {
            res_columns[i++]->insert(collections::map<Array>(dict_structure->getKeysNames(), [](auto & name) { return name; }));

            if (dict_structure->id)
                res_columns[i++]->insert(Array({"UInt64"}));
            else
                res_columns[i++]->insert(collections::map<Array>(*dict_structure->key, [](auto & attr) { return attr.type->getName(); }));

            res_columns[i++]->insert(collections::map<Array>(dict_structure->attributes, [](auto & attr) { return attr.name; }));
            res_columns[i++]->insert(collections::map<Array>(dict_structure->attributes, [](auto & attr) { return attr.type->getName(); }));
        }
        else
        {
            for (size_t j = 0; j != 4; ++j) // Number of empty fields if dict_structure is null
                res_columns[i++]->insertDefault();
        }

        if (dict_ptr)
        {
            res_columns[i++]->insert(dict_ptr->getBytesAllocated());
            res_columns[i++]->insert(dict_ptr->getHierarchicalIndexBytesAllocated());
            res_columns[i++]->insert(dict_ptr->getQueryCount());
            res_columns[i++]->insert(dict_ptr->getHitRate());
            res_columns[i++]->insert(dict_ptr->getFoundRate());
            res_columns[i++]->insert(dict_ptr->getElementCount());
            res_columns[i++]->insert(dict_ptr->getLoadFactor());
            res_columns[i++]->insert(dict_ptr->getSource()->toString());

            const auto & lifetime = dict_ptr->getLifetime();
            res_columns[i++]->insert(lifetime.min_sec);
            res_columns[i++]->insert(lifetime.max_sec);
            if (!last_exception)
                last_exception = dict_ptr->getLastException();
        }
        else
        {
            for (size_t j = 0; j != 10; ++j) // Number of empty fields if dict_ptr is null
                res_columns[i++]->insertDefault();
        }

        res_columns[i++]->insert(static_cast<UInt64>(std::chrono::system_clock::to_time_t(load_result.loading_start_time)));
        res_columns[i++]->insert(static_cast<UInt64>(std::chrono::system_clock::to_time_t(load_result.last_successful_update_time)));
        res_columns[i++]->insert(std::chrono::duration_cast<std::chrono::duration<float>>(load_result.loading_duration).count());

        if (last_exception)
            res_columns[i++]->insert(getExceptionMessage(last_exception, false));
        else
            res_columns[i++]->insertDefault();

        if (dict_ptr)
        {
            res_columns[i++]->insert(dict_ptr->getDictionaryComment());
        }
        else
        {
            if (load_result.config && load_result.config->config->has("dictionary.comment"))
                res_columns[i++]->insert(load_result.config->config->getString("dictionary.comment"));
            else
                res_columns[i++]->insertDefault();
        }

        /// Start fill virtual columns

        if (dict_structure)
            res_columns[i++]->insert(dict_structure->getKeyDescription());
        else
            res_columns[i++]->insertDefault();
    }
}

}<|MERGE_RESOLUTION|>--- conflicted
+++ resolved
@@ -99,18 +99,7 @@
     };
 }
 
-<<<<<<< HEAD
-void StorageSystemDictionaries::fillData(MutableColumns & res_columns, ContextPtr context, const SelectQueryInfo & /*query_info*/) const
-=======
-NamesAndTypesList StorageSystemDictionaries::getVirtuals() const
-{
-    return {
-        {"key", std::make_shared<DataTypeString>()}
-    };
-}
-
 void StorageSystemDictionaries::fillData(MutableColumns & res_columns, ContextPtr context, const ActionsDAG::Node *, std::vector<UInt8>) const
->>>>>>> 2eb7fa29
 {
     const auto access = context->getAccess();
     const bool check_access_for_dictionaries = access->isGranted(AccessType::SHOW_DICTIONARIES);
