#include <QueryPipeline/RemoteInserter.h>
#include <Formats/NativeReader.h>
#include <Processors/ISource.h>
#include <Common/CurrentMetrics.h>
#include <Common/StringUtils/StringUtils.h>
#include <Common/SipHash.h>
#include <Common/quoteString.h>
#include <Common/hex.h>
#include <Common/ActionBlocker.h>
#include <Common/formatReadable.h>
#include <Common/Stopwatch.h>
#include <Interpreters/Context.h>
#include <Interpreters/Cluster.h>
#include <Storages/Distributed/DirectoryMonitor.h>
#include <Storages/Distributed/Defines.h>
#include <Storages/StorageDistributed.h>
#include <IO/ReadBufferFromFile.h>
#include <IO/ReadBufferFromString.h>
#include <IO/WriteBufferFromFile.h>
#include <Compression/CompressedReadBuffer.h>
#include <Compression/CheckingCompressedReadBuffer.h>
#include <IO/ConnectionTimeouts.h>
#include <IO/ConnectionTimeoutsContext.h>
#include <IO/Operators.h>
#include <Disks/IDisk.h>
#include <boost/algorithm/string/find_iterator.hpp>
#include <boost/algorithm/string/finder.hpp>
#include <boost/range/adaptor/indexed.hpp>
#include <filesystem>


namespace CurrentMetrics
{
    extern const Metric DistributedSend;
    extern const Metric DistributedFilesToInsert;
    extern const Metric BrokenDistributedFilesToInsert;
}

namespace fs = std::filesystem;

namespace DB
{

namespace ErrorCodes
{
    extern const int CANNOT_READ_ALL_DATA;
    extern const int UNKNOWN_CODEC;
    extern const int CANNOT_DECOMPRESS;
    extern const int CHECKSUM_DOESNT_MATCH;
    extern const int TOO_LARGE_SIZE_COMPRESSED;
    extern const int ATTEMPT_TO_READ_AFTER_EOF;
    extern const int EMPTY_DATA_PASSED;
    extern const int INCORRECT_FILE_NAME;
    extern const int MEMORY_LIMIT_EXCEEDED;
    extern const int DISTRIBUTED_BROKEN_BATCH_INFO;
    extern const int DISTRIBUTED_BROKEN_BATCH_FILES;
    extern const int TOO_MANY_PARTS;
    extern const int TOO_MANY_BYTES;
    extern const int TOO_MANY_ROWS_OR_BYTES;
    extern const int TOO_MANY_PARTITIONS;
    extern const int DISTRIBUTED_TOO_MANY_PENDING_BYTES;
    extern const int ARGUMENT_OUT_OF_BOUND;
}


namespace
{
    constexpr const std::chrono::minutes decrease_error_count_period{5};

    template <typename PoolFactory>
    ConnectionPoolPtrs createPoolsForAddresses(const std::string & name, PoolFactory && factory, const Cluster::ShardsInfo & shards_info, Poco::Logger * log)
    {
        ConnectionPoolPtrs pools;

        auto make_connection = [&](const Cluster::Address & address)
        {
            try
            {
                pools.emplace_back(factory(address));
            }
            catch (const Exception & e)
            {
                if (e.code() == ErrorCodes::INCORRECT_FILE_NAME)
                {
                    tryLogCurrentException(log);
                    return;
                }
                throw;
            }
        };

        for (auto it = boost::make_split_iterator(name, boost::first_finder(",")); it != decltype(it){}; ++it)
        {
            const std::string & dirname = boost::copy_range<std::string>(*it);
            Cluster::Address address = Cluster::Address::fromFullString(dirname);
            if (address.shard_index && dirname.ends_with("_all_replicas"))
            {
                if (address.shard_index > shards_info.size())
                {
                    LOG_ERROR(log, "No shard with shard_index={} ({})", address.shard_index, name);
                    continue;
                }

                const auto & shard_info = shards_info[address.shard_index - 1];
                size_t replicas = shard_info.per_replica_pools.size();

                for (size_t replica_index = 1; replica_index <= replicas; ++replica_index)
                {
                    address.replica_index = replica_index;
                    make_connection(address);
                }
            }
            else
                make_connection(address);
        }

        return pools;
    }

    void assertChecksum(CityHash_v1_0_2::uint128 expected, CityHash_v1_0_2::uint128 calculated)
    {
        if (expected != calculated)
        {
            String message = "Checksum of extra info doesn't match: corrupted data."
                " Reference: " + getHexUIntLowercase(expected.first) + getHexUIntLowercase(expected.second)
                + ". Actual: " + getHexUIntLowercase(calculated.first) + getHexUIntLowercase(calculated.second)
                + ".";
            throw Exception(message, ErrorCodes::CHECKSUM_DOESNT_MATCH);
        }
    }

    struct DistributedHeader
    {
        UInt64 revision = 0;
        Settings insert_settings;
        std::string insert_query;
        ClientInfo client_info;

        /// .bin file cannot have zero rows/bytes.
        size_t rows = 0;
        size_t bytes = 0;

        /// dumpStructure() of the header -- obsolete
        std::string block_header_string;
        Block block_header;
    };

    DistributedHeader readDistributedHeader(ReadBufferFromFile & in, Poco::Logger * log)
    {
        DistributedHeader distributed_header;

        UInt64 query_size;
        readVarUInt(query_size, in);

        if (query_size == DBMS_DISTRIBUTED_SIGNATURE_HEADER)
        {
            /// Read the header as a string.
            String header_data;
            readStringBinary(header_data, in);

            /// Check the checksum of the header.
            CityHash_v1_0_2::uint128 checksum;
            readPODBinary(checksum, in);
            assertChecksum(checksum, CityHash_v1_0_2::CityHash128(header_data.data(), header_data.size()));

            /// Read the parts of the header.
            ReadBufferFromString header_buf(header_data);

            readVarUInt(distributed_header.revision, header_buf);
            if (DBMS_TCP_PROTOCOL_VERSION < distributed_header.revision)
            {
                LOG_WARNING(log, "ClickHouse shard version is older than ClickHouse initiator version. It may lack support for new features.");
            }

            readStringBinary(distributed_header.insert_query, header_buf);
            distributed_header.insert_settings.read(header_buf);

            if (header_buf.hasPendingData())
                distributed_header.client_info.read(header_buf, distributed_header.revision);

            if (header_buf.hasPendingData())
            {
                readVarUInt(distributed_header.rows, header_buf);
                readVarUInt(distributed_header.bytes, header_buf);
                readStringBinary(distributed_header.block_header_string, header_buf);
            }

            if (header_buf.hasPendingData())
            {
                NativeReader header_block_in(header_buf, distributed_header.revision);
                distributed_header.block_header = header_block_in.read();
                if (!distributed_header.block_header)
                    throw Exception(ErrorCodes::CANNOT_READ_ALL_DATA,
                        "Cannot read header from the {} batch. Data was written with protocol version {}, current version: {}",
                            in.getFileName(), distributed_header.revision, DBMS_TCP_PROTOCOL_VERSION);
            }

            /// Add handling new data here, for example:
            ///
            /// if (header_buf.hasPendingData())
            ///     readVarUInt(my_new_data, header_buf);
            ///
            /// And note that it is safe, because we have checksum and size for header.

            return distributed_header;
        }

        if (query_size == DBMS_DISTRIBUTED_SIGNATURE_HEADER_OLD_FORMAT)
        {
            distributed_header.insert_settings.read(in, SettingsWriteFormat::BINARY);
            readStringBinary(distributed_header.insert_query, in);
            return distributed_header;
        }

        distributed_header.insert_query.resize(query_size);
        in.readStrict(distributed_header.insert_query.data(), query_size);

        return distributed_header;
    }

    /// 'remote_error' argument is used to decide whether some errors should be
    /// ignored or not, in particular:
    ///
    /// - ATTEMPT_TO_READ_AFTER_EOF should not be ignored
    ///   if we receive it from remote (receiver), since:
    ///   - the sender will got ATTEMPT_TO_READ_AFTER_EOF when the client just go away,
    ///     i.e. server had been restarted
    ///   - since #18853 the file will be checked on the sender locally, and
    ///     if there is something wrong with the file itself, we will receive
    ///     ATTEMPT_TO_READ_AFTER_EOF not from the remote at first
    ///     and mark batch as broken.
    bool isFileBrokenErrorCode(int code, bool remote_error)
    {
        return code == ErrorCodes::CHECKSUM_DOESNT_MATCH
            || code == ErrorCodes::EMPTY_DATA_PASSED
            || code == ErrorCodes::TOO_LARGE_SIZE_COMPRESSED
            || code == ErrorCodes::CANNOT_READ_ALL_DATA
            || code == ErrorCodes::UNKNOWN_CODEC
            || code == ErrorCodes::CANNOT_DECOMPRESS
            || code == ErrorCodes::DISTRIBUTED_BROKEN_BATCH_INFO
            || code == ErrorCodes::DISTRIBUTED_BROKEN_BATCH_FILES
            || (!remote_error && code == ErrorCodes::ATTEMPT_TO_READ_AFTER_EOF);
    }

    /// Can the batch be split and send files from batch one-by-one instead?
    bool isSplittableErrorCode(int code, bool remote)
    {
        return code == ErrorCodes::MEMORY_LIMIT_EXCEEDED
            /// FunctionRange::max_elements and similar
            || code == ErrorCodes::ARGUMENT_OUT_OF_BOUND
            || code == ErrorCodes::TOO_MANY_PARTS
            || code == ErrorCodes::TOO_MANY_BYTES
            || code == ErrorCodes::TOO_MANY_ROWS_OR_BYTES
            || code == ErrorCodes::TOO_MANY_PARTITIONS
            || code == ErrorCodes::DISTRIBUTED_TOO_MANY_PENDING_BYTES
            || code == ErrorCodes::DISTRIBUTED_BROKEN_BATCH_INFO
            || isFileBrokenErrorCode(code, remote)
        ;
    }

    SyncGuardPtr getDirectorySyncGuard(bool dir_fsync, const DiskPtr & disk, const String & path)
    {
        if (dir_fsync)
            return disk->getDirectorySyncGuard(path);
        return nullptr;
    }

    void writeAndConvert(RemoteInserter & remote, const DistributedHeader & distributed_header, ReadBufferFromFile & in)
    {
        CompressedReadBuffer decompressing_in(in);
        NativeReader block_in(decompressing_in, distributed_header.revision);

        while (Block block = block_in.read())
        {
            auto converting_dag = ActionsDAG::makeConvertingActions(
                block.cloneEmpty().getColumnsWithTypeAndName(),
                remote.getHeader().getColumnsWithTypeAndName(),
                ActionsDAG::MatchColumnsMode::Name);

            auto converting_actions = std::make_shared<ExpressionActions>(std::move(converting_dag));
            converting_actions->execute(block);
            remote.write(block);
        }
    }

    void writeRemoteConvert(
        const DistributedHeader & distributed_header,
        RemoteInserter & remote,
        bool compression_expected,
        ReadBufferFromFile & in,
        Poco::Logger * log)
    {
        if (!remote.getHeader())
        {
            CheckingCompressedReadBuffer checking_in(in);
            remote.writePrepared(checking_in);
            return;
        }

        /// This is old format, that does not have header for the block in the file header,
        /// applying ConvertingTransform in this case is not a big overhead.
        ///
        /// Anyway we can get header only from the first block, which contain all rows anyway.
        if (!distributed_header.block_header)
        {
            LOG_TRACE(log, "Processing batch {} with old format (no header)", in.getFileName());

            writeAndConvert(remote, distributed_header, in);
            return;
        }

        if (!blocksHaveEqualStructure(distributed_header.block_header, remote.getHeader()))
        {
            LOG_WARNING(log,
                "Structure does not match (remote: {}, local: {}), implicit conversion will be done",
                remote.getHeader().dumpStructure(), distributed_header.block_header.dumpStructure());

            writeAndConvert(remote, distributed_header, in);
            return;
        }

        /// If connection does not use compression, we have to uncompress the data.
        if (!compression_expected)
        {
            writeAndConvert(remote, distributed_header, in);
            return;
        }

        if (distributed_header.revision != remote.getServerRevision())
        {
            writeAndConvert(remote, distributed_header, in);
            return;
        }

        /// Otherwise write data as it was already prepared (more efficient path).
        CheckingCompressedReadBuffer checking_in(in);
        remote.writePrepared(checking_in);
    }

    uint64_t doubleToUInt64(double d)
    {
        if (d >= static_cast<double>(std::numeric_limits<uint64_t>::max()))
            return std::numeric_limits<uint64_t>::max();
        return static_cast<uint64_t>(d);
    }
}


StorageDistributedDirectoryMonitor::StorageDistributedDirectoryMonitor(
    StorageDistributed & storage_,
    const DiskPtr & disk_,
    const std::string & relative_path_,
    ConnectionPoolPtr pool_,
    ActionBlocker & monitor_blocker_,
    BackgroundSchedulePool & bg_pool)
    : storage(storage_)
    , pool(std::move(pool_))
    , disk(disk_)
    , relative_path(relative_path_)
    , path(fs::path(disk->getPath()) / relative_path / "")
    , should_batch_inserts(storage.getDistributedSettingsRef().monitor_batch_inserts)
    , split_batch_on_failure(storage.getDistributedSettingsRef().monitor_split_batch_on_failure)
    , dir_fsync(storage.getDistributedSettingsRef().fsync_directories)
    , min_batched_block_size_rows(storage.getContext()->getSettingsRef().min_insert_block_size_rows)
    , min_batched_block_size_bytes(storage.getContext()->getSettingsRef().min_insert_block_size_bytes)
    , current_batch_file_path(path + "current_batch.txt")
    , default_sleep_time(storage.getDistributedSettingsRef().monitor_sleep_time_ms.totalMilliseconds())
    , sleep_time(default_sleep_time)
    , max_sleep_time(storage.getDistributedSettingsRef().monitor_max_sleep_time_ms.totalMilliseconds())
    , log(&Poco::Logger::get(getLoggerName()))
    , monitor_blocker(monitor_blocker_)
    , metric_pending_files(CurrentMetrics::DistributedFilesToInsert, 0)
    , metric_broken_files(CurrentMetrics::BrokenDistributedFilesToInsert, 0)
{
    task_handle = bg_pool.createTask(getLoggerName() + "/Bg", [this]{ run(); });
    task_handle->activateAndSchedule();
}


StorageDistributedDirectoryMonitor::~StorageDistributedDirectoryMonitor()
{
    if (!quit)
    {
        quit = true;
        task_handle->deactivate();
    }
}

void StorageDistributedDirectoryMonitor::flushAllData()
{
    if (quit)
        return;

    std::lock_guard lock{mutex};

    const auto & files = getFiles();
    if (!files.empty())
    {
        processFiles(files);

        /// Update counters.
        getFiles();
    }
}

void StorageDistributedDirectoryMonitor::shutdownAndDropAllData()
{
    if (!quit)
    {
        quit = true;
        task_handle->deactivate();
    }

    auto dir_sync_guard = getDirectorySyncGuard(dir_fsync, disk, relative_path);
    fs::remove_all(path);
}


void StorageDistributedDirectoryMonitor::run()
{
    std::lock_guard lock{mutex};

    bool do_sleep = false;
    while (!quit)
    {
        do_sleep = true;

        const auto & files = getFiles();
        if (files.empty())
            break;

        if (!monitor_blocker.isCancelled())
        {
            try
            {
                do_sleep = !processFiles(files);

                std::lock_guard status_lock(status_mutex);
                status.last_exception = std::exception_ptr{};
            }
            catch (...)
            {
                std::lock_guard status_lock(status_mutex);

                do_sleep = true;
                ++status.error_count;

                UInt64 q = doubleToUInt64(std::exp2(status.error_count));
                std::chrono::milliseconds new_sleep_time(default_sleep_time.count() * q);
                if (new_sleep_time.count() < 0)
                    sleep_time = max_sleep_time;
                else
                    sleep_time = std::min(new_sleep_time, max_sleep_time);

                tryLogCurrentException(getLoggerName().data());
                status.last_exception = std::current_exception();
            }
        }
        else
        {
            LOG_DEBUG(log, "Skipping send data over distributed table.");
        }

        const auto now = std::chrono::system_clock::now();
        if (now - last_decrease_time > decrease_error_count_period)
        {
            std::lock_guard status_lock(status_mutex);

            status.error_count /= 2;
            last_decrease_time = now;
        }

        if (do_sleep)
            break;
    }

    /// Update counters.
    getFiles();

    if (!quit && do_sleep)
        task_handle->scheduleAfter(sleep_time.count());
}


ConnectionPoolPtr StorageDistributedDirectoryMonitor::createPool(const std::string & name, const StorageDistributed & storage)
{
    const auto pool_factory = [&storage, &name] (const Cluster::Address & address) -> ConnectionPoolPtr
    {
        const auto & cluster = storage.getCluster();
        const auto & shards_info = cluster->getShardsInfo();
        const auto & shards_addresses = cluster->getShardsAddresses();

        /// Check new format shard{shard_index}_replica{replica_index}
        /// (shard_index and replica_index starts from 1).
        if (address.shard_index != 0)
        {
            if (!address.replica_index)
                throw Exception(ErrorCodes::INCORRECT_FILE_NAME,
                    "Wrong replica_index={} ({})", address.replica_index, name);

            if (address.shard_index > shards_info.size())
                throw Exception(ErrorCodes::INCORRECT_FILE_NAME,
                    "No shard with shard_index={} ({})", address.shard_index, name);

            const auto & shard_info = shards_info[address.shard_index - 1];
            if (address.replica_index > shard_info.per_replica_pools.size())
                throw Exception(ErrorCodes::INCORRECT_FILE_NAME,
                    "No shard with replica_index={} ({})", address.replica_index, name);

            return shard_info.per_replica_pools[address.replica_index - 1];
        }

        /// Existing connections pool have a higher priority.
        for (size_t shard_index = 0; shard_index < shards_info.size(); ++shard_index)
        {
            const Cluster::Addresses & replicas_addresses = shards_addresses[shard_index];

            for (size_t replica_index = 0; replica_index < replicas_addresses.size(); ++replica_index)
            {
                const Cluster::Address & replica_address = replicas_addresses[replica_index];

                if (address.user == replica_address.user &&
                    address.password == replica_address.password &&
                    address.host_name == replica_address.host_name &&
                    address.port == replica_address.port &&
                    address.default_database == replica_address.default_database &&
                    address.secure == replica_address.secure)
                {
                    return shards_info[shard_index].per_replica_pools[replica_index];
                }
            }
        }

        return std::make_shared<ConnectionPool>(
            1, /* max_connections */
            address.host_name,
            address.port,
            address.default_database,
            address.user,
            address.password,
            address.cluster,
            address.cluster_secret,
            storage.getName() + '_' + address.user, /* client */
            Protocol::Compression::Enable,
            address.secure);
    };

    auto pools = createPoolsForAddresses(name, pool_factory, storage.getCluster()->getShardsInfo(), storage.log);

    const auto settings = storage.getContext()->getSettings();
    return pools.size() == 1 ? pools.front() : std::make_shared<ConnectionPoolWithFailover>(pools,
        settings.load_balancing,
        settings.distributed_replica_error_half_life.totalSeconds(),
        settings.distributed_replica_error_cap);
}


std::map<UInt64, std::string> StorageDistributedDirectoryMonitor::getFiles()
{
    std::map<UInt64, std::string> files;
    size_t new_bytes_count = 0;

    fs::directory_iterator end;
    for (fs::directory_iterator it{path}; it != end; ++it)
    {
        const auto & file_path_str = it->path();
        if (!it->is_directory() && startsWith(fs::path(file_path_str).extension(), ".bin"))
        {
            files[parse<UInt64>(fs::path(file_path_str).stem())] = file_path_str;
            new_bytes_count += fs::file_size(fs::path(file_path_str));
        }
    }

    {
        std::lock_guard status_lock(status_mutex);

        if (status.files_count != files.size())
            LOG_TRACE(log, "Files set to {} (was {})", files.size(), status.files_count);
        if (status.bytes_count != new_bytes_count)
            LOG_TRACE(log, "Bytes set to {} (was {})", new_bytes_count, status.bytes_count);

        metric_pending_files.changeTo(files.size());
        status.files_count = files.size();
        status.bytes_count = new_bytes_count;
    }

    return files;
}
bool StorageDistributedDirectoryMonitor::processFiles(const std::map<UInt64, std::string> & files)
{
    if (should_batch_inserts)
    {
        processFilesWithBatching(files);
    }
    else
    {
        for (const auto & file : files)
        {
            if (quit)
                return true;

            processFile(file.second);
        }
    }

    return true;
}

void StorageDistributedDirectoryMonitor::processFile(const std::string & file_path)
{
    OpenTelemetryThreadTraceContextScopePtr thread_trace_context;

    Stopwatch watch;
    auto timeouts = ConnectionTimeouts::getTCPTimeoutsWithFailover(storage.getContext()->getSettingsRef());

    try
    {
        CurrentMetrics::Increment metric_increment{CurrentMetrics::DistributedSend};

        ReadBufferFromFile in(file_path);
        const auto & distributed_header = readDistributedHeader(in, log);

        auto connection = pool->get(timeouts, &distributed_header.insert_settings);

        LOG_DEBUG(log, "Sending `{}` to {} ({} rows, {} bytes)",
            file_path,
            connection->getDescription(),
            formatReadableQuantity(distributed_header.rows),
            formatReadableSizeWithBinarySuffix(distributed_header.bytes));

<<<<<<< HEAD
        thread_trace_context = std::make_unique<OpenTelemetryThreadTraceContextScope>(__PRETTY_FUNCTION__,
                                                                                      distributed_header.client_info.client_trace_context,
                                                                                      this->storage.getContext()->getOpenTelemetrySpanLog());

        auto connection = pool->get(timeouts, &distributed_header.insert_settings);
=======
>>>>>>> 9ec27c0a
        RemoteInserter remote{*connection, timeouts,
            distributed_header.insert_query,
            distributed_header.insert_settings,
            distributed_header.client_info};
        bool compression_expected = connection->getCompression() == Protocol::Compression::Enable;
        writeRemoteConvert(distributed_header, remote, compression_expected, in, log);
        remote.onFinish();
    }
    catch (Exception & e)
    {
        if (thread_trace_context)
            thread_trace_context->root_span.addAttribute(std::current_exception());

        e.addMessage(fmt::format("While sending {}", file_path));
        maybeMarkAsBroken(file_path, e);
        throw;
    }
    catch (...)
    {
        if (thread_trace_context)
            thread_trace_context->root_span.addAttribute(std::current_exception());

        throw;
    }

    auto dir_sync_guard = getDirectorySyncGuard(dir_fsync, disk, relative_path);
    markAsSend(file_path);
    LOG_TRACE(log, "Finished processing `{}` (took {} ms)", file_path, watch.elapsedMilliseconds());
}

struct StorageDistributedDirectoryMonitor::BatchHeader
{
    Settings settings;
    String query;
    ClientInfo client_info;
    Block header;

    BatchHeader(Settings settings_, String query_, ClientInfo client_info_, Block header_)
        : settings(std::move(settings_))
        , query(std::move(query_))
        , client_info(std::move(client_info_))
        , header(std::move(header_))
    {
    }

    bool operator==(const BatchHeader & other) const
    {
        return std::tie(settings, query, client_info.query_kind) ==
               std::tie(other.settings, other.query, other.client_info.query_kind) &&
               blocksHaveEqualStructure(header, other.header);
    }

    struct Hash
    {
        size_t operator()(const BatchHeader & batch_header) const
        {
            SipHash hash_state;
            hash_state.update(batch_header.query.data(), batch_header.query.size());
            batch_header.header.updateHash(hash_state);
            return hash_state.get64();
        }
    };
};

struct StorageDistributedDirectoryMonitor::Batch
{
    std::vector<UInt64> file_indices;
    size_t total_rows = 0;
    size_t total_bytes = 0;
    bool recovered = false;

    StorageDistributedDirectoryMonitor & parent;
    const std::map<UInt64, String> & file_index_to_path;

    bool split_batch_on_failure = true;
    bool fsync = false;
    bool dir_fsync = false;

    Batch(
        StorageDistributedDirectoryMonitor & parent_,
        const std::map<UInt64, String> & file_index_to_path_)
        : parent(parent_)
        , file_index_to_path(file_index_to_path_)
        , split_batch_on_failure(parent.split_batch_on_failure)
        , fsync(parent.storage.getDistributedSettingsRef().fsync_after_insert)
        , dir_fsync(parent.dir_fsync)
    {}

    bool isEnoughSize() const
    {
        return (!parent.min_batched_block_size_rows && !parent.min_batched_block_size_bytes)
            || (parent.min_batched_block_size_rows && total_rows >= parent.min_batched_block_size_rows)
            || (parent.min_batched_block_size_bytes && total_bytes >= parent.min_batched_block_size_bytes);
    }

    void send()
    {
        if (file_indices.empty())
            return;

        CurrentMetrics::Increment metric_increment{CurrentMetrics::DistributedSend};

        Stopwatch watch;

        if (!recovered)
        {
            /// For deduplication in Replicated tables to work, in case of error
            /// we must try to re-send exactly the same batches.
            /// So we save contents of the current batch into the current_batch_file_path file
            /// and truncate it afterwards if all went well.

            /// Temporary file is required for atomicity.
            String tmp_file{parent.current_batch_file_path + ".tmp"};

            auto dir_sync_guard = getDirectorySyncGuard(dir_fsync, parent.disk, parent.relative_path);
            if (fs::exists(tmp_file))
                LOG_ERROR(parent.log, "Temporary file {} exists. Unclean shutdown?", backQuote(tmp_file));

            {
                WriteBufferFromFile out{tmp_file, O_WRONLY | O_TRUNC | O_CREAT};
                writeText(out);

                out.finalize();
                if (fsync)
                    out.sync();
            }

            fs::rename(tmp_file, parent.current_batch_file_path);
        }
        auto timeouts = ConnectionTimeouts::getTCPTimeoutsWithFailover(parent.storage.getContext()->getSettingsRef());
        auto connection = parent.pool->get(timeouts);

        LOG_DEBUG(parent.log, "Sending a batch of {} files to {} ({} rows, {} bytes).",
            file_indices.size(),
            connection->getDescription(),
            formatReadableQuantity(total_rows),
            formatReadableSizeWithBinarySuffix(total_bytes));

        bool batch_broken = false;
        bool batch_marked_as_broken = false;
        try
        {
            try
            {
                sendBatch(*connection, timeouts);
            }
            catch (const Exception & e)
            {
                if (split_batch_on_failure && isSplittableErrorCode(e.code(), e.isRemoteException()))
                {
                    tryLogCurrentException(parent.log, "Trying to split batch due to");
                    sendSeparateFiles(*connection, timeouts);
                }
                else
                    throw;
            }
        }
        catch (Exception & e)
        {
            if (isFileBrokenErrorCode(e.code(), e.isRemoteException()))
            {
                tryLogCurrentException(parent.log, "Failed to send batch due to");
                batch_broken = true;
                if (!e.isRemoteException() && e.code() == ErrorCodes::DISTRIBUTED_BROKEN_BATCH_FILES)
                    batch_marked_as_broken = true;
            }
            else
            {
                std::vector<std::string> files(file_index_to_path.size());
                for (const auto && file_info : file_index_to_path | boost::adaptors::indexed())
                    files[file_info.index()] = file_info.value().second;
                e.addMessage(fmt::format("While sending batch {}", fmt::join(files, "\n")));

                throw;
            }
        }

        if (!batch_broken)
        {
            LOG_TRACE(parent.log, "Sent a batch of {} files (took {} ms).", file_indices.size(), watch.elapsedMilliseconds());

            auto dir_sync_guard = getDirectorySyncGuard(dir_fsync, parent.disk, parent.relative_path);
            for (UInt64 file_index : file_indices)
                parent.markAsSend(file_index_to_path.at(file_index));
        }
        else if (!batch_marked_as_broken)
        {
            LOG_ERROR(parent.log, "Marking a batch of {} files as broken.", file_indices.size());

            for (UInt64 file_idx : file_indices)
            {
                auto file_path = file_index_to_path.find(file_idx);
                if (file_path != file_index_to_path.end())
                    parent.markAsBroken(file_path->second);
            }
        }

        file_indices.clear();
        total_rows = 0;
        total_bytes = 0;
        recovered = false;

        fs::resize_file(parent.current_batch_file_path, 0);
    }

    void writeText(WriteBuffer & out)
    {
        for (UInt64 file_idx : file_indices)
            out << file_idx << '\n';
    }

    void readText(ReadBuffer & in)
    {
        while (!in.eof())
        {
            UInt64 idx;
            in >> idx >> "\n";
            file_indices.push_back(idx);
        }
        recovered = true;
    }

private:
    void sendBatch(Connection & connection, const ConnectionTimeouts & timeouts)
    {
        std::unique_ptr<RemoteInserter> remote;

        for (UInt64 file_idx : file_indices)
        {
            auto file_path = file_index_to_path.find(file_idx);
            if (file_path == file_index_to_path.end())
                throw Exception(ErrorCodes::DISTRIBUTED_BROKEN_BATCH_INFO,
                    "Failed to send batch: file with index {} is absent", file_idx);

            ReadBufferFromFile in(file_path->second);
            const auto & distributed_header = readDistributedHeader(in, parent.log);

            OpenTelemetryThreadTraceContextScope thread_trace_context(__PRETTY_FUNCTION__,
                                                                      distributed_header.client_info.client_trace_context,
                                                                      parent.storage.getContext()->getOpenTelemetrySpanLog());

            if (!remote)
            {
                remote = std::make_unique<RemoteInserter>(connection, timeouts,
                    distributed_header.insert_query,
                    distributed_header.insert_settings,
                    distributed_header.client_info);
            }
            bool compression_expected = connection.getCompression() == Protocol::Compression::Enable;
            writeRemoteConvert(distributed_header, *remote, compression_expected, in, parent.log);
        }

        if (remote)
            remote->onFinish();
    }

    void sendSeparateFiles(Connection & connection, const ConnectionTimeouts & timeouts)
    {
        size_t broken_files = 0;

        for (UInt64 file_idx : file_indices)
        {
            auto file_path = file_index_to_path.find(file_idx);
            if (file_path == file_index_to_path.end())
            {
                LOG_ERROR(parent.log, "Failed to send one file from batch: file with index {} is absent", file_idx);
                ++broken_files;
                continue;
            }

            try
            {
                ReadBufferFromFile in(file_path->second);
                const auto & distributed_header = readDistributedHeader(in, parent.log);

                // this function is called in a separated thread, so we set up the trace context from the file
                OpenTelemetryThreadTraceContextScope thread_trace_context(__PRETTY_FUNCTION__,
                                                                          distributed_header.client_info.client_trace_context,
                                                                          parent.storage.getContext()->getOpenTelemetrySpanLog());

                RemoteInserter remote(connection, timeouts,
                    distributed_header.insert_query,
                    distributed_header.insert_settings,
                    distributed_header.client_info);
                bool compression_expected = connection.getCompression() == Protocol::Compression::Enable;
                writeRemoteConvert(distributed_header, remote, compression_expected, in, parent.log);
                remote.onFinish();
            }
            catch (Exception & e)
            {
                e.addMessage(fmt::format("While sending {}", file_path->second));
                parent.maybeMarkAsBroken(file_path->second, e);
                ++broken_files;
            }
        }

        if (broken_files)
            throw Exception(ErrorCodes::DISTRIBUTED_BROKEN_BATCH_FILES,
                "Failed to send {} files", broken_files);
    }
};

class DirectoryMonitorSource : public ISource
{
public:

    struct Data
    {
        std::unique_ptr<ReadBufferFromFile> in;
        std::unique_ptr<CompressedReadBuffer> decompressing_in;
        std::unique_ptr<NativeReader> block_in;

        Poco::Logger * log = nullptr;

        Block first_block;

        explicit Data(const String & file_name)
        {
            in = std::make_unique<ReadBufferFromFile>(file_name);
            decompressing_in = std::make_unique<CompressedReadBuffer>(*in);
            log = &Poco::Logger::get("DirectoryMonitorSource");

            auto distributed_header = readDistributedHeader(*in, log);
            block_in = std::make_unique<NativeReader>(*decompressing_in, distributed_header.revision);

            first_block = block_in->read();
        }

        Data(Data &&) = default;
    };

    explicit DirectoryMonitorSource(const String & file_name)
        : DirectoryMonitorSource(Data(file_name))
    {
    }

    explicit DirectoryMonitorSource(Data data_)
        : ISource(data_.first_block.cloneEmpty())
        , data(std::move(data_))
    {
    }

    String getName() const override { return "DirectoryMonitorSource"; }

protected:
    Chunk generate() override
    {
        if (data.first_block)
        {
            size_t num_rows = data.first_block.rows();
            Chunk res(data.first_block.getColumns(), num_rows);
            data.first_block.clear();
            return res;
        }

        auto block = data.block_in->read();
        if (!block)
            return {};

        size_t num_rows = block.rows();
        return Chunk(block.getColumns(), num_rows);
    }

private:
    Data data;
};

std::shared_ptr<ISource> StorageDistributedDirectoryMonitor::createSourceFromFile(const String & file_name)
{
    return std::make_shared<DirectoryMonitorSource>(file_name);
}

bool StorageDistributedDirectoryMonitor::addAndSchedule(size_t file_size, size_t ms)
{
    if (quit)
        return false;

    {
        std::lock_guard status_lock(status_mutex);
        metric_pending_files.add();
        status.bytes_count += file_size;
        ++status.files_count;
    }

    return task_handle->scheduleAfter(ms, false);
}

StorageDistributedDirectoryMonitor::Status StorageDistributedDirectoryMonitor::getStatus()
{
    std::lock_guard status_lock(status_mutex);
    Status current_status{status, path, monitor_blocker.isCancelled()};
    return current_status;
}

void StorageDistributedDirectoryMonitor::processFilesWithBatching(const std::map<UInt64, std::string> & files)
{
    std::unordered_set<UInt64> file_indices_to_skip;

    if (fs::exists(current_batch_file_path))
    {
        /// Possibly, we failed to send a batch on the previous iteration. Try to send exactly the same batch.
        Batch batch(*this, files);
        ReadBufferFromFile in{current_batch_file_path};
        batch.readText(in);
        file_indices_to_skip.insert(batch.file_indices.begin(), batch.file_indices.end());
        batch.send();
    }

    std::unordered_map<BatchHeader, Batch, BatchHeader::Hash> header_to_batch;

    for (const auto & file : files)
    {
        if (quit)
            return;

        UInt64 file_idx = file.first;
        const String & file_path = file.second;

        if (file_indices_to_skip.contains(file_idx))
            continue;

        size_t total_rows = 0;
        size_t total_bytes = 0;
        Block header;
        DistributedHeader distributed_header;
        try
        {
            /// Determine metadata of the current file and check if it is not broken.
            ReadBufferFromFile in{file_path};
            distributed_header = readDistributedHeader(in, log);

            if (distributed_header.rows)
            {
                total_rows += distributed_header.rows;
                total_bytes += distributed_header.bytes;
            }

            if (distributed_header.block_header)
                header = distributed_header.block_header;

            if (!total_rows || !header)
            {
                LOG_DEBUG(log, "Processing batch {} with old format (no header/rows)", in.getFileName());

                CompressedReadBuffer decompressing_in(in);
                NativeReader block_in(decompressing_in, distributed_header.revision);

                while (Block block = block_in.read())
                {
                    total_rows += block.rows();
                    total_bytes += block.bytes();

                    if (!header)
                        header = block.cloneEmpty();
                }
            }
        }
        catch (const Exception & e)
        {
            if (maybeMarkAsBroken(file_path, e))
            {
                tryLogCurrentException(log, "File is marked broken due to");
                continue;
            }
            else
                throw;
        }

        BatchHeader batch_header(
            std::move(distributed_header.insert_settings),
            std::move(distributed_header.insert_query),
            std::move(distributed_header.client_info),
            std::move(header)
        );
        Batch & batch = header_to_batch.try_emplace(batch_header, *this, files).first->second;

        batch.file_indices.push_back(file_idx);
        batch.total_rows += total_rows;
        batch.total_bytes += total_bytes;

        if (batch.isEnoughSize())
        {
            batch.send();
        }
    }

    for (auto & kv : header_to_batch)
    {
        Batch & batch = kv.second;
        batch.send();
    }

    {
        auto dir_sync_guard = getDirectorySyncGuard(dir_fsync, disk, relative_path);

        /// current_batch.txt will not exist if there was no send
        /// (this is the case when all batches that was pending has been marked as pending)
        if (fs::exists(current_batch_file_path))
            fs::remove(current_batch_file_path);
    }
}

void StorageDistributedDirectoryMonitor::markAsBroken(const std::string & file_path)
{
    const auto last_path_separator_pos = file_path.rfind('/');
    const auto & base_path = file_path.substr(0, last_path_separator_pos + 1);
    const auto & file_name = file_path.substr(last_path_separator_pos + 1);
    const String & broken_path = fs::path(base_path) / "broken/";
    const String & broken_file_path = fs::path(broken_path) / file_name;

    fs::create_directory(broken_path);

    auto dir_sync_guard = getDirectorySyncGuard(dir_fsync, disk, relative_path);
    auto broken_dir_sync_guard = getDirectorySyncGuard(dir_fsync, disk, fs::path(relative_path) / "broken/");

    {
        std::lock_guard status_lock(status_mutex);

        size_t file_size = fs::file_size(file_path);

        --status.files_count;
        status.bytes_count -= file_size;

        ++status.broken_files_count;
        status.broken_bytes_count += file_size;

        metric_broken_files.add();
    }

    fs::rename(file_path, broken_file_path);
    LOG_ERROR(log, "Renamed `{}` to `{}`", file_path, broken_file_path);
}

void StorageDistributedDirectoryMonitor::markAsSend(const std::string & file_path)
{
    size_t file_size = fs::file_size(file_path);

    {
        std::lock_guard status_lock(status_mutex);
        metric_pending_files.sub();
        --status.files_count;
        status.bytes_count -= file_size;
    }

    fs::remove(file_path);
}

bool StorageDistributedDirectoryMonitor::maybeMarkAsBroken(const std::string & file_path, const Exception & e)
{
    /// Mark file as broken if necessary.
    if (isFileBrokenErrorCode(e.code(), e.isRemoteException()))
    {
        markAsBroken(file_path);
        return true;
    }
    else
        return false;
}

std::string StorageDistributedDirectoryMonitor::getLoggerName() const
{
    return storage.getStorageID().getFullTableName() + ".DirectoryMonitor";
}

void StorageDistributedDirectoryMonitor::updatePath(const std::string & new_relative_path)
{
    task_handle->deactivate();
    std::lock_guard lock{mutex};

    {
        std::lock_guard status_lock(status_mutex);
        relative_path = new_relative_path;
        path = fs::path(disk->getPath()) / relative_path / "";
    }
    current_batch_file_path = path + "current_batch.txt";

    task_handle->activateAndSchedule();
}

}<|MERGE_RESOLUTION|>--- conflicted
+++ resolved
@@ -628,14 +628,11 @@
             formatReadableQuantity(distributed_header.rows),
             formatReadableSizeWithBinarySuffix(distributed_header.bytes));
 
-<<<<<<< HEAD
         thread_trace_context = std::make_unique<OpenTelemetryThreadTraceContextScope>(__PRETTY_FUNCTION__,
                                                                                       distributed_header.client_info.client_trace_context,
                                                                                       this->storage.getContext()->getOpenTelemetrySpanLog());
 
         auto connection = pool->get(timeouts, &distributed_header.insert_settings);
-=======
->>>>>>> 9ec27c0a
         RemoteInserter remote{*connection, timeouts,
             distributed_header.insert_query,
             distributed_header.insert_settings,
