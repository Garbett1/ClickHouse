--- conflicted
+++ resolved
@@ -53,15 +53,10 @@
         type = default_type;
     }
 
-<<<<<<< HEAD
     if (settings.schema_inference_make_columns_nullable == 0)
-        type = removeNullableRecursively(type);
+        type = removeNullableRecursively(type, settings);
     else if (settings.schema_inference_make_columns_nullable != 2)
-        type = makeNullableRecursively(type);
-=======
-    if (settings.schema_inference_make_columns_nullable == 1)
         type = makeNullableRecursively(type, settings);
->>>>>>> 1ac5c4a6
 }
 
 void ISchemaReader::transformTypesIfNeeded(DB::DataTypePtr & type, DB::DataTypePtr & new_type)
