#include "NativeORCBlockInputFormat.h"

#if USE_ORC
#    include <Columns/ColumnDecimal.h>
#    include <Columns/ColumnFixedString.h>
#    include <Columns/ColumnMap.h>
#    include <Columns/ColumnNullable.h>
#    include <Columns/ColumnString.h>
#    include <Columns/ColumnTuple.h>
#    include <Columns/ColumnsCommon.h>
#    include <Columns/ColumnsDateTime.h>
#    include <Columns/ColumnsNumber.h>
#    include <DataTypes/DataTypeArray.h>
#    include <DataTypes/DataTypeDate32.h>
#    include <DataTypes/DataTypeDateTime64.h>
#    include <DataTypes/DataTypeFactory.h>
#    include <DataTypes/DataTypeFixedString.h>
#    include <DataTypes/DataTypeIPv4andIPv6.h>
#    include <DataTypes/DataTypeLowCardinality.h>
#    include <DataTypes/DataTypeMap.h>
#    include <DataTypes/DataTypeNested.h>
#    include <DataTypes/DataTypeNullable.h>
#    include <DataTypes/DataTypeString.h>
#    include <DataTypes/DataTypeTuple.h>
#    include <DataTypes/DataTypesDecimal.h>
#    include <DataTypes/DataTypesNumber.h>
#    include <DataTypes/NestedUtils.h>
#    include <Formats/FormatFactory.h>
#    include <Formats/SchemaInferenceUtils.h>
#    include <Formats/insertNullAsDefaultIfNeeded.h>
#    include <IO/ReadBufferFromMemory.h>
#    include <IO/WriteHelpers.h>
#    include <IO/copyData.h>
#    include <Interpreters/Set.h>
#    include <Interpreters/castColumn.h>
#    include <Storages/MergeTree/KeyCondition.h>
#    include <orc/MemoryPool.hh>
#    include <Common/Allocator.h>
#    include <Common/FieldVisitorsAccurateComparison.h>
#    include <Common/MemorySanitizer.h>
#    include <Common/quoteString.h>
#    include <orc/Vector.hh>

#    include "ArrowBufferedStreams.h"

#    include <boost/algorithm/string/case_conv.hpp>


namespace
{

class MemoryPool : public orc::MemoryPool
{
public:
    char * malloc(uint64_t size) override
    {
        auto * ptr = ::malloc(size);
        /// For nullable columns some of the values will not be initialized.
        __msan_unpoison(ptr, size);
        return static_cast<char *>(ptr);
    }

    void free(char * p) override { ::free(p); }
};

}

namespace DB
{

namespace ErrorCodes
{
    extern const int LOGICAL_ERROR;
    extern const int UNKNOWN_TYPE;
    extern const int VALUE_IS_OUT_OF_RANGE_OF_DATA_TYPE;
    extern const int THERE_IS_NO_COLUMN;
    extern const int INCORRECT_DATA;
    extern const int ARGUMENT_OUT_OF_BOUND;
}

ORCInputStream::ORCInputStream(SeekableReadBuffer & in_, size_t file_size_) : in(in_), file_size(file_size_)
{
}

UInt64 ORCInputStream::getLength() const
{
    return file_size;
}

UInt64 ORCInputStream::getNaturalReadSize() const
{
    return 128 * 1024;
}

void ORCInputStream::read(void * buf, UInt64 length, UInt64 offset)
{
    if (offset != static_cast<UInt64>(in.getPosition()))
        in.seek(offset, SEEK_SET);

    in.readStrict(reinterpret_cast<char *>(buf), length);
}

std::unique_ptr<orc::InputStream> asORCInputStream(ReadBuffer & in, const FormatSettings & settings, std::atomic<int> & is_cancelled)
{
    bool has_file_size = isBufferWithFileSize(in);
    auto * seekable_in = dynamic_cast<SeekableReadBuffer *>(&in);

    if (has_file_size && seekable_in && settings.seekable_read && seekable_in->checkIfActuallySeekable())
        return std::make_unique<ORCInputStream>(*seekable_in, getFileSizeFromReadBuffer(in));

    /// Fallback to loading the entire file in memory
    return asORCInputStreamLoadIntoMemory(in, is_cancelled);
}

std::unique_ptr<orc::InputStream> asORCInputStreamLoadIntoMemory(ReadBuffer & in, std::atomic<int> & is_cancelled)
{
    size_t magic_size = strlen(ORC_MAGIC_BYTES);
    std::string file_data(magic_size, '\0');

    /// Avoid loading the whole file if it doesn't seem to even be in the correct format.
    size_t bytes_read = in.read(file_data.data(), magic_size);
    if (bytes_read < magic_size || file_data != ORC_MAGIC_BYTES)
        throw Exception(ErrorCodes::INCORRECT_DATA, "Not an ORC file");

    {
        WriteBufferFromString file_buffer(file_data, AppendModeTag{});
        copyData(in, file_buffer, is_cancelled);
    }

    size_t file_size = file_data.size();
    return std::make_unique<ORCInputStreamFromString>(std::move(file_data), file_size);
}

static const orc::Type * getORCTypeByName(const orc::Type & schema, const String & name, bool ignore_case)
{
    for (UInt64 i = 0; i != schema.getSubtypeCount(); ++i)
        if (boost::equals(schema.getFieldName(i), name)
            || (ignore_case && boost::iequals(schema.getFieldName(i), name)))
            return schema.getSubtype(i);
    return nullptr;
}

static bool isDictionaryEncoded(const orc::StripeInformation * stripe_info, const orc::Type * orc_type)
{
    if (!stripe_info)
        return false;

    auto encoding = stripe_info->getColumnEncoding(orc_type->getColumnId());
    return encoding == orc::ColumnEncodingKind_DICTIONARY || encoding == orc::ColumnEncodingKind_DICTIONARY_V2;
}

static DataTypePtr parseORCType(
    const orc::Type * orc_type,
    bool skip_columns_with_unsupported_types,
    bool dictionary_as_low_cardinality,
    const orc::StripeInformation * stripe_info,
    bool & skipped)
{
    assert(orc_type != nullptr);

    const int subtype_count = static_cast<int>(orc_type->getSubtypeCount());
    switch (orc_type->getKind())
    {
        case orc::TypeKind::BOOLEAN:
            return DataTypeFactory::instance().get("Bool");
        case orc::TypeKind::BYTE:
            return std::make_shared<DataTypeInt8>();
        case orc::TypeKind::SHORT:
            return std::make_shared<DataTypeInt16>();
        case orc::TypeKind::INT:
            return std::make_shared<DataTypeInt32>();
        case orc::TypeKind::LONG:
            return std::make_shared<DataTypeInt64>();
        case orc::TypeKind::FLOAT:
            return std::make_shared<DataTypeFloat32>();
        case orc::TypeKind::DOUBLE:
            return std::make_shared<DataTypeFloat64>();
        case orc::TypeKind::DATE:
            return std::make_shared<DataTypeDate32>();
        case orc::TypeKind::TIMESTAMP:
            return std::make_shared<DataTypeDateTime64>(9);
        case orc::TypeKind::TIMESTAMP_INSTANT:
            return std::make_shared<DataTypeDateTime64>(9, "UTC");
        case orc::TypeKind::CHAR:
        case orc::TypeKind::VARCHAR:
        case orc::TypeKind::BINARY:
        case orc::TypeKind::STRING: {
            DataTypePtr type;
            if (orc_type->getKind() == orc::TypeKind::CHAR)
                type = std::make_shared<DataTypeFixedString>(orc_type->getMaximumLength());
            else
                type = std::make_shared<DataTypeString>();

            /// Wrap type in LowCardinality if ORC column is dictionary encoded and dictionary_as_low_cardinality is true
            if (dictionary_as_low_cardinality && isDictionaryEncoded(stripe_info, orc_type))
                type = std::make_shared<DataTypeLowCardinality>(type);

            return type;
        }
        case orc::TypeKind::DECIMAL: {
            UInt64 precision = orc_type->getPrecision();
            UInt64 scale = orc_type->getScale();
            if (precision == 0)
            {
                // In HIVE 0.11/0.12 precision is set as 0, but means max precision
                return createDecimal<DataTypeDecimal>(38, 6);
            }
            return createDecimal<DataTypeDecimal>(precision, scale);
        }
        case orc::TypeKind::LIST: {
            if (subtype_count != 1)
                throw Exception(ErrorCodes::LOGICAL_ERROR, "Invalid Orc List type {}", orc_type->toString());

            DataTypePtr nested_type = parseORCType(
                orc_type->getSubtype(0), skip_columns_with_unsupported_types, dictionary_as_low_cardinality, stripe_info, skipped);
            if (skipped)
                return {};

            return std::make_shared<DataTypeArray>(nested_type);
        }
        case orc::TypeKind::MAP: {
            if (subtype_count != 2)
                throw Exception(ErrorCodes::LOGICAL_ERROR, "Invalid Orc Map type {}", orc_type->toString());

            DataTypePtr key_type = parseORCType(
                orc_type->getSubtype(0), skip_columns_with_unsupported_types, dictionary_as_low_cardinality, stripe_info, skipped);
            if (skipped)
                return {};

            DataTypePtr value_type = parseORCType(orc_type->getSubtype(1), skip_columns_with_unsupported_types, dictionary_as_low_cardinality, stripe_info, skipped);
            if (skipped)
                return {};

            return std::make_shared<DataTypeMap>(key_type, value_type);
        }
        case orc::TypeKind::STRUCT: {
            DataTypes nested_types;
            Strings nested_names;
            nested_types.reserve(subtype_count);
            nested_names.reserve(subtype_count);

            for (size_t i = 0; i < orc_type->getSubtypeCount(); ++i)
            {
                auto parsed_type
                    = parseORCType(orc_type->getSubtype(i), skip_columns_with_unsupported_types, dictionary_as_low_cardinality, stripe_info, skipped);
                if (skipped)
                    return {};

                nested_types.push_back(parsed_type);
                nested_names.push_back(orc_type->getFieldName(i));
            }
            return std::make_shared<DataTypeTuple>(nested_types, nested_names);
        }
        default: {
            if (skip_columns_with_unsupported_types)
            {
                skipped = true;
                return {};
            }

            throw Exception(
                ErrorCodes::UNKNOWN_TYPE,
                "Unsupported ORC type '{}'."
                "If you want to skip columns with unsupported types, "
                "you can enable setting input_format_orc_skip_columns_with_unsupported_types_in_schema_inference",
                orc_type->toString());
        }
    }
}

static std::optional<orc::PredicateDataType> convertORCTypeToPredicateType(const orc::Type & orc_type)
{
    switch (orc_type.getKind())
    {
        case orc::BOOLEAN:
            return orc::PredicateDataType::BOOLEAN;
        case orc::BYTE:
        case orc::SHORT:
        case orc::INT:
        case orc::LONG:
            return orc::PredicateDataType::LONG;
        case orc::FLOAT:
        case orc::DOUBLE:
            return orc::PredicateDataType::FLOAT;
        case orc::VARCHAR:
        case orc::CHAR:
        case orc::STRING:
            return orc::PredicateDataType::STRING;
        case orc::DATE:
            return orc::PredicateDataType::DATE;
        case orc::TIMESTAMP:
            return orc::PredicateDataType::TIMESTAMP;
        case orc::DECIMAL:
            return orc::PredicateDataType::DECIMAL;
        default:
            return {};
    }
}

static String getColumnNameFromKeyCondition(const KeyCondition & key_condition, size_t indice)
{
    const auto & key_columns = key_condition.getKeyColumns();
    for (const auto & [name, i] : key_columns)
    {
        if (i == indice)
            return name;
    }
    throw Exception(ErrorCodes::LOGICAL_ERROR, "Can't get column from KeyCondition with indice {}", indice);
}

static std::optional<orc::Literal>
convertFieldToORCLiteral(const orc::Type & orc_type, const Field & field, DataTypePtr type_hint = nullptr)
{
    try
    {
        /// We always fallback to return null if possible CH type hint not consistent with ORC type
        switch (orc_type.getKind())
        {
            case orc::BOOLEAN: {
                /// May throw exception
                auto val = field.safeGet<UInt64>();
                return orc::Literal(val != 0);
            }
            case orc::BYTE:
            case orc::SHORT:
            case orc::INT:
            case orc::LONG: {
                /// May throw exception.
                ///
                /// In particular, it'll throw if we request the column as unsigned, like this:
                ///   SELECT * FROM file('t.orc', ORC, 'x UInt8') WHERE x > 10
                /// We have to reject this, otherwise it would miss values > 127 (because
                /// they're treated as negative by ORC).
                auto val = field.safeGet<Int64>();
                return orc::Literal(val);
            }
            case orc::FLOAT:
            case orc::DOUBLE: {
                Float64 val;
                if (field.tryGet(val))
                    return orc::Literal(val);
                break;
            }
            case orc::VARCHAR:
            case orc::CHAR:
            case orc::STRING: {
                String str;
                if (field.tryGet(str))
                    return orc::Literal(str.data(), str.size());
                break;
            }
            case orc::DATE: {
                Int64 val;
                if (field.tryGet(val))
                    return orc::Literal(orc::PredicateDataType::DATE, val);
                break;
            }
            case orc::TIMESTAMP: {
                if (type_hint && isDateTime64(type_hint))
                {
                    const auto * datetime64_type = typeid_cast<const DataTypeDateTime64 *>(type_hint.get());
                    if (datetime64_type->getScale() != 9)
                        return std::nullopt;
                }

                DecimalField<Decimal64> ts;
                if (field.tryGet(ts))
                {
                    Int64 secs = (ts.getValue() / ts.getScaleMultiplier()).convertTo<Int64>();
                    Int32 nanos = (ts.getValue() - (ts.getValue() / ts.getScaleMultiplier()) * ts.getScaleMultiplier()).convertTo<Int32>();
                    return orc::Literal(secs, nanos);
                }
                break;
            }
            case orc::DECIMAL: {
                auto precision = orc_type.getPrecision();
                if (precision == 0)
                    precision = 38;

                if (precision <= DecimalUtils::max_precision<Decimal32>)
                {
                    DecimalField<Decimal32> val;
                    if (field.tryGet(val))
                    {
                        Int64 right = val.getValue().convertTo<Int64>();
                        return orc::Literal(
                            orc::Int128(right), static_cast<Int32>(orc_type.getPrecision()), static_cast<Int32>(orc_type.getScale()));
                    }
                }
                else if (precision <= DecimalUtils::max_precision<Decimal64>)
                {
                    DecimalField<Decimal64> val;
                    if (field.tryGet(val))
                    {
                        Int64 right = val.getValue().convertTo<Int64>();
                        return orc::Literal(
                            orc::Int128(right), static_cast<Int32>(orc_type.getPrecision()), static_cast<Int32>(orc_type.getScale()));
                    }
                }
                else if (precision <= DecimalUtils::max_precision<Decimal128>)
                {
                    DecimalField<Decimal128> val;
                    if (field.tryGet(val))
                    {
                        Int64 high = val.getValue().value.items[1];
                        UInt64 low = static_cast<UInt64>(val.getValue().value.items[0]);
                        return orc::Literal(
                            orc::Int128(high, low), static_cast<Int32>(orc_type.getPrecision()), static_cast<Int32>(orc_type.getScale()));
                    }
                }
                break;
            }
            default:
                break;
        }
        return std::nullopt;
    }
    catch (Exception &)
    {
        return std::nullopt;
    }
}

/// Attention: evaluateRPNElement is only invoked in buildORCSearchArgumentImpl.
/// So it is guaranteed that:
///     1. elem has no monotonic_functions_chains.
///     2. if elem function is FUNCTION_IN_RANGE/FUNCTION_NOT_IN_RANGE, `set_index` is not null and `set_index->getOrderedSet().size()` is 1.
///     3. elem function should be FUNCTION_IN_RANGE/FUNCTION_NOT_IN_RANGE/FUNCTION_IN_SET/FUNCTION_NOT_IN_SET/FUNCTION_IS_NULL/FUNCTION_IS_NOT_NULL
static bool evaluateRPNElement(const Field & field, const KeyCondition::RPNElement & elem)
{
    Range key_range(field);
    switch (elem.function)
    {
        case KeyCondition::RPNElement::FUNCTION_IN_RANGE:
        case KeyCondition::RPNElement::FUNCTION_NOT_IN_RANGE: {
            /// Rows with null values should never output when filters like ">=", ">", "<=", "<", '=' are applied
            if (field.isNull())
                return false;

            bool res = elem.range.intersectsRange(key_range);
            if (elem.function == KeyCondition::RPNElement::FUNCTION_NOT_IN_RANGE)
                res = !res;
            return res;
        }
        case KeyCondition::RPNElement::FUNCTION_IN_SET:
        case KeyCondition::RPNElement::FUNCTION_NOT_IN_SET: {
            const auto & set_index = elem.set_index;
            const auto & ordered_set = set_index->getOrderedSet();
            const auto & set_column = ordered_set[0];

            bool res = false;
            for (size_t i = 0; i < set_column->size(); ++i)
            {
                if (Range::equals(field, (*set_column)[i]))
                {
                    res = true;
                    break;
                }
            }

            if (elem.function == KeyCondition::RPNElement::FUNCTION_NOT_IN_SET)
                res = !res;
            return res;
        }
        case KeyCondition::RPNElement::FUNCTION_IS_NULL:
        case KeyCondition::RPNElement::FUNCTION_IS_NOT_NULL: {
            if (field.isNull())
                return elem.function == KeyCondition::RPNElement::FUNCTION_IS_NULL;
            return elem.function == KeyCondition::RPNElement::FUNCTION_IS_NOT_NULL;
        }
        default:
            throw Exception(ErrorCodes::LOGICAL_ERROR, "Unexpected RPNElement Function {}", elem.toString());
    }
}

static void buildORCSearchArgumentImpl(
    const KeyCondition & key_condition,
    const Block & header,
    const orc::Type & schema,
    KeyCondition::RPN & rpn_stack,
    orc::SearchArgumentBuilder & builder,
    const FormatSettings & format_settings)
{
    if (rpn_stack.empty())
        throw Exception(ErrorCodes::LOGICAL_ERROR, "Empty rpn stack in buildORCSearchArgumentImpl");

    const auto & curr = rpn_stack.back();
    switch (curr.function)
    {
        case KeyCondition::RPNElement::FUNCTION_IN_RANGE:
        case KeyCondition::RPNElement::FUNCTION_NOT_IN_RANGE:
        case KeyCondition::RPNElement::FUNCTION_IN_SET:
        case KeyCondition::RPNElement::FUNCTION_NOT_IN_SET:
        case KeyCondition::RPNElement::FUNCTION_IS_NULL:
        case KeyCondition::RPNElement::FUNCTION_IS_NOT_NULL:
        {
            const bool need_wrap_not = curr.function == KeyCondition::RPNElement::FUNCTION_IS_NOT_NULL
                || curr.function == KeyCondition::RPNElement::FUNCTION_NOT_IN_RANGE
                || curr.function == KeyCondition::RPNElement::FUNCTION_NOT_IN_SET;
            const bool contains_is_null = curr.function == KeyCondition::RPNElement::FUNCTION_IS_NULL
                || curr.function == KeyCondition::RPNElement::FUNCTION_IS_NOT_NULL;
            const bool contains_in_set = curr.function == KeyCondition::RPNElement::FUNCTION_IN_SET
                || curr.function == KeyCondition::RPNElement::FUNCTION_NOT_IN_SET;
            const bool contains_in_range = curr.function == KeyCondition::RPNElement::FUNCTION_IN_RANGE
                || curr.function == KeyCondition::RPNElement::FUNCTION_NOT_IN_RANGE;

            SCOPE_EXIT({rpn_stack.pop_back();});


            /// Key filter expressions like "func(col) > 100" are not supported for ORC filter push down
            if (!curr.monotonic_functions_chain.empty())
            {
                builder.literal(orc::TruthValue::YES_NO_NULL);
                break;
            }

            /// key filter expressions like "(a, b, c) in " or "(func(a), b) in " are not supported for ORC filter push down
            /// Only expressions like "a in " are supported currently, maybe we can improve it later.
            auto set_index = curr.set_index;
            if (contains_in_set)
            {
                if (!set_index || set_index->getOrderedSet().size() != 1 || set_index->hasMonotonicFunctionsChain())
                {
                    builder.literal(orc::TruthValue::YES_NO_NULL);
                    break;
                }
            }

            String column_name = getColumnNameFromKeyCondition(key_condition, curr.key_column);
            const auto * orc_type = getORCTypeByName(schema, column_name, format_settings.orc.case_insensitive_column_matching);
            if (!orc_type)
            {
                builder.literal(orc::TruthValue::YES_NO_NULL);
                break;
            }

            /// Make sure key column in header has exactly the same type with key column in ORC file schema
            /// Counter-example 1:
            ///     Column a has type "Nullable(Int64)" in ORC file, but in header column a has type "Int64", which is allowed in CH.
            ///     For queries with where condition like "a is null", if a column contains null value, pushing or not pushing down filters
            ///     would result in different outputs.
            /// Counter-example 2:
            ///     Column a has type "Nullable(Int64)" in ORC file, but in header column a has type "Nullable(UInt64)".
            ///     For queries with where condition like "a > 10", if a column contains negative values such as "-1", pushing or not pushing
            ///     down filters would result in different outputs.
            bool skipped = false;
            auto expect_type = makeNullableRecursively(parseORCType(orc_type, true, false, nullptr, skipped), format_settings);
            const ColumnWithTypeAndName * column = header.findByName(column_name, format_settings.orc.case_insensitive_column_matching);
            if (!expect_type || !column)
            {
                builder.literal(orc::TruthValue::YES_NO_NULL);
                break;
            }

            auto nested_type = removeNullable(recursiveRemoveLowCardinality(column->type));
            auto expect_nested_type = removeNullable(expect_type);
            if (!nested_type->equals(*expect_nested_type))
            {
                builder.literal(orc::TruthValue::YES_NO_NULL);
                break;
            }

            /// If null_as_default is true, the only difference is nullable, and the evaluations of current RPNElement based on default and null field
            /// have the same result, we still should push down current filter.
            if (format_settings.null_as_default && !column->type->isNullable() && !column->type->isLowCardinalityNullable())
            {
                bool match_if_null = evaluateRPNElement({}, curr);
                bool match_if_default = evaluateRPNElement(column->type->getDefault(), curr);
                if (match_if_default != match_if_null)
                {
                    builder.literal(orc::TruthValue::YES_NO_NULL);
                    break;
                }
            }

            auto predicate_type = convertORCTypeToPredicateType(*orc_type);
            if (!predicate_type.has_value())
            {
                builder.literal(orc::TruthValue::YES_NO_NULL);
                break;
            }

            if (need_wrap_not)
                builder.startNot();

            if (contains_is_null)
            {
                builder.isNull(orc_type->getColumnId(), *predicate_type);
            }
            else if (contains_in_range)
            {
                const auto & range = curr.range;
                bool has_left_bound = !range.left.isNegativeInfinity();
                bool has_right_bound = !range.right.isPositiveInfinity();
                if (!has_left_bound && !has_right_bound)
                {
                    /// Transform whole range orc::TruthValue::YES_NULL
                    builder.literal(orc::TruthValue::YES_NULL);
                }
                else if (has_left_bound && has_right_bound && range.left_included && range.right_included && range.left == range.right)
                {
                    /// Transform range with the same left bound and right bound to equal, which could utilize bloom filters in ORC
                    auto literal = convertFieldToORCLiteral(*orc_type, range.left);
                    if (literal.has_value())
                        builder.equals(orc_type->getColumnId(), *predicate_type, *literal);
                    else
                        builder.literal(orc::TruthValue::YES_NO_NULL);
                }
                else
                {
                    std::optional<orc::Literal> left_literal;
                    if (has_left_bound)
                        left_literal = convertFieldToORCLiteral(*orc_type, range.left);

                    std::optional<orc::Literal> right_literal;
                    if (has_right_bound)
                        right_literal = convertFieldToORCLiteral(*orc_type, range.right);

                    if (has_left_bound && has_right_bound)
                        builder.startAnd();

                    if (has_left_bound)
                    {
                        if (left_literal.has_value())
                        {
                            /// >= is transformed to not < and > is transformed to not <=
                            builder.startNot();
                            if (range.left_included)
                                builder.lessThan(orc_type->getColumnId(), *predicate_type, *left_literal);
                            else
                                builder.lessThanEquals(orc_type->getColumnId(), *predicate_type, *left_literal);
                            builder.end();
                        }
                        else
                            builder.literal(orc::TruthValue::YES_NO_NULL);
                    }

                    if (has_right_bound)
                    {
                        if (right_literal.has_value())
                        {
                            if (range.right_included)
                                builder.lessThanEquals(orc_type->getColumnId(), *predicate_type, *right_literal);
                            else
                                builder.lessThan(orc_type->getColumnId(), *predicate_type, *right_literal);
                        }
                        else
                            builder.literal(orc::TruthValue::YES_NO_NULL);
                    }

                    if (has_left_bound && has_right_bound)
                        builder.end();
                }
            }
            else if (contains_in_set)
            {
                /// Build literals from MergeTreeSetIndex
                const auto & ordered_set = set_index->getOrderedSet();
                const auto & set_column = ordered_set[0];

                bool fail = false;
                std::vector<orc::Literal> literals;
                literals.reserve(set_column->size());
                for (size_t i = 0; i < set_column->size(); ++i)
                {
                    auto literal = convertFieldToORCLiteral(*orc_type, (*set_column)[i]);
                    if (!literal.has_value())
                    {
                        fail = true;
                        break;
                    }

                    literals.emplace_back(*literal);
                }

                /// set has zero element
                if (literals.empty())
                    builder.literal(orc::TruthValue::YES);
                else if (fail)
                    builder.literal(orc::TruthValue::YES_NO_NULL);
                else
                    builder.in(orc_type->getColumnId(), *predicate_type, literals);
            }

            if (need_wrap_not)
                builder.end();

            break;
        }
        /// There is no optimization with space-filling curves for ORC.
        case KeyCondition::RPNElement::FUNCTION_ARGS_IN_HYPERRECTANGLE:
        /// There is no optimization with pointInPolygon for ORC.
        case KeyCondition::RPNElement::FUNCTION_POINT_IN_POLYGON:
        case KeyCondition::RPNElement::FUNCTION_UNKNOWN:
        {
            builder.literal(orc::TruthValue::YES_NO_NULL);
            rpn_stack.pop_back();
            break;
        }
        case KeyCondition::RPNElement::FUNCTION_NOT:
        {
            builder.startNot();
            rpn_stack.pop_back();
            buildORCSearchArgumentImpl(key_condition, header, schema, rpn_stack, builder, format_settings);
            builder.end();
            break;
        }
        case KeyCondition::RPNElement::FUNCTION_AND:
        {
            builder.startAnd();
            rpn_stack.pop_back();
            buildORCSearchArgumentImpl(key_condition, header, schema, rpn_stack, builder, format_settings);
            buildORCSearchArgumentImpl(key_condition, header, schema, rpn_stack, builder, format_settings);
            builder.end();
            break;
        }
        case KeyCondition::RPNElement::FUNCTION_OR:
        {
            builder.startOr();
            rpn_stack.pop_back();
            buildORCSearchArgumentImpl(key_condition, header, schema, rpn_stack, builder, format_settings);
            buildORCSearchArgumentImpl(key_condition, header, schema, rpn_stack, builder, format_settings);
            builder.end();
            break;
        }
        case KeyCondition::RPNElement::ALWAYS_FALSE:
        {
            builder.literal(orc::TruthValue::NO);
            rpn_stack.pop_back();
            break;
        }
        case KeyCondition::RPNElement::ALWAYS_TRUE:
        {
            builder.literal(orc::TruthValue::YES);
            rpn_stack.pop_back();
            break;
        }
    }
}

std::unique_ptr<orc::SearchArgument>
buildORCSearchArgument(const KeyCondition & key_condition, const Block & header, const orc::Type & schema, const FormatSettings & format_settings)
{
    auto rpn_stack = key_condition.getRPN();
    if (rpn_stack.empty())
        return nullptr;

    auto builder = orc::SearchArgumentFactory::newBuilder();
    buildORCSearchArgumentImpl(key_condition, header, schema, rpn_stack, *builder, format_settings);
    return builder->build();
}

static void getFileReader(
    ReadBuffer & in,
    std::unique_ptr<orc::Reader> & file_reader,
    orc::MemoryPool & pool,
    const FormatSettings & format_settings,
    std::atomic<int> & is_stopped)
{
    if (is_stopped)
        return;

    orc::ReaderOptions options;
    options.setMemoryPool(pool);
    auto input_stream = asORCInputStream(in, format_settings, is_stopped);
    file_reader = orc::createReader(std::move(input_stream), options);
}

static const orc::Type * traverseDownORCTypeByName(
    const std::string & target,
    const orc::Type * orc_type,
    DataTypePtr & type,
    bool ignore_case)
{
    if (target.empty())
        return orc_type;

    auto search_struct_field = [&](const std::string & target_, const orc::Type * type_) -> std::pair<std::string, const orc::Type *>
    {
        auto target_copy = target_;
        if (ignore_case)
            boost::to_lower(target_copy);

        for (size_t i = 0; i < type_->getSubtypeCount(); ++i)
        {
            auto field_name = type_->getFieldName(i);
            if (ignore_case)
                boost::to_lower(field_name);

            if (startsWith(target_copy, field_name) && (target_copy.size() == field_name.size() || target_copy[field_name.size()] == '.'))
            {
                return {target_copy.size() == field_name.size() ? "" : target_.substr(field_name.size() + 1), type_->getSubtype(i)};
            }
        }
        return {"", nullptr};
    };

    if (orc::STRUCT == orc_type->getKind())
    {
        const auto [next_target, next_orc_type]= search_struct_field(target, orc_type);
        return next_orc_type ? traverseDownORCTypeByName(next_target, next_orc_type, type, ignore_case) : nullptr;
    }
    if (orc::LIST == orc_type->getKind())
    {
        /// For cases in which header contains subcolumns flattened from nested columns.
        /// For example, "a Nested(x String, y Int64)" is flattened to "a.x Array(String), a.y Array(Int64)", and ORC file schema is still "a array<struct<x string, y long>>".
        /// In this case, we should skip possible array type and traverse down to its nested struct type.
        const auto * array_type = typeid_cast<const DataTypeArray *>(removeNullable(type).get());
        const auto * orc_nested_type = orc_type->getSubtype(0);
        if (array_type && orc::STRUCT == orc_nested_type->getKind())
        {
            auto next_type_and_target = search_struct_field(target, orc_nested_type);
            const auto & next_target = next_type_and_target.first;
            const auto * next_orc_type = next_type_and_target.second;
            if (next_orc_type)
            {
                /// Adjust CH type to avoid inconsistency between CH and ORC type brought by flattened Nested type.
                type = array_type->getNestedType();
                return traverseDownORCTypeByName(next_target, next_orc_type, type, ignore_case);
            }
        }
    }
    return nullptr;
}

static void updateIncludeTypeIds(
    DataTypePtr type, const orc::Type * orc_type, bool ignore_case, std::unordered_set<UInt64> & include_typeids)
{
    /// For primitive types, directly append column id into result
    if (orc_type->getSubtypeCount() == 0)
    {
        include_typeids.insert(orc_type->getColumnId());
        return;
    }

    auto non_nullable_type = removeNullable(type);
    switch (orc_type->getKind())
    {
        case orc::LIST: {
            const auto * array_type = typeid_cast<const DataTypeArray *>(non_nullable_type.get());
            if (array_type)
            {
                updateIncludeTypeIds(
                    array_type->getNestedType(), orc_type->getSubtype(0), ignore_case, include_typeids);
            }
            return;
        }
        case orc::MAP: {
            const auto * map_type = typeid_cast<const DataTypeMap *>(non_nullable_type.get());
            if (map_type)
            {
                updateIncludeTypeIds(map_type->getKeyType(), orc_type->getSubtype(0), ignore_case, include_typeids);
                updateIncludeTypeIds(map_type->getValueType(), orc_type->getSubtype(1), ignore_case, include_typeids);
            }
            return;
        }
        case orc::STRUCT: {
            /// To make sure tuple field pruning work fine, we should include only the fields of ORC struct type which are also contained in CH tuple types, instead of all fields of ORC struct type.
            /// For example, CH tupe type in header is "x Tuple(a String)", ORC struct type is "x struct<a:string, b:long>", then only type id of field "x.a" should be included.
            /// For tuple field pruning purpose, we should never include "x.b" for it is not required in format header.
            const auto * tuple_type = typeid_cast<const DataTypeTuple *>(non_nullable_type.get());
            if (tuple_type)
            {
                if (tuple_type->haveExplicitNames())
                {
                    std::unordered_map<String, size_t> orc_field_name_to_index;
                    orc_field_name_to_index.reserve(orc_type->getSubtypeCount());
                    for (size_t struct_i = 0; struct_i < orc_type->getSubtypeCount(); ++struct_i)
                    {
                        String field_name = orc_type->getFieldName(struct_i);
                        if (ignore_case)
                            boost::to_lower(field_name);

                        orc_field_name_to_index[field_name] = struct_i;
                    }

                    const auto & element_names = tuple_type->getElementNames();
                    for (size_t tuple_i = 0; tuple_i < element_names.size(); ++tuple_i)
                    {
                        String element_name = element_names[tuple_i];
                        if (ignore_case)
                            boost::to_lower(element_name);

                        if (orc_field_name_to_index.contains(element_name))
                        {
                            updateIncludeTypeIds(
                                tuple_type->getElement(tuple_i),
                                orc_type->getSubtype(orc_field_name_to_index[element_name]),
                                ignore_case,
                                include_typeids);
                        }
                    }
                }
                else
                {
                    for (size_t i = 0; i < tuple_type->getElements().size() && i < orc_type->getSubtypeCount(); ++i)
                        updateIncludeTypeIds(
                            tuple_type->getElement(i), orc_type->getSubtype(i), ignore_case, include_typeids);
                }
            }
            return;
        }
        default:
            return;
    }
}

NativeORCBlockInputFormat::NativeORCBlockInputFormat(ReadBuffer & in_, Block header_, const FormatSettings & format_settings_)
    : IInputFormat(std::move(header_), &in_)
    , memory_pool(std::make_unique<MemoryPool>())
    , block_missing_values(getPort().getHeader().columns())
    , format_settings(format_settings_)
    , skip_stripes(format_settings.orc.skip_stripes)
{
}

void NativeORCBlockInputFormat::prepareFileReader()
{
    getFileReader(*in, file_reader, *memory_pool, format_settings, is_stopped);
    if (is_stopped)
        return;

    total_stripes = static_cast<int>(file_reader->getNumberOfStripes());
    current_stripe = -1;


    std::unique_ptr<orc::StripeInformation> stripe_info;
    if (file_reader->getNumberOfStripes())
        stripe_info = file_reader->getStripe(0);

    orc_column_to_ch_column = std::make_unique<ORCColumnToCHColumn>(
        getPort().getHeader(),
        format_settings.orc.allow_missing_columns,
        format_settings.null_as_default,
        format_settings.orc.case_insensitive_column_matching,
        format_settings.orc.dictionary_as_low_cardinality);

    const bool ignore_case = format_settings.orc.case_insensitive_column_matching;
    const auto & header = getPort().getHeader();
    const auto & file_schema = file_reader->getType();
    std::unordered_set<UInt64> include_typeids;
    for (const auto & column : header)
    {
        auto adjusted_type = column.type;
        const auto * orc_type = traverseDownORCTypeByName(column.name, &file_schema, adjusted_type, ignore_case);
        if (orc_type)
            updateIncludeTypeIds(adjusted_type, orc_type, ignore_case, include_typeids);
    }
    include_indices.assign(include_typeids.begin(), include_typeids.end());

    if (format_settings.orc.filter_push_down && key_condition && !sarg)
    {
        sarg = buildORCSearchArgument(*key_condition, getPort().getHeader(), file_reader->getType(), format_settings);
    }
}

bool NativeORCBlockInputFormat::prepareStripeReader()
{
    assert(file_reader);

    ++current_stripe;
    for (; current_stripe < total_stripes && skip_stripes.contains(current_stripe); ++current_stripe)
        ;

    /// No more stripes to read
    if (current_stripe >= total_stripes)
        return false;

    current_stripe_info = file_reader->getStripe(current_stripe);
    if (!current_stripe_info->getNumberOfRows())
        throw Exception(ErrorCodes::INCORRECT_DATA, "ORC stripe {} has no rows", current_stripe);

    orc::RowReaderOptions row_reader_options;
    row_reader_options.setEnableLazyDecoding(format_settings.orc.dictionary_as_low_cardinality);
    row_reader_options.includeTypes(include_indices);
    row_reader_options.setTimezoneName(format_settings.orc.reader_time_zone_name);
    row_reader_options.range(current_stripe_info->getOffset(), current_stripe_info->getLength());
    if (format_settings.orc.filter_push_down && sarg)
    {
        row_reader_options.searchArgument(sarg);
    }

    stripe_reader = file_reader->createRowReader(row_reader_options);
    return true;
}

Chunk NativeORCBlockInputFormat::read()
{
    block_missing_values.clear();

    if (!file_reader)
        prepareFileReader();

    if (need_only_count)
    {
        ++current_stripe;
        for (; current_stripe < total_stripes && skip_stripes.contains(current_stripe); ++current_stripe)
            ;

        if (current_stripe >= total_stripes)
            return {};

        return getChunkForCount(file_reader->getStripe(current_stripe)->getNumberOfRows());
    }

    if (!stripe_reader)
    {
        if (!prepareStripeReader())
            return {};
    }

    if (is_stopped)
        return {};

    /// TODO: figure out why reuse batch would cause asan fatals in https://s3.amazonaws.com/clickhouse-test-reports/55330/be39d23af2d7e27f5ec7f168947cf75aeaabf674/stateless_tests__asan__[4_4].html
    /// Not sure if it is a false positive case. Notice that reusing batch will speed up reading ORC by 1.15x.
    auto batch = stripe_reader->createRowBatch(format_settings.orc.row_batch_size);
    while (true)
    {
        bool ok = stripe_reader->next(*batch);
        if (ok)
            break;

        /// No more rows to read in current stripe, continue to prepare reading next stripe
        if (!prepareStripeReader())
            return {};
    }

    Chunk res;
    size_t num_rows = batch->numElements;
    const auto & schema = stripe_reader->getSelectedType();
    orc_column_to_ch_column->orcTableToCHChunk(res, &schema, batch.get(), num_rows, &block_missing_values);

    approx_bytes_read_for_chunk = num_rows * current_stripe_info->getLength() / current_stripe_info->getNumberOfRows();
    return res;
}

void NativeORCBlockInputFormat::resetParser()
{
    IInputFormat::resetParser();

    file_reader.reset();
    stripe_reader.reset();
    include_indices.clear();
    sarg.reset();
    block_missing_values.clear();
}

const BlockMissingValues * NativeORCBlockInputFormat::getMissingValues() const
{
    return &block_missing_values;
}

NativeORCSchemaReader::NativeORCSchemaReader(ReadBuffer & in_, const FormatSettings & format_settings_)
    : ISchemaReader(in_), format_settings(format_settings_)
{
}

NamesAndTypesList NativeORCSchemaReader::readSchema()
{
    std::unique_ptr<orc::Reader> file_reader;
    std::atomic<int> is_stopped = 0;
    MemoryPool memory_pool;
    getFileReader(in, file_reader, memory_pool, format_settings, is_stopped);


    const auto & schema = file_reader->getType();
    Block header;
    std::unique_ptr<orc::StripeInformation> stripe_info;
    if (file_reader->getNumberOfStripes())
        stripe_info = file_reader->getStripe(0);

    for (size_t i = 0; i < schema.getSubtypeCount(); ++i)
    {
        const std::string & name = schema.getFieldName(i);
        const orc::Type * orc_type = schema.getSubtype(i);

        bool skipped = false;
        DataTypePtr type = parseORCType(
            orc_type,
            format_settings.orc.skip_columns_with_unsupported_types_in_schema_inference,
            format_settings.orc.dictionary_as_low_cardinality,
            stripe_info.get(),
            skipped);
        if (!skipped)
            header.insert(ColumnWithTypeAndName{type, name});
    }

<<<<<<< HEAD
    /// ORC doesn't have non-nullable data types.
    if (format_settings.schema_inference_make_columns_nullable != 0)
        return getNamesAndRecursivelyNullableTypes(header);
=======
    if (format_settings.schema_inference_make_columns_nullable == 1)
        return getNamesAndRecursivelyNullableTypes(header, format_settings);
>>>>>>> 1ac5c4a6
    return header.getNamesAndTypesList();
}

ORCColumnToCHColumn::ORCColumnToCHColumn(
    const Block & header_,
    bool allow_missing_columns_,
    bool null_as_default_,
    bool case_insensitive_matching_,
    bool dictionary_as_low_cardinality_)
    : header(header_)
    , allow_missing_columns(allow_missing_columns_)
    , null_as_default(null_as_default_)
    , case_insensitive_matching(case_insensitive_matching_)
    , dictionary_as_low_cardinality(dictionary_as_low_cardinality_)
{
}

void ORCColumnToCHColumn::orcTableToCHChunk(
    Chunk & res, const orc::Type * schema, const orc::ColumnVectorBatch * table, size_t num_rows, BlockMissingValues * block_missing_values)
{
    const auto * struct_batch = dynamic_cast<const orc::StructVectorBatch *>(table);
    if (!struct_batch)
        throw Exception(ErrorCodes::LOGICAL_ERROR, "ORC table must be StructVectorBatch but is {}", struct_batch->toString());

    if (schema->getSubtypeCount() != struct_batch->fields.size())
        throw Exception(
            ErrorCodes::LOGICAL_ERROR, "ORC table has {} fields but schema has {}", struct_batch->fields.size(), schema->getSubtypeCount());

    size_t field_num = struct_batch->fields.size();
    NameToColumnPtr name_to_column_ptr;
    for (size_t i = 0; i < field_num; ++i)
    {
        auto name = schema->getFieldName(i);
        const auto * field = struct_batch->fields[i];
        if (!field)
            throw Exception(ErrorCodes::LOGICAL_ERROR, "ORC table field {} is null", name);

        if (case_insensitive_matching)
            boost::to_lower(name);

        name_to_column_ptr[std::move(name)] = {field, schema->getSubtype(i)};
    }

    orcColumnsToCHChunk(res, name_to_column_ptr, num_rows, block_missing_values);
}

/// Creates a null bytemap from ORC's not-null bytemap
static ColumnPtr readByteMapFromORCColumn(const orc::ColumnVectorBatch * orc_column)
{
    if (!orc_column->hasNulls)
        return ColumnUInt8::create(orc_column->numElements, 0);

    auto nullmap_column = ColumnUInt8::create();
    PaddedPODArray<UInt8> & bytemap_data = assert_cast<ColumnVector<UInt8> &>(*nullmap_column).getData();
    bytemap_data.resize(orc_column->numElements);

    for (size_t i = 0; i < orc_column->numElements; ++i)
        bytemap_data[i] = 1 - orc_column->notNull[i];
    return nullmap_column;
}


static const orc::ColumnVectorBatch * getNestedORCColumn(const orc::ListVectorBatch * orc_column)
{
    return orc_column->elements.get();
}

template <typename BatchType>
static ColumnPtr readOffsetsFromORCListColumn(const BatchType * orc_column)
{
    auto offsets_column = ColumnUInt64::create();
    ColumnArray::Offsets & offsets_data = assert_cast<ColumnVector<UInt64> &>(*offsets_column).getData();
    offsets_data.reserve(orc_column->numElements);

    for (size_t i = 0; i < orc_column->numElements; ++i)
        offsets_data.push_back(orc_column->offsets[i + 1]);

    return offsets_column;
}

static ColumnWithTypeAndName
readColumnWithBooleanData(const orc::ColumnVectorBatch * orc_column, const orc::Type *, const String & column_name)
{
    const auto * orc_bool_column = dynamic_cast<const orc::LongVectorBatch *>(orc_column);
    auto internal_type = DataTypeFactory::instance().get("Bool");
    auto internal_column = internal_type->createColumn();
    auto & column_data = assert_cast<ColumnVector<UInt8> &>(*internal_column).getData();
    column_data.reserve(orc_bool_column->numElements);

    for (size_t i = 0; i < orc_bool_column->numElements; ++i)
        column_data.push_back(static_cast<UInt8>(orc_bool_column->data[i]));

    return {std::move(internal_column), internal_type, column_name};
}

/// Inserts numeric data right into internal column data to reduce an overhead
template <typename NumericType, typename BatchType, typename VectorType = ColumnVector<NumericType>>
static ColumnWithTypeAndName
readColumnWithNumericData(const orc::ColumnVectorBatch * orc_column, const orc::Type *, const String & column_name)
{
    auto internal_type = std::make_shared<DataTypeNumber<NumericType>>();
    auto internal_column = internal_type->createColumn();
    auto & column_data = static_cast<VectorType &>(*internal_column).getData();
    column_data.reserve(orc_column->numElements);

    const auto * orc_int_column = dynamic_cast<const BatchType *>(orc_column);
    column_data.insert_assume_reserved(orc_int_column->data.data(), orc_int_column->data.data() + orc_int_column->numElements);

    return {std::move(internal_column), internal_type, column_name};
}

template <typename NumericType, typename BatchType, typename VectorType = ColumnVector<NumericType>>
static ColumnWithTypeAndName
readColumnWithNumericDataCast(const orc::ColumnVectorBatch * orc_column, const orc::Type *, const String & column_name)
{
    auto internal_type = std::make_shared<DataTypeNumber<NumericType>>();
    auto internal_column = internal_type->createColumn();
    auto & column_data = static_cast<VectorType &>(*internal_column).getData();
    column_data.reserve(orc_column->numElements);

    const auto * orc_int_column = dynamic_cast<const BatchType *>(orc_column);
    for (size_t i = 0; i < orc_int_column->numElements; ++i)
        column_data.push_back(static_cast<NumericType>(orc_int_column->data[i]));

    return {std::move(internal_column), internal_type, column_name};
}

template <bool fixed_string>
static ColumnWithTypeAndName readColumnWithEncodedStringOrFixedStringData(
    const orc::ColumnVectorBatch * orc_column, const orc::Type * orc_type, const String & column_name, bool nullable)
{
    /// Fill CH holder_column with ORC dictionary
    /// Note that holder_column is always a ColumnString or ColumnFixedstring whether nullable is true or false, because ORC dictionary doesn't contain null values.
    DataTypePtr holder_type;
    if constexpr (fixed_string)
        holder_type = std::make_shared<DataTypeFixedString>(orc_type->getMaximumLength());
    else
        holder_type = std::make_shared<DataTypeString>();

    DataTypePtr nested_type = nullable ? std::make_shared<DataTypeNullable>(holder_type) : holder_type;
    auto internal_type = std::make_shared<DataTypeLowCardinality>(std::move(nested_type));

    const auto & orc_str_column = dynamic_cast<const orc::EncodedStringVectorBatch &>(*orc_column);
    size_t rows = orc_str_column.numElements;
    const auto & orc_dict = *orc_str_column.dictionary;
    if (orc_dict.dictionaryOffset.size() <= 1)
        return {internal_type->createColumn(), internal_type, column_name};

    size_t dict_size = orc_dict.dictionaryOffset.size() - 1;
    auto holder_column = holder_type->createColumn();
    if constexpr (fixed_string)
    {
        const size_t n = orc_type->getMaximumLength();
        auto & concrete_holder_column = assert_cast<ColumnFixedString &>(*holder_column);
        PaddedPODArray<UInt8> & column_chars_t = concrete_holder_column.getChars();
        size_t reserve_size = dict_size * n;
        column_chars_t.resize_exact(reserve_size);
        size_t curr_offset = 0;
        for (size_t i = 0; i < dict_size; ++i)
        {
            const auto * buf = orc_dict.dictionaryBlob.data() + orc_dict.dictionaryOffset[i];
            size_t buf_size = orc_dict.dictionaryOffset[i + 1] - orc_dict.dictionaryOffset[i];
            memcpy(&column_chars_t[curr_offset], buf, buf_size);
            curr_offset += n;
        }
    }
    else
    {
        auto & concrete_holder_column = assert_cast<ColumnString &>(*holder_column);
        PaddedPODArray<UInt8> & column_chars_t = concrete_holder_column.getChars();
        PaddedPODArray<UInt64> & column_offsets = concrete_holder_column.getOffsets();

        size_t reserve_size = orc_dict.dictionaryBlob.size() + dict_size;
        column_chars_t.resize_exact(reserve_size);
        column_offsets.resize_exact(dict_size);
        size_t curr_offset = 0;
        for (size_t i = 0; i < dict_size; ++i)
        {
            const auto * buf = orc_dict.dictionaryBlob.data() + orc_dict.dictionaryOffset[i];
            size_t buf_size = orc_dict.dictionaryOffset[i + 1] - orc_dict.dictionaryOffset[i];
            memcpy(&column_chars_t[curr_offset], buf, buf_size);
            curr_offset += buf_size;

            column_chars_t[curr_offset] = 0;
            ++curr_offset;

            column_offsets[i] = curr_offset;
        }
    }

    /// Insert CH dictionary_column from holder_column
    auto tmp_internal_column = internal_type->createColumn();
    auto dictionary_column = IColumn::mutate(assert_cast<ColumnLowCardinality *>(tmp_internal_column.get())->getDictionaryPtr());
    auto index_column
        = dynamic_cast<IColumnUnique *>(dictionary_column.get())->uniqueInsertRangeFrom(*holder_column, 0, holder_column->size());

    /// Fill index_column and wrap it with LowCardinality
    auto call_by_type = [&](auto index_type) -> MutableColumnPtr
    {
        using IndexType = decltype(index_type);
        const ColumnVector<IndexType> * concrete_index_column = checkAndGetColumn<ColumnVector<IndexType>>(index_column.get());
        if (!concrete_index_column)
            return nullptr;

        const auto & index_data = concrete_index_column->getData();
        auto new_index_column = ColumnVector<IndexType>::create(rows);
        auto & new_index_data = dynamic_cast<ColumnVector<IndexType> &>(*new_index_column).getData();

        if (!orc_str_column.hasNulls)
        {
            for (size_t i = 0; i < rows; ++i)
            {
                /// First map row index to ORC dictionary index, then map ORC dictionary index to CH dictionary index
                new_index_data[i] = index_data[orc_str_column.index[i]];
            }
        }
        else
        {
            for (size_t i = 0; i < rows; ++i)
            {
                /// Set index 0 if we meet null value. If dictionary_column is nullable, 0 represents null value.
                /// Otherwise 0 represents default string value, it is reasonable because null values are converted to default values when casting nullable column to non-nullable.
                new_index_data[i] = orc_str_column.notNull[i] ? index_data[orc_str_column.index[i]] : 0;
            }
        }

        return ColumnLowCardinality::create(std::move(dictionary_column), std::move(new_index_column));
    };

    MutableColumnPtr internal_column;
    if (!internal_column)
        internal_column = call_by_type(UInt8());
    if (!internal_column)
        internal_column = call_by_type(UInt16());
    if (!internal_column)
        internal_column = call_by_type(UInt32());
    if (!internal_column)
        internal_column = call_by_type(UInt64());
    return {std::move(internal_column), internal_type, column_name};
}

static ColumnWithTypeAndName
readColumnWithStringData(const orc::ColumnVectorBatch * orc_column, const orc::Type *, const String & column_name)
{
    auto internal_type = std::make_shared<DataTypeString>();
    auto internal_column = internal_type->createColumn();
    PaddedPODArray<UInt8> & column_chars_t = assert_cast<ColumnString &>(*internal_column).getChars();
    PaddedPODArray<UInt64> & column_offsets = assert_cast<ColumnString &>(*internal_column).getOffsets();

    const auto * orc_str_column = dynamic_cast<const orc::StringVectorBatch *>(orc_column);
    size_t reserver_size = 0;
    for (size_t i = 0; i < orc_str_column->numElements; ++i)
    {
        if (!orc_str_column->hasNulls || orc_str_column->notNull[i])
            reserver_size += orc_str_column->length[i];
        reserver_size += 1;
    }

    column_chars_t.resize_exact(reserver_size);
    column_offsets.resize_exact(orc_str_column->numElements);

    size_t curr_offset = 0;
    if (!orc_str_column->hasNulls)
    {
        for (size_t i = 0; i < orc_str_column->numElements; ++i)
        {
            const auto * buf = orc_str_column->data[i];
            size_t buf_size = orc_str_column->length[i];
            memcpy(&column_chars_t[curr_offset], buf, buf_size);
            curr_offset += buf_size;

            column_chars_t[curr_offset] = 0;
            ++curr_offset;

            column_offsets[i] = curr_offset;
        }
    }
    else
    {
        for (size_t i = 0; i < orc_str_column->numElements; ++i)
        {
            if (orc_str_column->notNull[i])
            {
                const auto * buf = orc_str_column->data[i];
                size_t buf_size = orc_str_column->length[i];
                memcpy(&column_chars_t[curr_offset], buf, buf_size);
                curr_offset += buf_size;
            }

            column_chars_t[curr_offset] = 0;
            ++curr_offset;

            column_offsets[i] = curr_offset;
        }
    }
    return {std::move(internal_column), internal_type, column_name};
}

static ColumnWithTypeAndName
readColumnWithFixedStringData(const orc::ColumnVectorBatch * orc_column, const orc::Type * orc_type, const String & column_name)
{
    size_t fixed_len = orc_type->getMaximumLength();
    auto internal_type = std::make_shared<DataTypeFixedString>(fixed_len);
    auto internal_column = internal_type->createColumn();
    PaddedPODArray<UInt8> & column_chars_t = assert_cast<ColumnFixedString &>(*internal_column).getChars();
    column_chars_t.reserve(orc_column->numElements * fixed_len);

    const auto * orc_str_column = dynamic_cast<const orc::StringVectorBatch *>(orc_column);
    for (size_t i = 0; i < orc_str_column->numElements; ++i)
    {
        if (!orc_str_column->hasNulls || orc_str_column->notNull[i])
            column_chars_t.insert_assume_reserved(orc_str_column->data[i], orc_str_column->data[i] + orc_str_column->length[i]);
        else
            column_chars_t.resize_fill(column_chars_t.size() + fixed_len);
    }

    return {std::move(internal_column), internal_type, column_name};
}


template <typename DecimalType, typename BatchType, typename VectorType = ColumnDecimal<DecimalType>>
static ColumnWithTypeAndName readColumnWithDecimalDataCast(
    const orc::ColumnVectorBatch * orc_column, const orc::Type *, const String & column_name, DataTypePtr internal_type)
{
    using NativeType = typename DecimalType::NativeType;
    static_assert(std::is_same_v<BatchType, orc::Decimal128VectorBatch> || std::is_same_v<BatchType, orc::Decimal64VectorBatch>);

    auto internal_column = internal_type->createColumn();
    auto & column_data = static_cast<VectorType &>(*internal_column).getData();
    column_data.reserve(orc_column->numElements);

    const auto * orc_decimal_column = dynamic_cast<const BatchType *>(orc_column);
    for (size_t i = 0; i < orc_decimal_column->numElements; ++i)
    {
        DecimalType decimal_value;
        if constexpr (std::is_same_v<BatchType, orc::Decimal128VectorBatch>)
        {
            Int128 int128_value;
            int128_value.items[0] = orc_decimal_column->values[i].getLowBits();
            int128_value.items[1] = orc_decimal_column->values[i].getHighBits();
            decimal_value.value = static_cast<NativeType>(int128_value);
        }
        else
            decimal_value.value = static_cast<NativeType>(orc_decimal_column->values[i]);

        column_data.push_back(std::move(decimal_value));
    }

    return {std::move(internal_column), internal_type, column_name};
}

static ColumnWithTypeAndName
readIPv6ColumnFromBinaryData(const orc::ColumnVectorBatch * orc_column, const orc::Type * orc_type, const String & column_name)
{
    const auto * orc_str_column = dynamic_cast<const orc::StringVectorBatch *>(orc_column);

    for (size_t i = 0; i < orc_str_column->numElements; ++i)
    {
        /// If at least one value size is not 16 bytes, fallback to reading String column and further cast to IPv6.
        if ((!orc_str_column->hasNulls || orc_str_column->notNull[i]) && orc_str_column->length[i] != sizeof(IPv6))
            return readColumnWithStringData(orc_column, orc_type, column_name);
    }

    auto internal_type = std::make_shared<DataTypeIPv6>();
    auto internal_column = internal_type->createColumn();
    auto & ipv6_column = assert_cast<ColumnIPv6 &>(*internal_column);
    ipv6_column.reserve(orc_str_column->numElements);

    for (size_t i = 0; i < orc_str_column->numElements; ++i)
    {
        if (!orc_str_column->hasNulls || orc_str_column->notNull[i])
            ipv6_column.insertData(orc_str_column->data[i], orc_str_column->length[i]);
        else
            ipv6_column.insertDefault();
    }

    return {std::move(internal_column), internal_type, column_name};
}

static ColumnWithTypeAndName
readIPv4ColumnWithInt32Data(const orc::ColumnVectorBatch * orc_column, const orc::Type *, const String & column_name)
{
    const auto * orc_int_column = dynamic_cast<const orc::LongVectorBatch *>(orc_column);

    auto internal_type = std::make_shared<DataTypeIPv4>();
    auto internal_column = internal_type->createColumn();
    auto & column_data = assert_cast<ColumnIPv4 &>(*internal_column).getData();
    column_data.reserve(orc_int_column->numElements);

    for (size_t i = 0; i < orc_int_column->numElements; ++i)
        column_data.push_back(static_cast<UInt32>(orc_int_column->data[i]));

    return {std::move(internal_column), internal_type, column_name};
}

template <typename ColumnType>
static ColumnWithTypeAndName readColumnWithBigNumberFromBinaryData(
    const orc::ColumnVectorBatch * orc_column, const orc::Type *, const String & column_name, const DataTypePtr & column_type)
{
    const auto * orc_str_column = dynamic_cast<const orc::StringVectorBatch *>(orc_column);

    auto internal_column = column_type->createColumn();
    auto & integer_column = assert_cast<ColumnType &>(*internal_column);
    integer_column.reserve(orc_str_column->numElements);

    for (size_t i = 0; i < orc_str_column->numElements; ++i)
    {
        if (!orc_str_column->hasNulls || orc_str_column->notNull[i])
        {
            if (sizeof(typename ColumnType::ValueType) != orc_str_column->length[i])
                throw Exception(
                    ErrorCodes::INCORRECT_DATA,
                    "ValueType size {} of column {} is not equal to size of binary data {}",
                    sizeof(typename ColumnType::ValueType),
                    integer_column.getName(),
                    orc_str_column->length[i]);

            integer_column.insertData(orc_str_column->data[i], orc_str_column->length[i]);
        }
        else
        {
            integer_column.insertDefault();
        }
    }
    return {std::move(internal_column), column_type, column_name};
}

static ColumnWithTypeAndName readColumnWithDateData(
    const orc::ColumnVectorBatch * orc_column, const orc::Type *, const String & column_name, const DataTypePtr & type_hint)
{
    DataTypePtr internal_type;
    bool check_date_range = false;
    /// Make result type Date32 when requested type is actually Date32 or when we use schema inference
    if (!type_hint || (type_hint && isDate32(*type_hint)))
    {
        internal_type = std::make_shared<DataTypeDate32>();
        check_date_range = true;
    }
    else
    {
        internal_type = std::make_shared<DataTypeInt32>();
    }

    const auto * orc_int_column = dynamic_cast<const orc::LongVectorBatch *>(orc_column);
    auto internal_column = internal_type->createColumn();
    PaddedPODArray<Int32> & column_data = assert_cast<ColumnVector<Int32> &>(*internal_column).getData();
    column_data.reserve(orc_int_column->numElements);

    for (size_t i = 0; i < orc_int_column->numElements; ++i)
    {
        if (!orc_int_column->hasNulls || orc_int_column->notNull[i])
        {
            Int32 days_num = static_cast<Int32>(orc_int_column->data[i]);
            if (check_date_range && (days_num > DATE_LUT_MAX_EXTEND_DAY_NUM || days_num < -DAYNUM_OFFSET_EPOCH))
                throw Exception(
                    ErrorCodes::VALUE_IS_OUT_OF_RANGE_OF_DATA_TYPE,
                    "Input value {} of a column \"{}\" exceeds the range of type Date32",
                    days_num,
                    column_name);

            column_data.push_back(days_num);
        }
        else
        {
            /// ORC library doesn't guarantee that orc_int_column->data[i] is initialized to zero when orc_int_column->notNull[i] is false since https://github.com/ClickHouse/ClickHouse/pull/69473
            column_data.push_back(0);
        }
    }

    return {std::move(internal_column), internal_type, column_name};
}

static ColumnWithTypeAndName
readColumnWithTimestampData(const orc::ColumnVectorBatch * orc_column, const orc::Type *, const String & column_name)
{
    const auto * orc_ts_column = dynamic_cast<const orc::TimestampVectorBatch *>(orc_column);

    auto internal_type = std::make_shared<DataTypeDateTime64>(9);
    auto internal_column = internal_type->createColumn();
    auto & column_data = assert_cast<ColumnDateTime64 &>(*internal_column).getData();
    column_data.reserve(orc_ts_column->numElements);

    constexpr Int64 multiplier = 1e9L;
    for (size_t i = 0; i < orc_ts_column->numElements; ++i)
    {
        Decimal64 decimal64;
        decimal64.value = orc_ts_column->data[i] * multiplier + orc_ts_column->nanoseconds[i];
        column_data.emplace_back(std::move(decimal64));
    }
    return {std::move(internal_column), internal_type, column_name};
}

ColumnWithTypeAndName ORCColumnToCHColumn::readColumnFromORCColumn(
    const orc::ColumnVectorBatch * orc_column,
    const orc::Type * orc_type,
    const std::string & column_name,
    bool inside_nullable,
    DataTypePtr type_hint) const
{
    bool skipped = false;

    if (!inside_nullable && (orc_column->hasNulls || (type_hint && type_hint->isNullable())) && !orc_column->isEncoded
        && (orc_type->getKind() != orc::LIST && orc_type->getKind() != orc::MAP && orc_type->getKind() != orc::STRUCT))
    {
        DataTypePtr nested_type_hint;
        if (type_hint)
            nested_type_hint = removeNullable(type_hint);

        auto nested_column = readColumnFromORCColumn(orc_column, orc_type, column_name, true, nested_type_hint);

        auto nullmap_column = readByteMapFromORCColumn(orc_column);
        auto nullable_type = std::make_shared<DataTypeNullable>(std::move(nested_column.type));
        auto nullable_column = ColumnNullable::create(nested_column.column, nullmap_column);
        return {nullable_column, nullable_type, column_name};
    }

    switch (orc_type->getKind())
    {
        case orc::STRING:
        case orc::BINARY:
        case orc::VARCHAR: {
            if (type_hint)
            {
                switch (type_hint->getTypeId())
                {
                    case TypeIndex::IPv6:
                        return readIPv6ColumnFromBinaryData(orc_column, orc_type, column_name);
                    /// ORC format outputs big integers as binary column, because there is no fixed binary in ORC.
                    case TypeIndex::Int128:
                        return readColumnWithBigNumberFromBinaryData<ColumnInt128>(orc_column, orc_type, column_name, type_hint);
                    case TypeIndex::UInt128:
                        return readColumnWithBigNumberFromBinaryData<ColumnUInt128>(orc_column, orc_type, column_name, type_hint);
                    case TypeIndex::Int256:
                        return readColumnWithBigNumberFromBinaryData<ColumnInt256>(orc_column, orc_type, column_name, type_hint);
                    case TypeIndex::UInt256:
                        return readColumnWithBigNumberFromBinaryData<ColumnUInt256>(orc_column, orc_type, column_name, type_hint);
                    /// ORC doesn't support Decimal256 as separate type. We read and write it as binary data.
                    case TypeIndex::Decimal256:
                        return readColumnWithBigNumberFromBinaryData<ColumnDecimal<Decimal256>>(
                            orc_column, orc_type, column_name, type_hint);
                    default:;
                }
            }

            if (orc_column->isEncoded && dictionary_as_low_cardinality)
            {
                bool nullable = type_hint ? isNullableOrLowCardinalityNullable(type_hint) : true;
                return readColumnWithEncodedStringOrFixedStringData<false>(orc_column, orc_type, column_name, nullable);
            }
            else
                return readColumnWithStringData(orc_column, orc_type, column_name);
        }
        case orc::CHAR: {
            if (type_hint)
            {
                switch (type_hint->getTypeId())
                {
                    case TypeIndex::Int128:
                        return readColumnWithBigNumberFromBinaryData<ColumnInt128>(orc_column, orc_type, column_name, type_hint);
                    case TypeIndex::UInt128:
                        return readColumnWithBigNumberFromBinaryData<ColumnUInt128>(orc_column, orc_type, column_name, type_hint);
                    case TypeIndex::Int256:
                        return readColumnWithBigNumberFromBinaryData<ColumnInt256>(orc_column, orc_type, column_name, type_hint);
                    case TypeIndex::UInt256:
                        return readColumnWithBigNumberFromBinaryData<ColumnUInt256>(orc_column, orc_type, column_name, type_hint);
                    default:;
                }
            }

            if (orc_column->isEncoded && dictionary_as_low_cardinality)
            {
                bool nullable = type_hint ? isNullableOrLowCardinalityNullable(type_hint) : true;
                return readColumnWithEncodedStringOrFixedStringData<true>(orc_column, orc_type, column_name, nullable);
            }
            else
                return readColumnWithFixedStringData(orc_column, orc_type, column_name);
        }
        case orc::BOOLEAN:
            return readColumnWithBooleanData(orc_column, orc_type, column_name);
        case orc::BYTE:
            return readColumnWithNumericDataCast<Int8, orc::LongVectorBatch>(orc_column, orc_type, column_name);
        case orc::SHORT:
            return readColumnWithNumericDataCast<Int16, orc::LongVectorBatch>(orc_column, orc_type, column_name);
        case orc::INT: {
            /// ORC format doesn't have unsigned integers and we output IPv4 as Int32.
            /// We should allow to read it back from Int32.
            if (type_hint && isIPv4(type_hint))
                return readIPv4ColumnWithInt32Data(orc_column, orc_type, column_name);
            return readColumnWithNumericDataCast<Int32, orc::LongVectorBatch>(orc_column, orc_type, column_name);
        }
        case orc::LONG:
            return readColumnWithNumericData<Int64, orc::LongVectorBatch>(orc_column, orc_type, column_name);
        case orc::FLOAT:
            return readColumnWithNumericDataCast<Float32, orc::DoubleVectorBatch>(orc_column, orc_type, column_name);
        case orc::DOUBLE:
            return readColumnWithNumericData<Float64, orc::DoubleVectorBatch>(orc_column, orc_type, column_name);
        case orc::DATE:
            return readColumnWithDateData(orc_column, orc_type, column_name, type_hint);
        case orc::TIMESTAMP: [[fallthrough]];
        case orc::TIMESTAMP_INSTANT:
            return readColumnWithTimestampData(orc_column, orc_type, column_name);
        case orc::DECIMAL: {
            auto interal_type = parseORCType(orc_type, false, false, nullptr, skipped);

            auto precision = orc_type->getPrecision();
            if (precision == 0)
                precision = 38;

            if (precision <= DecimalUtils::max_precision<Decimal32>)
                return readColumnWithDecimalDataCast<Decimal32, orc::Decimal64VectorBatch>(orc_column, orc_type, column_name, interal_type);
            if (precision <= DecimalUtils::max_precision<Decimal64>)
                return readColumnWithDecimalDataCast<Decimal64, orc::Decimal64VectorBatch>(orc_column, orc_type, column_name, interal_type);
            if (precision <= DecimalUtils::max_precision<Decimal128>)
                return readColumnWithDecimalDataCast<Decimal128, orc::Decimal128VectorBatch>(
                    orc_column, orc_type, column_name, interal_type);
            throw Exception(
                ErrorCodes::ARGUMENT_OUT_OF_BOUND, "Decimal precision {} in ORC type {} is out of bound", precision, orc_type->toString());
        }
        case orc::MAP: {
            DataTypePtr key_type_hint;
            DataTypePtr value_type_hint;
            if (type_hint)
            {
                const auto * map_type_hint = typeid_cast<const DataTypeMap *>(type_hint.get());
                if (map_type_hint)
                {
                    key_type_hint = map_type_hint->getKeyType();
                    value_type_hint = map_type_hint->getValueType();
                }
            }

            const auto * orc_map_column = dynamic_cast<const orc::MapVectorBatch *>(orc_column);
            const auto * orc_key_column = orc_map_column->keys.get();
            const auto * orc_value_column = orc_map_column->elements.get();
            const auto * orc_key_type = orc_type->getSubtype(0);
            const auto * orc_value_type = orc_type->getSubtype(1);

            auto key_column = readColumnFromORCColumn(orc_key_column, orc_key_type, "key", false, key_type_hint);
            if (key_type_hint && !key_type_hint->equals(*key_column.type))
            {
                /// Cast key column to target type, because it can happen
                /// that parsed type cannot be ClickHouse Map key type.
                key_column.column = castColumn(key_column, key_type_hint);
                key_column.type = key_type_hint;
            }

            auto value_column = readColumnFromORCColumn(orc_value_column, orc_value_type, "value", false, value_type_hint);
            if (skipped)
                return {};

            auto offsets_column = readOffsetsFromORCListColumn(orc_map_column);
            auto map_column = ColumnMap::create(key_column.column, value_column.column, offsets_column);
            auto map_type = std::make_shared<DataTypeMap>(key_column.type, value_column.type);
            return {map_column, map_type, column_name};
        }
        case orc::LIST: {
            DataTypePtr nested_type_hint;
            if (type_hint)
            {
                const auto * array_type_hint = typeid_cast<const DataTypeArray *>(type_hint.get());
                if (array_type_hint)
                    nested_type_hint = array_type_hint->getNestedType();
            }

            const auto * orc_list_column = dynamic_cast<const orc::ListVectorBatch *>(orc_column);
            const auto * orc_nested_column = getNestedORCColumn(orc_list_column);
            const auto * orc_nested_type = orc_type->getSubtype(0);
            auto nested_column = readColumnFromORCColumn(orc_nested_column, orc_nested_type, column_name, false, nested_type_hint);

            auto offsets_column = readOffsetsFromORCListColumn(orc_list_column);
            auto array_column = ColumnArray::create(nested_column.column, offsets_column);
            DataTypePtr array_type;
            /// If type hint is Nested, we should return Nested type,
            /// because we differentiate Nested and simple Array(Tuple)
            if (type_hint && isNested(type_hint))
            {
                const auto & tuple_type = assert_cast<const DataTypeTuple &>(*nested_column.type);
                array_type = createNested(tuple_type.getElements(), tuple_type.getElementNames());
            }
            else
            {
                array_type = std::make_shared<DataTypeArray>(nested_column.type);
            }
            return {array_column, array_type, column_name};
        }
        case orc::STRUCT: {
            Columns tuple_elements;
            DataTypes tuple_types;
            std::vector<String> tuple_names;

            const auto * tuple_type_hint = type_hint ? typeid_cast<const DataTypeTuple *>(type_hint.get()) : nullptr;
            const auto * orc_struct_column = dynamic_cast<const orc::StructVectorBatch *>(orc_column);
            for (size_t i = 0; i < orc_type->getSubtypeCount(); ++i)
            {
                const auto & field_name = orc_type->getFieldName(i);

                DataTypePtr nested_type_hint;
                if (tuple_type_hint)
                {
                    if (tuple_type_hint->haveExplicitNames())
                    {
                        auto pos = tuple_type_hint->tryGetPositionByName(field_name);
                        if (pos)
                            nested_type_hint = tuple_type_hint->getElement(*pos);
                    }
                    else if (i < tuple_type_hint->getElements().size())
                        nested_type_hint = tuple_type_hint->getElement(i);
                }

                const auto * nested_orc_column = orc_struct_column->fields[i];
                const auto * nested_orc_type = orc_type->getSubtype(i);
                auto element = readColumnFromORCColumn(nested_orc_column, nested_orc_type, field_name, false, nested_type_hint);

                tuple_elements.emplace_back(std::move(element.column));
                tuple_types.emplace_back(std::move(element.type));
                tuple_names.emplace_back(std::move(element.name));
            }

            ColumnPtr tuple_column;
            if (tuple_elements.empty())
                tuple_column = ColumnTuple::create(orc_column->numElements);
            else
                tuple_column = ColumnTuple::create(std::move(tuple_elements));
            auto tuple_type = std::make_shared<DataTypeTuple>(std::move(tuple_types), std::move(tuple_names));
            return {tuple_column, tuple_type, column_name};
        }
        default:
            throw Exception(
                ErrorCodes::UNKNOWN_TYPE, "Unsupported ORC type {} while reading column {}.", orc_type->toString(), column_name);
    }
}

void ORCColumnToCHColumn::orcColumnsToCHChunk(
    Chunk & res, NameToColumnPtr & name_to_column_ptr, size_t num_rows, BlockMissingValues * block_missing_values)
{
    Columns columns_list;
    columns_list.reserve(header.columns());
    std::unordered_map<String, std::pair<BlockPtr, std::shared_ptr<NestedColumnExtractHelper>>> nested_tables;
    for (size_t column_i = 0, columns = header.columns(); column_i < columns; ++column_i)
    {
        const ColumnWithTypeAndName & header_column = header.getByPosition(column_i);

        auto search_column_name = header_column.name;
        if (case_insensitive_matching)
            boost::to_lower(search_column_name);

        ColumnWithTypeAndName column;
        if (!name_to_column_ptr.contains(search_column_name))
        {
            bool read_from_nested = false;

            /// Check if it's a column from nested table.
            String nested_table_name = Nested::extractTableName(header_column.name);
            String search_nested_table_name = nested_table_name;
            if (case_insensitive_matching)
                boost::to_lower(search_nested_table_name);
            if (name_to_column_ptr.contains(search_nested_table_name))
            {
                if (!nested_tables.contains(search_nested_table_name))
                {
                    NamesAndTypesList nested_columns;
                    for (const auto & name_and_type : header.getNamesAndTypesList())
                    {
                        if (name_and_type.name.starts_with(nested_table_name + "."))
                            nested_columns.push_back(name_and_type);
                    }
                    auto nested_table_type = Nested::collect(nested_columns).front().type;

                    auto orc_column_with_type = name_to_column_ptr[search_nested_table_name];
                    ColumnsWithTypeAndName cols = {readColumnFromORCColumn(
                        orc_column_with_type.first, orc_column_with_type.second, nested_table_name, false, nested_table_type)};
                    BlockPtr block_ptr = std::make_shared<Block>(cols);
                    auto column_extractor = std::make_shared<NestedColumnExtractHelper>(*block_ptr, case_insensitive_matching);
                    nested_tables[search_nested_table_name] = {block_ptr, column_extractor};
                }

                auto nested_column = nested_tables[search_nested_table_name].second->extractColumn(search_column_name);
                if (nested_column)
                {
                    column = *nested_column;
                    if (case_insensitive_matching)
                        column.name = header_column.name;
                    read_from_nested = true;
                }
            }

            if (!read_from_nested)
            {
                if (!allow_missing_columns)
                    throw Exception{ErrorCodes::THERE_IS_NO_COLUMN, "Column '{}' is not presented in input data.", header_column.name};

                column.name = header_column.name;
                column.type = header_column.type;
                column.column = header_column.column->cloneResized(num_rows);
                columns_list.push_back(std::move(column.column));
                if (block_missing_values)
                    block_missing_values->setBits(column_i, num_rows);
                continue;
            }
        }
        else
        {
            auto orc_column_with_type = name_to_column_ptr[search_column_name];
            column = readColumnFromORCColumn(
                orc_column_with_type.first, orc_column_with_type.second, header_column.name, false, header_column.type);
        }

        if (null_as_default)
            insertNullAsDefaultIfNeeded(column, header_column, column_i, block_missing_values);

        try
        {
            column.column = castColumn(column, header_column.type);
        }
        catch (Exception & e)
        {
            e.addMessage(fmt::format(
                "while converting column {} from type {} to type {}",
                backQuote(header_column.name),
                column.type->getName(),
                header_column.type->getName()));
            throw;
        }

        column.type = header_column.type;
        columns_list.push_back(std::move(column.column));
    }

    res.setColumns(columns_list, num_rows);
}

}

#endif<|MERGE_RESOLUTION|>--- conflicted
+++ resolved
@@ -1086,14 +1086,9 @@
             header.insert(ColumnWithTypeAndName{type, name});
     }
 
-<<<<<<< HEAD
     /// ORC doesn't have non-nullable data types.
     if (format_settings.schema_inference_make_columns_nullable != 0)
-        return getNamesAndRecursivelyNullableTypes(header);
-=======
-    if (format_settings.schema_inference_make_columns_nullable == 1)
         return getNamesAndRecursivelyNullableTypes(header, format_settings);
->>>>>>> 1ac5c4a6
     return header.getNamesAndTypesList();
 }
 
