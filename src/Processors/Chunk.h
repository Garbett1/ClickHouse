#pragma once

#include <Columns/IColumn_fwd.h>
#include <Common/CollectionOfDerived.h>
#include <Core/Types_fwd.h>
#include <Storages/MergeTree/MarkRange.h>

#include <memory>

namespace DB
{

class ChunkInfo
{
public:
    using Ptr = std::shared_ptr<ChunkInfo>;

    ChunkInfo() = default;
    ChunkInfo(const ChunkInfo&) = default;
    ChunkInfo(ChunkInfo&&) = default;

    virtual Ptr clone() const = 0;
    virtual ~ChunkInfo() = default;
};


template <typename Derived>
class ChunkInfoCloneable : public ChunkInfo
{
    friend Derived;

private:
    ChunkInfoCloneable() = default;
    ChunkInfoCloneable(const ChunkInfoCloneable & other) = default;

public:
    Ptr clone() const override
    {
        return std::static_pointer_cast<ChunkInfo>(std::make_shared<Derived>(*static_cast<const Derived*>(this)));
    }
};

/**
 * Chunk is a list of columns with the same length.
 * Chunk stores the number of rows in a separate field and supports invariant of equal column length.
 *
 * Chunk has move-only semantic. It's more lightweight than block cause doesn't store names, types and index_by_name.
 *
 * Chunk can have empty set of columns but non-zero number of rows. It helps when only the number of rows is needed.
 * Chunk can have columns with zero number of rows. It may happen, for example, if all rows were filtered.
 * Chunk is empty only if it has zero rows and empty list of columns.
 *
 * Any ChunkInfo may be attached to chunk.
 * It may be useful if additional info per chunk is needed. For example, bucket number for aggregated data.
**/

class Chunk
{
public:
    using ChunkInfoCollection = CollectionOfDerivedItems<ChunkInfo>;

    Chunk() = default;
    Chunk(const Chunk & other) = delete;
    Chunk(Chunk && other) noexcept
        : columns(std::move(other.columns))
        , num_rows(other.num_rows)
        , chunk_infos(std::move(other.chunk_infos))
    {
        other.num_rows = 0;
    }

    Chunk(Columns columns_, UInt64 num_rows_);
    Chunk(MutableColumns columns_, UInt64 num_rows_);

    Chunk & operator=(const Chunk & other) = delete;
    Chunk & operator=(Chunk && other) noexcept
    {
        columns = std::move(other.columns);
        chunk_infos = std::move(other.chunk_infos);
        num_rows = other.num_rows;
        other.num_rows = 0;
        return *this;
    }

    Chunk clone() const;

    void swap(Chunk & other) noexcept
    {
        columns.swap(other.columns);
        std::swap(num_rows, other.num_rows);
        chunk_infos.swap(other.chunk_infos);
    }

    void clear()
    {
        num_rows = 0;
        columns.clear();
        chunk_infos.clear();
    }

    const Columns & getColumns() const { return columns; }
    void setColumns(Columns columns_, UInt64 num_rows_);
    void setColumns(MutableColumns columns_, UInt64 num_rows_);
    Columns detachColumns();
    MutableColumns mutateColumns();
    /** Get empty columns with the same types as in block. */
    MutableColumns cloneEmptyColumns() const;

    ChunkInfoCollection & getChunkInfos() { return chunk_infos; }
    const ChunkInfoCollection & getChunkInfos() const { return chunk_infos; }
    void setChunkInfos(ChunkInfoCollection chunk_infos_) { chunk_infos = std::move(chunk_infos_); }

    UInt64 getNumRows() const { return num_rows; }
    UInt64 getNumColumns() const { return columns.size(); }
    bool hasRows() const { return num_rows > 0; }
    bool hasColumns() const { return !columns.empty(); }
    bool empty() const { return !hasRows() && !hasColumns(); }
    explicit operator bool() const { return !empty(); }

    void addColumn(ColumnPtr column);
    void addColumn(size_t position, ColumnPtr column);
    void erase(size_t position);

    UInt64 bytes() const;
    UInt64 allocatedBytes() const;

    std::string dumpStructure() const;

    void append(const Chunk & chunk);
    void append(const Chunk & chunk, size_t from, size_t length); // append rows [from, from+length) of chunk

private:
    Columns columns;
    UInt64 num_rows = 0;
    ChunkInfoCollection chunk_infos;

    void checkNumRowsIsConsistent();
};

using Chunks = std::vector<Chunk>;

/// AsyncInsert needs two kinds of information:
/// - offsets of different sub-chunks
/// - tokens of different sub-chunks, which are assigned by setting `insert_deduplication_token`.
class AsyncInsertInfo : public ChunkInfoCloneable<AsyncInsertInfo>
{
public:
    AsyncInsertInfo() = default;
    AsyncInsertInfo(const AsyncInsertInfo & other) = default;
    AsyncInsertInfo(const std::vector<size_t> & offsets_, const std::vector<String> & tokens_)
        : offsets(offsets_)
        , tokens(tokens_)
    {}

    std::vector<size_t> offsets;
    std::vector<String> tokens;
};

using AsyncInsertInfoPtr = std::shared_ptr<AsyncInsertInfo>;

/// Lineage information: from which table, part and mark range does the chunk come from?
/// This information is needed by the query condition cache.
class MarkRangesInfo : public ChunkInfoCloneable<MarkRangesInfo>
{
public:
    MarkRangesInfo(UUID table_uuid_, const String & part_name_, size_t marks_count_, bool has_final_mark_, MarkRanges mark_ranges_)
        : table_uuid(table_uuid_)
        , part_name(part_name_)
        , marks_count(marks_count_)
        , has_final_mark(has_final_mark_)
        , mark_ranges(std::move(mark_ranges_))
    {}

<<<<<<< HEAD
    void addMarkRanges(const MarkRanges & mark_ranges_);

=======
>>>>>>> bd2424cf
    UUID table_uuid;
    String part_name;
    size_t marks_count;
    bool has_final_mark;
    MarkRanges mark_ranges;
};

using MarkRangesInfoPtr = std::shared_ptr<MarkRangesInfo>;

/// Converts all columns to full serialization in chunk.
/// It's needed, when you have to access to the internals of the column,
/// or when you need to perform operation with two columns
/// and their structure must be equal (e.g. compareAt).
void convertToFullIfConst(Chunk & chunk);
void convertToFullIfSparse(Chunk & chunk);

/// Creates a chunk with the same columns but makes them constants with a default value and a specified number of rows.
Chunk cloneConstWithDefault(const Chunk & chunk, size_t num_rows);

}<|MERGE_RESOLUTION|>--- conflicted
+++ resolved
@@ -171,11 +171,8 @@
         , mark_ranges(std::move(mark_ranges_))
     {}
 
-<<<<<<< HEAD
     void addMarkRanges(const MarkRanges & mark_ranges_);
 
-=======
->>>>>>> bd2424cf
     UUID table_uuid;
     String part_name;
     size_t marks_count;
