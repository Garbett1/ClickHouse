#include <Interpreters/Context.h>
#include <Processors/Merges/FinishAggregatingInOrderTransform.h>
#include <Processors/QueryPlan/MergingAggregatedStep.h>
#include <Processors/Transforms/AggregatingTransform.h>
#include <Processors/Transforms/MemoryBoundMerging.h>
#include <Processors/Transforms/MergingAggregatedMemoryEfficientTransform.h>
#include <Processors/Transforms/MergingAggregatedTransform.h>
#include <QueryPipeline/QueryPipelineBuilder.h>

namespace DB
{

static bool memoryBoundMergingWillBeUsed(
    const DataStream & input_stream,
    bool memory_bound_merging_of_aggregation_results_enabled,
    const SortDescription & group_by_sort_description)
{
    return memory_bound_merging_of_aggregation_results_enabled && !group_by_sort_description.empty()
        && input_stream.sort_scope >= DataStream::SortScope::Stream && input_stream.sort_description.hasPrefix(group_by_sort_description);
}

static ITransformingStep::Traits getTraits(bool should_produce_results_in_order_of_bucket_number)
{
    return ITransformingStep::Traits
    {
        {
            .returns_single_stream = should_produce_results_in_order_of_bucket_number,
            .preserves_number_of_streams = false,
            .preserves_sorting = false,
        },
        {
            .preserves_number_of_rows = false,
        }
    };
}

MergingAggregatedStep::MergingAggregatedStep(
    const DataStream & input_stream_,
    Aggregator::Params params_,
    bool final_,
    bool memory_efficient_aggregation_,
    size_t max_threads_,
    size_t memory_efficient_merge_threads_,
    bool should_produce_results_in_order_of_bucket_number_,
    size_t max_block_size_,
    size_t memory_bound_merging_max_block_bytes_,
    SortDescription group_by_sort_description_,
    bool memory_bound_merging_of_aggregation_results_enabled_)
    : ITransformingStep(
        input_stream_,
        params_.getHeader(input_stream_.header, final_),
        getTraits(should_produce_results_in_order_of_bucket_number_))
    , params(std::move(params_))
    , final(final_)
    , memory_efficient_aggregation(memory_efficient_aggregation_)
    , max_threads(max_threads_)
    , memory_efficient_merge_threads(memory_efficient_merge_threads_)
    , max_block_size(max_block_size_)
    , memory_bound_merging_max_block_bytes(memory_bound_merging_max_block_bytes_)
    , group_by_sort_description(std::move(group_by_sort_description_))
    , should_produce_results_in_order_of_bucket_number(should_produce_results_in_order_of_bucket_number_)
    , memory_bound_merging_of_aggregation_results_enabled(memory_bound_merging_of_aggregation_results_enabled_)
{
    if (memoryBoundMergingWillBeUsed() && should_produce_results_in_order_of_bucket_number)
    {
        output_stream->sort_description = group_by_sort_description;
        output_stream->sort_scope = DataStream::SortScope::Global;
    }
}

void MergingAggregatedStep::applyOrder(SortDescription sort_description, DataStream::SortScope sort_scope)
{
    is_order_overwritten = true;
    overwritten_sort_scope = sort_scope;

    auto & input_stream = input_streams.front();
    input_stream.sort_scope = sort_scope;
    input_stream.sort_description = sort_description;

    /// Columns might be reordered during optimisation, so we better to update sort description.
    group_by_sort_description = std::move(sort_description);

    if (memoryBoundMergingWillBeUsed() && should_produce_results_in_order_of_bucket_number)
    {
        output_stream->sort_description = group_by_sort_description;
        output_stream->sort_scope = DataStream::SortScope::Global;
    }
}

void MergingAggregatedStep::transformPipeline(QueryPipelineBuilder & pipeline, const BuildQueryPipelineSettings &)
{
    auto transform_params = std::make_shared<AggregatingTransformParams>(pipeline.getHeader(), std::move(params), final);

    if (memoryBoundMergingWillBeUsed())
    {
        auto transform = std::make_shared<FinishAggregatingInOrderTransform>(
            pipeline.getHeader(),
            pipeline.getNumStreams(),
            transform_params,
            group_by_sort_description,
            max_block_size,
            memory_bound_merging_max_block_bytes);

        pipeline.addTransform(std::move(transform));

        /// Do merge of aggregated data in parallel.
        pipeline.resize(max_threads);

        const auto & required_sort_description
            = should_produce_results_in_order_of_bucket_number ? group_by_sort_description : SortDescription{};

        pipeline.addSimpleTransform(
            [&](const Block &) { return std::make_shared<MergingAggregatedBucketTransform>(transform_params, required_sort_description); });

        if (should_produce_results_in_order_of_bucket_number)
        {
            pipeline.addTransform(
                std::make_shared<SortingAggregatedForMemoryBoundMergingTransform>(pipeline.getHeader(), pipeline.getNumStreams()));
        }

        return;
    }

    if (!memory_efficient_aggregation)
    {
        /// We union several sources into one, paralleling the work.
        pipeline.resize(1);

        /// Now merge the aggregated blocks
        pipeline.addSimpleTransform([&](const Block & header)
                                    { return std::make_shared<MergingAggregatedTransform>(header, transform_params, max_threads); });
    }
    else
    {
        auto num_merge_threads = memory_efficient_merge_threads
                                 ? static_cast<size_t>(memory_efficient_merge_threads)
                                 : static_cast<size_t>(max_threads);

        pipeline.addMergingAggregatedMemoryEfficientTransform(transform_params, num_merge_threads);
    }

    pipeline.resize(should_produce_results_in_order_of_bucket_number ? 1 : max_threads);
}

void MergingAggregatedStep::describeActions(FormatSettings & settings) const
{
    return params.explain(settings.out, settings.offset);
}

void MergingAggregatedStep::describeActions(JSONBuilder::JSONMap & map) const
{
    params.explain(map);
}

void MergingAggregatedStep::updateOutputStream()
{
    output_stream = createOutputStream(input_streams.front(), params.getHeader(input_streams.front().header, final), getDataStreamTraits());
<<<<<<< HEAD
    if (is_order_overwritten)  /// overwrite order again
        applyOrder(group_by_sort_description, overwritten_sort_scope);

    /// Aggregation keys are distinct
    for (const auto & key : params.keys)
        output_stream->distinct_columns.insert(key);
=======
>>>>>>> a3510a2f
}

bool MergingAggregatedStep::memoryBoundMergingWillBeUsed() const
{
    return DB::memoryBoundMergingWillBeUsed(
        input_streams.front(), memory_bound_merging_of_aggregation_results_enabled, group_by_sort_description);
}
}<|MERGE_RESOLUTION|>--- conflicted
+++ resolved
@@ -155,15 +155,8 @@
 void MergingAggregatedStep::updateOutputStream()
 {
     output_stream = createOutputStream(input_streams.front(), params.getHeader(input_streams.front().header, final), getDataStreamTraits());
-<<<<<<< HEAD
     if (is_order_overwritten)  /// overwrite order again
         applyOrder(group_by_sort_description, overwritten_sort_scope);
-
-    /// Aggregation keys are distinct
-    for (const auto & key : params.keys)
-        output_stream->distinct_columns.insert(key);
-=======
->>>>>>> a3510a2f
 }
 
 bool MergingAggregatedStep::memoryBoundMergingWillBeUsed() const
