#pragma once

#include <Interpreters/JoinInfo.h>
#include <Processors/QueryPlan/IQueryPlanStep.h>
#include <Processors/QueryPlan/ITransformingStep.h>
#include <Processors/QueryPlan/JoinStep.h>
#include <Processors/QueryPlan/SortingStep.h>

namespace DB
{

class StorageJoin;
class IKeyValueEntity;

struct PreparedJoinStorage
{
    std::unordered_map<String, String> column_mapping;

    /// None or one of these fields is set
    std::shared_ptr<StorageJoin> storage_join;
    std::shared_ptr<const IKeyValueEntity> storage_key_value;

    operator bool() const { return storage_join || storage_key_value; } /// NOLINT

    template <typename Visitor>
    void visit(Visitor && visitor)
    {
        if (storage_join)
            visitor(storage_join);
        else if (storage_key_value)
            visitor(storage_key_value);
    }
};

/** JoinStepLogical is a logical step for JOIN operation.
  * Doesn't contain any specific join algorithm or other execution details.
  * It's place holder for join operation with it's description that can be serialized.
  * Transformed to actual join step during plan optimization.
  */
class JoinStepLogical final : public IQueryPlanStep
{
public:
    JoinStepLogical(
        const Block & left_header_,
        const Block & right_header_,
        JoinInfo join_info_,
        JoinExpressionActions join_expression_actions_,
        Names required_output_columns_,
        bool use_nulls_,
        JoinSettings join_settings_,
        SortingStep::Settings sorting_settings_);

    String getName() const override { return "JoinLogical"; }

    QueryPipelineBuilderPtr updatePipeline(QueryPipelineBuilders pipelines, const BuildQueryPipelineSettings &) override;

    void describePipeline(FormatSettings & settings) const override;

    void describeActions(JSONBuilder::JSONMap & map) const override;
    void describeActions(FormatSettings & settings) const override;

    bool hasPreparedJoinStorage() const;
    void setPreparedJoinStorage(PreparedJoinStorage storage);
    const SortingStep::Settings & getSortingSettings() const { return sorting_settings; }
    const JoinSettings & getJoinSettings() const { return join_settings; }
    const JoinInfo & getJoinInfo() const { return join_info; }
    JoinInfo & getJoinInfo() { return join_info; }

    std::optional<ActionsDAG> getFilterActions(JoinTableSide side, String & filter_column_name);

    void setSwapInputs() { swap_inputs = true; }
    bool areInputsSwapped() const { return swap_inputs; }

    JoinPtr convertToPhysical(
        JoinActionRef & post_filter,
        bool is_explain_logical,
        UInt64 max_threads,
        UInt64 max_entries_for_hash_table_stats,
        String initial_query_id,
        std::chrono::milliseconds lock_acquire_timeout,
        const ExpressionActionsSettings & actions_settings);

    const JoinExpressionActions & getExpressionActions() const { return expression_actions; }

    const JoinSettings & getSettings() const { return join_settings; }
    bool useNulls() const { return use_nulls; }

    void setHashTableCacheKeys(UInt64 left_key_hash, UInt64 right_key_hash)
    {
        hash_table_key_hash_left = left_key_hash;
        hash_table_key_hash_right = right_key_hash;
    }

protected:
    void updateOutputHeader() override;

    std::vector<std::pair<String, String>> describeJoinActions() const;

    JoinExpressionActions expression_actions;
    JoinInfo join_info;

    Names required_output_columns;

    PreparedJoinStorage prepared_join_storage;
    std::optional<UInt64> hash_table_key_hash_left;
    std::optional<UInt64> hash_table_key_hash_right;

    bool use_nulls;

    JoinSettings join_settings;
    SortingStep::Settings sorting_settings;

    bool swap_inputs = false;

<<<<<<< HEAD
    VolumePtr tmp_volume;
    TemporaryDataOnDiskScopePtr tmp_data;
=======
    PreparedJoinStorage prepared_join_storage;
    IQueryTreeNode::HashState hash_table_key_hash;
>>>>>>> c81e4464

    /// Add some information from convertToPhysical to description in explain output.
    std::vector<std::pair<String, String>> runtime_info_description;
};

}<|MERGE_RESOLUTION|>--- conflicted
+++ resolved
@@ -112,13 +112,8 @@
 
     bool swap_inputs = false;
 
-<<<<<<< HEAD
     VolumePtr tmp_volume;
     TemporaryDataOnDiskScopePtr tmp_data;
-=======
-    PreparedJoinStorage prepared_join_storage;
-    IQueryTreeNode::HashState hash_table_key_hash;
->>>>>>> c81e4464
 
     /// Add some information from convertToPhysical to description in explain output.
     std::vector<std::pair<String, String>> runtime_info_description;
