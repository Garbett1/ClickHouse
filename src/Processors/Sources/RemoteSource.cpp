#include <variant>
#include <Processors/Sources/RemoteSource.h>
#include <QueryPipeline/RemoteQueryExecutor.h>
#include <QueryPipeline/RemoteQueryExecutorReadContext.h>
#include <QueryPipeline/StreamLocalLimits.h>
#include <Processors/Transforms/AggregatingTransform.h>
#include <DataTypes/DataTypeAggregateFunction.h>

namespace DB
{

namespace ErrorCodes
{
    extern const int LOGICAL_ERROR;
}

<<<<<<< HEAD
RemoteSource::RemoteSource(RemoteQueryExecutorPtr executor, bool add_aggregation_info_, bool async_read_, bool async_query_sending_, UUID uuid_)
    : ISource(executor->getHeader(), false)
    , add_aggregation_info(add_aggregation_info_), query_executor(std::move(executor))
    , async_read(async_read_)
    , async_query_sending(async_query_sending_)
    , uuid(uuid_)
=======
RemoteSource::RemoteSource(RemoteQueryExecutorPtr executor, bool add_aggregation_info_, bool async_read_)
    : ISource(executor->getHeader(), false)
    , add_aggregation_info(add_aggregation_info_), query_executor(std::move(executor))
    , async_read(async_read_)
>>>>>>> 9bc95bed
{
    /// Add AggregatedChunkInfo if we expect DataTypeAggregateFunction as a result.
    const auto & sample = getPort().getHeader();
    for (auto & type : sample.getDataTypes())
        if (typeid_cast<const DataTypeAggregateFunction *>(type.get()))
            add_aggregation_info = true;
}

RemoteSource::~RemoteSource() = default;

void RemoteSource::setStorageLimits(const std::shared_ptr<const StorageLimitsList> & storage_limits_)
{
    /// Remove leaf limits for remote source.
    StorageLimitsList list;
    for (const auto & value : *storage_limits_)
        list.emplace_back(StorageLimits{value.local_limits, {}});

    storage_limits = std::make_shared<const StorageLimitsList>(std::move(list));
}

ISource::Status RemoteSource::prepare()
{
    /// Check if query was cancelled before returning Async status. Otherwise it may lead to infinite loop.
    if (was_query_canceled)
    {
        getPort().finish();
        return Status::Finished;
    }

    if (is_async_state)
        return Status::Async;

    Status status = ISource::prepare();
    /// To avoid resetting the connection (because of "unfinished" query) in the
    /// RemoteQueryExecutor it should be finished explicitly.
    if (status == Status::Finished)
    {
<<<<<<< HEAD
        query_executor->finish();
        if (dependency_port)
            dependency_port->finish();
=======
        query_executor->finish(&read_context);
>>>>>>> 9bc95bed
        is_async_state = false;
        return status;
    }

    return status;
}

std::optional<Chunk> RemoteSource::tryGenerate()
{
    /// onCancel() will do the cancel if the query was sent.
    if (was_query_canceled)
        return {};

    if (!was_query_sent)
    {
        /// Progress method will be called on Progress packet.
        query_executor->setProgressCallback([this](const Progress & value)
        {
            if (value.total_rows_to_read)
                addTotalRowsApprox(value.total_rows_to_read);
            progress(value.read_rows, value.read_bytes);
        });

        /// Get rows_before_limit result for remote query from ProfileInfo packet.
        query_executor->setProfileInfoCallback([this](const ProfileInfo & info)
        {
            if (rows_before_limit)
            {
                if (info.hasAppliedLimit())
                    rows_before_limit->add(info.getRowsBeforeLimit());
                else
                    manually_add_rows_before_limit_counter = true; /// Remote subquery doesn't contain a limit
            }
        });

        if (async_query_sending)
        {
            int fd_ = query_executor->sendQueryAsync();
            if (fd_ >= 0)
            {
                fd = fd_;
                is_async_state = true;
                return Chunk();
            }

            is_async_state = false;
        }
        else
        {
            query_executor->sendQuery();
        }

        was_query_sent = true;
    }

    Block block;

    if (async_read)
    {
        auto res = query_executor->readAsync();

        if (res.getType() == RemoteQueryExecutor::ReadResult::Type::Nothing)
            throw Exception(ErrorCodes::LOGICAL_ERROR, "Got an empty packet from the RemoteQueryExecutor. This is a bug");

        if (res.getType() == RemoteQueryExecutor::ReadResult::Type::FileDescriptor)
        {
            fd = res.getFileDescriptor();
            is_async_state = true;
            return Chunk();
        }

        if (res.getType() == RemoteQueryExecutor::ReadResult::Type::ParallelReplicasToken)
        {
            is_async_state = false;
            return Chunk();
        }

        is_async_state = false;

        block = res.getBlock();
    }
    else
        block = query_executor->readBlock();

    if (!block)
    {
        if (manually_add_rows_before_limit_counter)
            rows_before_limit->add(rows);

        query_executor->finish();
        return {};
    }

    UInt64 num_rows = block.rows();
    rows += num_rows;
    Chunk chunk(block.getColumns(), num_rows);

    if (add_aggregation_info)
    {
        auto info = std::make_shared<AggregatedChunkInfo>();
        info->bucket_num = block.info.bucket_num;
        info->is_overflows = block.info.is_overflows;
        chunk.setChunkInfo(std::move(info));
    }

    return chunk;
}

void RemoteSource::onCancel()
{
    was_query_canceled = true;
    query_executor->cancel();
}

void RemoteSource::onUpdatePorts()
{
    if (getPort().isFinished())
    {
        was_query_canceled = true;
        query_executor->finish();
    }
}


RemoteTotalsSource::RemoteTotalsSource(RemoteQueryExecutorPtr executor)
    : ISource(executor->getHeader())
    , query_executor(std::move(executor))
{
}

RemoteTotalsSource::~RemoteTotalsSource() = default;

Chunk RemoteTotalsSource::generate()
{
    if (auto block = query_executor->getTotals())
    {
        UInt64 num_rows = block.rows();
        return Chunk(block.getColumns(), num_rows);
    }

    return {};
}


RemoteExtremesSource::RemoteExtremesSource(RemoteQueryExecutorPtr executor)
    : ISource(executor->getHeader())
    , query_executor(std::move(executor))
{
}

RemoteExtremesSource::~RemoteExtremesSource() = default;

Chunk RemoteExtremesSource::generate()
{
    if (auto block = query_executor->getExtremes())
    {
        UInt64 num_rows = block.rows();
        return Chunk(block.getColumns(), num_rows);
    }

    return {};
}


Pipe createRemoteSourcePipe(
    RemoteQueryExecutorPtr query_executor,
<<<<<<< HEAD
    bool add_aggregation_info, bool add_totals, bool add_extremes, bool async_read, bool async_query_sending, UUID uuid)
{
    Pipe pipe(std::make_shared<RemoteSource>(query_executor, add_aggregation_info, async_read, async_query_sending, uuid));
=======
    bool add_aggregation_info, bool add_totals, bool add_extremes, bool async_read)
{
    Pipe pipe(std::make_shared<RemoteSource>(query_executor, add_aggregation_info, async_read));
>>>>>>> 9bc95bed

    if (add_totals)
        pipe.addTotalsSource(std::make_shared<RemoteTotalsSource>(query_executor));

    if (add_extremes)
        pipe.addExtremesSource(std::make_shared<RemoteExtremesSource>(query_executor));

    return pipe;
}

}<|MERGE_RESOLUTION|>--- conflicted
+++ resolved
@@ -14,19 +14,11 @@
     extern const int LOGICAL_ERROR;
 }
 
-<<<<<<< HEAD
-RemoteSource::RemoteSource(RemoteQueryExecutorPtr executor, bool add_aggregation_info_, bool async_read_, bool async_query_sending_, UUID uuid_)
+RemoteSource::RemoteSource(RemoteQueryExecutorPtr executor, bool add_aggregation_info_, bool async_read_, bool async_query_sending_)
     : ISource(executor->getHeader(), false)
     , add_aggregation_info(add_aggregation_info_), query_executor(std::move(executor))
     , async_read(async_read_)
     , async_query_sending(async_query_sending_)
-    , uuid(uuid_)
-=======
-RemoteSource::RemoteSource(RemoteQueryExecutorPtr executor, bool add_aggregation_info_, bool async_read_)
-    : ISource(executor->getHeader(), false)
-    , add_aggregation_info(add_aggregation_info_), query_executor(std::move(executor))
-    , async_read(async_read_)
->>>>>>> 9bc95bed
 {
     /// Add AggregatedChunkInfo if we expect DataTypeAggregateFunction as a result.
     const auto & sample = getPort().getHeader();
@@ -64,13 +56,7 @@
     /// RemoteQueryExecutor it should be finished explicitly.
     if (status == Status::Finished)
     {
-<<<<<<< HEAD
         query_executor->finish();
-        if (dependency_port)
-            dependency_port->finish();
-=======
-        query_executor->finish(&read_context);
->>>>>>> 9bc95bed
         is_async_state = false;
         return status;
     }
@@ -237,15 +223,9 @@
 
 Pipe createRemoteSourcePipe(
     RemoteQueryExecutorPtr query_executor,
-<<<<<<< HEAD
-    bool add_aggregation_info, bool add_totals, bool add_extremes, bool async_read, bool async_query_sending, UUID uuid)
-{
-    Pipe pipe(std::make_shared<RemoteSource>(query_executor, add_aggregation_info, async_read, async_query_sending, uuid));
-=======
-    bool add_aggregation_info, bool add_totals, bool add_extremes, bool async_read)
-{
-    Pipe pipe(std::make_shared<RemoteSource>(query_executor, add_aggregation_info, async_read));
->>>>>>> 9bc95bed
+    bool add_aggregation_info, bool add_totals, bool add_extremes, bool async_read, bool async_query_sending)
+{
+    Pipe pipe(std::make_shared<RemoteSource>(query_executor, add_aggregation_info, async_read, async_query_sending));
 
     if (add_totals)
         pipe.addTotalsSource(std::make_shared<RemoteTotalsSource>(query_executor));
