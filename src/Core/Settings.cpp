#include <Columns/ColumnArray.h>
#include <Columns/ColumnMap.h>
#include <Core/BaseSettings.h>
#include <Core/BaseSettingsFwdMacros.h>
#include <Core/BaseSettingsFwdMacrosImpl.h>
#include <Core/BaseSettingsProgramOptions.h>
#include <Core/DistributedCacheProtocol.h>
#include <Core/FormatFactorySettings.h>
#include <Core/Settings.h>
#include <Core/SettingsChangesHistory.h>
#include <Core/SettingsEnums.h>
#include <Core/SettingsFields.h>
#include <IO/ReadBufferFromString.h>
#include <IO/S3Defines.h>
#include <Storages/System/MutableColumnsAndConstraints.h>
#include <base/types.h>
#include <Common/NamePrompter.h>
#include <Common/typeid_cast.h>

#include <boost/program_options.hpp>
#include <Poco/Util/AbstractConfiguration.h>
#include <Poco/Util/Application.h>

#include <cstring>

namespace DB
{

namespace ErrorCodes
{
    extern const int THERE_IS_NO_PROFILE;
    extern const int NO_ELEMENTS_IN_CONFIG;
    extern const int UNKNOWN_ELEMENT_IN_CONFIG;
    extern const int BAD_ARGUMENTS;
}

/** List of settings: type, name, default value, description, flags
  *
  * This looks rather inconvenient. It is done that way to avoid repeating settings in different places.
  * Note: as an alternative, we could implement settings to be completely dynamic in the form of the map: String -> Field,
  *  but we are not going to do it, because settings are used everywhere as static struct fields.
  *
  * `flags` can be either 0 or IMPORTANT.
  * A setting is "IMPORTANT" if it affects the results of queries and can't be ignored by older versions.
  *
  * When adding new or changing existing settings add them to the settings changes history in SettingsChangesHistory.h
  * for tracking settings changes in different versions and for special `compatibility` settings to work correctly.
  */

// clang-format off
#if defined(__CLION_IDE__)
/// CLion freezes for a minute every time it processes this
#define COMMON_SETTINGS(DECLARE, ALIAS)
#define OBSOLETE_SETTINGS(DECLARE, ALIAS)
#else
#define COMMON_SETTINGS(DECLARE, ALIAS) \
    DECLARE(Dialect, dialect, Dialect::clickhouse, R"(
Which dialect will be used to parse query
)", 0)\
    DECLARE(UInt64, min_compress_block_size, 65536, R"(
For [MergeTree](../../engines/table-engines/mergetree-family/mergetree.md) tables. In order to reduce latency when processing queries, a block is compressed when writing the next mark if its size is at least `min_compress_block_size`. By default, 65,536.

The actual size of the block, if the uncompressed data is less than `max_compress_block_size`, is no less than this value and no less than the volume of data for one mark.

Let’s look at an example. Assume that `index_granularity` was set to 8192 during table creation.

We are writing a UInt32-type column (4 bytes per value). When writing 8192 rows, the total will be 32 KB of data. Since min_compress_block_size = 65,536, a compressed block will be formed for every two marks.

We are writing a URL column with the String type (average size of 60 bytes per value). When writing 8192 rows, the average will be slightly less than 500 KB of data. Since this is more than 65,536, a compressed block will be formed for each mark. In this case, when reading data from the disk in the range of a single mark, extra data won’t be decompressed.

:::note
This is an expert-level setting, and you shouldn't change it if you're just getting started with ClickHouse.
:::
)", 0) \
    DECLARE(UInt64, max_compress_block_size, 1048576, R"(
The maximum size of blocks of uncompressed data before compressing for writing to a table. By default, 1,048,576 (1 MiB). Specifying a smaller block size generally leads to slightly reduced compression ratio, the compression and decompression speed increases slightly due to cache locality, and memory consumption is reduced.

:::note
This is an expert-level setting, and you shouldn't change it if you're just getting started with ClickHouse.
:::

Don’t confuse blocks for compression (a chunk of memory consisting of bytes) with blocks for query processing (a set of rows from a table).
)", 0) \
    DECLARE(UInt64, max_block_size, DEFAULT_BLOCK_SIZE, R"(
In ClickHouse, data is processed by blocks, which are sets of column parts. The internal processing cycles for a single block are efficient but there are noticeable costs when processing each block.

The `max_block_size` setting indicates the recommended maximum number of rows to include in a single block when loading data from tables. Blocks the size of `max_block_size` are not always loaded from the table: if ClickHouse determines that less data needs to be retrieved, a smaller block is processed.

The block size should not be too small to avoid noticeable costs when processing each block. It should also not be too large to ensure that queries with a LIMIT clause execute quickly after processing the first block. When setting `max_block_size`, the goal should be to avoid consuming too much memory when extracting a large number of columns in multiple threads and to preserve at least some cache locality.
)", 0) \
    DECLARE(UInt64, max_insert_block_size, DEFAULT_INSERT_BLOCK_SIZE, R"(
The size of blocks (in a count of rows) to form for insertion into a table.
This setting only applies in cases when the server forms the blocks.
For example, for an INSERT via the HTTP interface, the server parses the data format and forms blocks of the specified size.
But when using clickhouse-client, the client parses the data itself, and the ‘max_insert_block_size’ setting on the server does not affect the size of the inserted blocks.
The setting also does not have a purpose when using INSERT SELECT, since data is inserted using the same blocks that are formed after SELECT.

The default is slightly more than `max_block_size`. The reason for this is that certain table engines (`*MergeTree`) form a data part on the disk for each inserted block, which is a fairly large entity. Similarly, `*MergeTree` tables sort data during insertion, and a large enough block size allow sorting more data in RAM.
)", 0) \
    DECLARE(UInt64, min_insert_block_size_rows, DEFAULT_INSERT_BLOCK_SIZE, R"(
Sets the minimum number of rows in the block that can be inserted into a table by an `INSERT` query. Smaller-sized blocks are squashed into bigger ones.

Possible values:

- Positive integer.
- 0 — Squashing disabled.
)", 0) \
    DECLARE(UInt64, min_insert_block_size_bytes, (DEFAULT_INSERT_BLOCK_SIZE * 256), R"(
Sets the minimum number of bytes in the block which can be inserted into a table by an `INSERT` query. Smaller-sized blocks are squashed into bigger ones.

Possible values:

- Positive integer.
- 0 — Squashing disabled.
)", 0) \
    DECLARE(UInt64, min_insert_block_size_rows_for_materialized_views, 0, R"(
Sets the minimum number of rows in the block which can be inserted into a table by an `INSERT` query. Smaller-sized blocks are squashed into bigger ones. This setting is applied only for blocks inserted into [materialized view](../../sql-reference/statements/create/view.md). By adjusting this setting, you control blocks squashing while pushing to materialized view and avoid excessive memory usage.

Possible values:

- Any positive integer.
- 0 — Squashing disabled.

**See Also**

- [min_insert_block_size_rows](#min-insert-block-size-rows)
)", 0) \
    DECLARE(UInt64, min_insert_block_size_bytes_for_materialized_views, 0, R"(
Sets the minimum number of bytes in the block which can be inserted into a table by an `INSERT` query. Smaller-sized blocks are squashed into bigger ones. This setting is applied only for blocks inserted into [materialized view](../../sql-reference/statements/create/view.md). By adjusting this setting, you control blocks squashing while pushing to materialized view and avoid excessive memory usage.

Possible values:

- Any positive integer.
- 0 — Squashing disabled.

**See also**

- [min_insert_block_size_bytes](#min-insert-block-size-bytes)
)", 0) \
    DECLARE(UInt64, min_external_table_block_size_rows, DEFAULT_INSERT_BLOCK_SIZE, R"(
Squash blocks passed to external table to specified size in rows, if blocks are not big enough.
)", 0) \
    DECLARE(UInt64, min_external_table_block_size_bytes, (DEFAULT_INSERT_BLOCK_SIZE * 256), R"(
Squash blocks passed to the external table to a specified size in bytes, if blocks are not big enough.
)", 0) \
    DECLARE(UInt64, max_joined_block_size_rows, DEFAULT_BLOCK_SIZE, R"(
Maximum block size for JOIN result (if join algorithm supports it). 0 means unlimited.
)", 0) \
    DECLARE(UInt64, max_insert_threads, 0, R"(
The maximum number of threads to execute the `INSERT SELECT` query.

Possible values:

- 0 (or 1) — `INSERT SELECT` no parallel execution.
- Positive integer. Bigger than 1.

Cloud default value: from `2` to `4`, depending on the service size.

Parallel `INSERT SELECT` has effect only if the `SELECT` part is executed in parallel, see [max_threads](#max_threads) setting.
Higher values will lead to higher memory usage.
)", 0) \
    DECLARE(UInt64, max_insert_delayed_streams_for_parallel_write, 0, R"(
The maximum number of streams (columns) to delay final part flush. Default - auto (1000 in case of underlying storage supports parallel write, for example S3 and disabled otherwise)
)", 0) \
    DECLARE(MaxThreads, max_final_threads, 0, R"(
Sets the maximum number of parallel threads for the `SELECT` query data read phase with the [FINAL](../../sql-reference/statements/select/from.md#select-from-final) modifier.

Possible values:

- Positive integer.
- 0 or 1 — Disabled. `SELECT` queries are executed in a single thread.
)", 0) \
    DECLARE(UInt64, max_threads_for_indexes, 0, R"(
The maximum number of threads process indices.
)", 0) \
    DECLARE(MaxThreads, max_threads, 0, R"(
The maximum number of query processing threads, excluding threads for retrieving data from remote servers (see the ‘max_distributed_connections’ parameter).

This parameter applies to threads that perform the same stages of the query processing pipeline in parallel.
For example, when reading from a table, if it is possible to evaluate expressions with functions, filter with WHERE and pre-aggregate for GROUP BY in parallel using at least ‘max_threads’ number of threads, then ‘max_threads’ are used.

For queries that are completed quickly because of a LIMIT, you can set a lower ‘max_threads’. For example, if the necessary number of entries are located in every block and max_threads = 8, then 8 blocks are retrieved, although it would have been enough to read just one.

The smaller the `max_threads` value, the less memory is consumed.
)", 0) \
    DECLARE(Bool, use_concurrency_control, true, R"(
Respect the server's concurrency control (see the `concurrent_threads_soft_limit_num` and `concurrent_threads_soft_limit_ratio_to_cores` global server settings). If disabled, it allows using a larger number of threads even if the server is overloaded (not recommended for normal usage, and needed mostly for tests).
)", 0) \
    DECLARE(MaxThreads, max_download_threads, 4, R"(
The maximum number of threads to download data (e.g. for URL engine).
)", 0) \
    DECLARE(MaxThreads, max_parsing_threads, 0, R"(
The maximum number of threads to parse data in input formats that support parallel parsing. By default, it is determined automatically
)", 0) \
    DECLARE(UInt64, max_download_buffer_size, 10*1024*1024, R"(
The maximal size of buffer for parallel downloading (e.g. for URL engine) per each thread.
)", 0) \
    DECLARE(UInt64, max_read_buffer_size, DBMS_DEFAULT_BUFFER_SIZE, R"(
The maximum size of the buffer to read from the filesystem.
)", 0) \
    DECLARE(UInt64, max_read_buffer_size_local_fs, 128*1024, R"(
The maximum size of the buffer to read from local filesystem. If set to 0 then max_read_buffer_size will be used.
)", 0) \
    DECLARE(UInt64, max_read_buffer_size_remote_fs, 0, R"(
The maximum size of the buffer to read from remote filesystem. If set to 0 then max_read_buffer_size will be used.
)", 0) \
    DECLARE(UInt64, max_distributed_connections, 1024, R"(
The maximum number of simultaneous connections with remote servers for distributed processing of a single query to a single Distributed table. We recommend setting a value no less than the number of servers in the cluster.

The following parameters are only used when creating Distributed tables (and when launching a server), so there is no reason to change them at runtime.
)", 0) \
    DECLARE(UInt64, max_query_size, DBMS_DEFAULT_MAX_QUERY_SIZE, R"(
The maximum number of bytes of a query string parsed by the SQL parser.
Data in the VALUES clause of INSERT queries is processed by a separate stream parser (that consumes O(1) RAM) and not affected by this restriction.

:::note
`max_query_size` cannot be set within an SQL query (e.g., `SELECT now() SETTINGS max_query_size=10000`) because ClickHouse needs to allocate a buffer to parse the query, and this buffer size is determined by the `max_query_size` setting, which must be configured before the query is executed.
:::
)", 0) \
    DECLARE(UInt64, interactive_delay, 100000, R"(
The interval in microseconds for checking whether request execution has been canceled and sending the progress.
)", 0) \
    DECLARE(Seconds, connect_timeout, DBMS_DEFAULT_CONNECT_TIMEOUT_SEC, R"(
Connection timeout if there are no replicas.
)", 0) \
    DECLARE(Milliseconds, handshake_timeout_ms, 10000, R"(
Timeout in milliseconds for receiving Hello packet from replicas during handshake.
)", 0) \
    DECLARE(Milliseconds, connect_timeout_with_failover_ms, 1000, R"(
The timeout in milliseconds for connecting to a remote server for a Distributed table engine, if the ‘shard’ and ‘replica’ sections are used in the cluster definition.
If unsuccessful, several attempts are made to connect to various replicas.
)", 0) \
    DECLARE(Milliseconds, connect_timeout_with_failover_secure_ms, 1000, R"(
Connection timeout for selecting first healthy replica (for secure connections).
)", 0) \
    DECLARE(Seconds, receive_timeout, DBMS_DEFAULT_RECEIVE_TIMEOUT_SEC, R"(
Timeout for receiving data from the network, in seconds. If no bytes were received in this interval, the exception is thrown. If you set this setting on the client, the 'send_timeout' for the socket will also be set on the corresponding connection end on the server.
)", 0) \
    DECLARE(Seconds, send_timeout, DBMS_DEFAULT_SEND_TIMEOUT_SEC, R"(
Timeout for sending data to the network, in seconds. If a client needs to send some data but is not able to send any bytes in this interval, the exception is thrown. If you set this setting on the client, the 'receive_timeout' for the socket will also be set on the corresponding connection end on the server.
)", 0) \
    DECLARE(Seconds, tcp_keep_alive_timeout, DEFAULT_TCP_KEEP_ALIVE_TIMEOUT /* less than DBMS_DEFAULT_RECEIVE_TIMEOUT_SEC */, R"(
The time in seconds the connection needs to remain idle before TCP starts sending keepalive probes
)", 0) \
    DECLARE(Milliseconds, hedged_connection_timeout_ms, 50, R"(
Connection timeout for establishing connection with replica for Hedged requests
)", 0) \
    DECLARE(Milliseconds, receive_data_timeout_ms, 2000, R"(
Connection timeout for receiving first packet of data or packet with positive progress from replica
)", 0) \
    DECLARE(Bool, use_hedged_requests, true, R"(
Enables hedged requests logic for remote queries. It allows to establish many connections with different replicas for query.
New connection is enabled in case existent connection(s) with replica(s) were not established within `hedged_connection_timeout`
or no data was received within `receive_data_timeout`. Query uses the first connection which send non empty progress packet (or data packet, if `allow_changing_replica_until_first_data_packet`);
other connections are cancelled. Queries with `max_parallel_replicas > 1` are supported.

Enabled by default.

Disabled by default on Cloud.
)", 0) \
    DECLARE(Bool, allow_changing_replica_until_first_data_packet, false, R"(
If it's enabled, in hedged requests we can start new connection until receiving first data packet even if we have already made some progress
(but progress haven't updated for `receive_data_timeout` timeout), otherwise we disable changing replica after the first time we made progress.
)", 0) \
    DECLARE(Milliseconds, queue_max_wait_ms, 0, R"(
The wait time in the request queue, if the number of concurrent requests exceeds the maximum.
)", 0) \
    DECLARE(Milliseconds, connection_pool_max_wait_ms, 0, R"(
The wait time in milliseconds for a connection when the connection pool is full.

Possible values:

- Positive integer.
- 0 — Infinite timeout.
)", 0) \
    DECLARE(Milliseconds, replace_running_query_max_wait_ms, 5000, R"(
The wait time for running the query with the same `query_id` to finish, when the [replace_running_query](#replace-running-query) setting is active.

Possible values:

- Positive integer.
- 0 — Throwing an exception that does not allow to run a new query if the server already executes a query with the same `query_id`.
)", 0) \
    DECLARE(Milliseconds, kafka_max_wait_ms, 5000, R"(
The wait time in milliseconds for reading messages from [Kafka](../../engines/table-engines/integrations/kafka.md/#kafka) before retry.

Possible values:

- Positive integer.
- 0 — Infinite timeout.

See also:

- [Apache Kafka](https://kafka.apache.org/)
)", 0) \
    DECLARE(Milliseconds, rabbitmq_max_wait_ms, 5000, R"(
The wait time for reading from RabbitMQ before retry.
)", 0) \
    DECLARE(UInt64, poll_interval, DBMS_DEFAULT_POLL_INTERVAL, R"(
Block at the query wait loop on the server for the specified number of seconds.
)", 0) \
    DECLARE(UInt64, idle_connection_timeout, 3600, R"(
Timeout to close idle TCP connections after specified number of seconds.

Possible values:

- Positive integer (0 - close immediately, after 0 seconds).
)", 0) \
    DECLARE(UInt64, distributed_connections_pool_size, 1024, R"(
The maximum number of simultaneous connections with remote servers for distributed processing of all queries to a single Distributed table. We recommend setting a value no less than the number of servers in the cluster.
)", 0) \
    DECLARE(UInt64, connections_with_failover_max_tries, 3, R"(
The maximum number of connection attempts with each replica for the Distributed table engine.
)", 0) \
    DECLARE(UInt64, s3_strict_upload_part_size, S3::DEFAULT_STRICT_UPLOAD_PART_SIZE, R"(
The exact size of part to upload during multipart upload to S3 (some implementations does not supports variable size parts).
)", 0) \
    DECLARE(UInt64, azure_strict_upload_part_size, 0, R"(
The exact size of part to upload during multipart upload to Azure blob storage.
)", 0) \
    DECLARE(UInt64, azure_max_blocks_in_multipart_upload, 50000, R"(
Maximum number of blocks in multipart upload for Azure.
)", 0) \
    DECLARE(UInt64, s3_min_upload_part_size, S3::DEFAULT_MIN_UPLOAD_PART_SIZE, R"(
The minimum size of part to upload during multipart upload to S3.
)", 0) \
    DECLARE(UInt64, s3_max_upload_part_size, S3::DEFAULT_MAX_UPLOAD_PART_SIZE, R"(
The maximum size of part to upload during multipart upload to S3.
)", 0) \
    DECLARE(UInt64, azure_min_upload_part_size, 16*1024*1024, R"(
The minimum size of part to upload during multipart upload to Azure blob storage.
)", 0) \
    DECLARE(UInt64, azure_max_upload_part_size, 5ull*1024*1024*1024, R"(
The maximum size of part to upload during multipart upload to Azure blob storage.
)", 0) \
    DECLARE(UInt64, s3_upload_part_size_multiply_factor, S3::DEFAULT_UPLOAD_PART_SIZE_MULTIPLY_FACTOR, R"(
Multiply s3_min_upload_part_size by this factor each time s3_multiply_parts_count_threshold parts were uploaded from a single write to S3.
)", 0) \
    DECLARE(UInt64, s3_upload_part_size_multiply_parts_count_threshold, S3::DEFAULT_UPLOAD_PART_SIZE_MULTIPLY_PARTS_COUNT_THRESHOLD, R"(
Each time this number of parts was uploaded to S3, s3_min_upload_part_size is multiplied by s3_upload_part_size_multiply_factor.
)", 0) \
    DECLARE(UInt64, s3_max_part_number, S3::DEFAULT_MAX_PART_NUMBER, R"(
Maximum part number number for s3 upload part.
)", 0) \
    DECLARE(UInt64, s3_max_single_operation_copy_size, S3::DEFAULT_MAX_SINGLE_OPERATION_COPY_SIZE, R"(
Maximum size for a single copy operation in s3
)", 0) \
    DECLARE(UInt64, azure_upload_part_size_multiply_factor, 2, R"(
Multiply azure_min_upload_part_size by this factor each time azure_multiply_parts_count_threshold parts were uploaded from a single write to Azure blob storage.
)", 0) \
    DECLARE(UInt64, azure_upload_part_size_multiply_parts_count_threshold, 500, R"(
Each time this number of parts was uploaded to Azure blob storage, azure_min_upload_part_size is multiplied by azure_upload_part_size_multiply_factor.
)", 0) \
    DECLARE(UInt64, s3_max_inflight_parts_for_one_file, S3::DEFAULT_MAX_INFLIGHT_PARTS_FOR_ONE_FILE, R"(
The maximum number of a concurrent loaded parts in multipart upload request. 0 means unlimited.
)", 0) \
    DECLARE(UInt64, azure_max_inflight_parts_for_one_file, 20, R"(
The maximum number of a concurrent loaded parts in multipart upload request. 0 means unlimited.
)", 0) \
    DECLARE(UInt64, s3_max_single_part_upload_size, S3::DEFAULT_MAX_SINGLE_PART_UPLOAD_SIZE, R"(
The maximum size of object to upload using singlepart upload to S3.
)", 0) \
    DECLARE(UInt64, azure_max_single_part_upload_size, 100*1024*1024, R"(
The maximum size of object to upload using singlepart upload to Azure blob storage.
)", 0)                                                                             \
    DECLARE(UInt64, azure_max_single_part_copy_size, 256*1024*1024, R"(
The maximum size of object to copy using single part copy to Azure blob storage.
)", 0) \
    DECLARE(UInt64, s3_max_single_read_retries, S3::DEFAULT_MAX_SINGLE_READ_TRIES, R"(
The maximum number of retries during single S3 read.
)", 0) \
    DECLARE(UInt64, azure_max_single_read_retries, 4, R"(
The maximum number of retries during single Azure blob storage read.
)", 0) \
    DECLARE(UInt64, azure_max_unexpected_write_error_retries, 4, R"(
The maximum number of retries in case of unexpected errors during Azure blob storage write
)", 0) \
    DECLARE(UInt64, s3_max_unexpected_write_error_retries, S3::DEFAULT_MAX_UNEXPECTED_WRITE_ERROR_RETRIES, R"(
The maximum number of retries in case of unexpected errors during S3 write.
)", 0) \
    DECLARE(UInt64, s3_max_redirects, S3::DEFAULT_MAX_REDIRECTS, R"(
Max number of S3 redirects hops allowed.
)", 0) \
    DECLARE(UInt64, s3_max_connections, S3::DEFAULT_MAX_CONNECTIONS, R"(
The maximum number of connections per server.
)", 0) \
    DECLARE(UInt64, s3_max_get_rps, 0, R"(
Limit on S3 GET request per second rate before throttling. Zero means unlimited.
)", 0) \
    DECLARE(UInt64, s3_max_get_burst, 0, R"(
Max number of requests that can be issued simultaneously before hitting request per second limit. By default (0) equals to `s3_max_get_rps`
)", 0) \
    DECLARE(UInt64, s3_max_put_rps, 0, R"(
Limit on S3 PUT request per second rate before throttling. Zero means unlimited.
)", 0) \
    DECLARE(UInt64, s3_max_put_burst, 0, R"(
Max number of requests that can be issued simultaneously before hitting request per second limit. By default (0) equals to `s3_max_put_rps`
)", 0) \
    DECLARE(UInt64, s3_list_object_keys_size, S3::DEFAULT_LIST_OBJECT_KEYS_SIZE, R"(
Maximum number of files that could be returned in batch by ListObject request
)", 0) \
    DECLARE(Bool, s3_use_adaptive_timeouts, S3::DEFAULT_USE_ADAPTIVE_TIMEOUTS, R"(
When set to `true` than for all s3 requests first two attempts are made with low send and receive timeouts.
When set to `false` than all attempts are made with identical timeouts.
)", 0) \
    DECLARE(UInt64, azure_list_object_keys_size, 1000, R"(
Maximum number of files that could be returned in batch by ListObject request
)", 0) \
    DECLARE(Bool, s3_truncate_on_insert, false, R"(
Enables or disables truncate before inserts in s3 engine tables. If disabled, an exception will be thrown on insert attempts if an S3 object already exists.

Possible values:
- 0 — `INSERT` query appends new data to the end of the file.
- 1 — `INSERT` query replaces existing content of the file with the new data.
)", 0) \
    DECLARE(Bool, azure_truncate_on_insert, false, R"(
Enables or disables truncate before insert in azure engine tables.
)", 0) \
    DECLARE(Bool, s3_create_new_file_on_insert, false, R"(
Enables or disables creating a new file on each insert in s3 engine tables. If enabled, on each insert a new S3 object will be created with the key, similar to this pattern:

initial: `data.Parquet.gz` -> `data.1.Parquet.gz` -> `data.2.Parquet.gz`, etc.

Possible values:
- 0 — `INSERT` query appends new data to the end of the file.
- 1 — `INSERT` query creates a new file.
)", 0) \
    DECLARE(Bool, s3_skip_empty_files, false, R"(
Enables or disables skipping empty files in [S3](../../engines/table-engines/integrations/s3.md) engine tables.

Possible values:
- 0 — `SELECT` throws an exception if empty file is not compatible with requested format.
- 1 — `SELECT` returns empty result for empty file.
)", 0) \
    DECLARE(Bool, azure_create_new_file_on_insert, false, R"(
Enables or disables creating a new file on each insert in azure engine tables
)", 0) \
    DECLARE(Bool, s3_check_objects_after_upload, false, R"(
Check each uploaded object to s3 with head request to be sure that upload was successful
)", 0) \
    DECLARE(Bool, s3_allow_parallel_part_upload, true, R"(
Use multiple threads for s3 multipart upload. It may lead to slightly higher memory usage
)", 0) \
    DECLARE(Bool, azure_allow_parallel_part_upload, true, R"(
Use multiple threads for azure multipart upload.
)", 0) \
    DECLARE(Bool, s3_throw_on_zero_files_match, false, R"(
Throw an error, when ListObjects request cannot match any files
)", 0) \
    DECLARE(Bool, hdfs_throw_on_zero_files_match, false, R"(
Throw an error if matched zero files according to glob expansion rules.

Possible values:
- 1 — `SELECT` throws an exception.
- 0 — `SELECT` returns empty result.
)", 0) \
    DECLARE(Bool, azure_throw_on_zero_files_match, false, R"(
Throw an error if matched zero files according to glob expansion rules.

Possible values:
- 1 — `SELECT` throws an exception.
- 0 — `SELECT` returns empty result.
)", 0) \
    DECLARE(Bool, s3_ignore_file_doesnt_exist, false, R"(
Ignore absence of file if it does not exist when reading certain keys.

Possible values:
- 1 — `SELECT` returns empty result.
- 0 — `SELECT` throws an exception.
)", 0) \
    DECLARE(Bool, hdfs_ignore_file_doesnt_exist, false, R"(
Ignore absence of file if it does not exist when reading certain keys.

Possible values:
- 1 — `SELECT` returns empty result.
- 0 — `SELECT` throws an exception.
)", 0) \
    DECLARE(Bool, azure_ignore_file_doesnt_exist, false, R"(
Ignore absence of file if it does not exist when reading certain keys.

Possible values:
- 1 — `SELECT` returns empty result.
- 0 — `SELECT` throws an exception.
)", 0) \
    DECLARE(UInt64, azure_sdk_max_retries, 10, R"(
Maximum number of retries in azure sdk
)", 0) \
    DECLARE(UInt64, azure_sdk_retry_initial_backoff_ms, 10, R"(
Minimal backoff between retries in azure sdk
)", 0) \
    DECLARE(UInt64, azure_sdk_retry_max_backoff_ms, 1000, R"(
Maximal backoff between retries in azure sdk
)", 0) \
    DECLARE(Bool, s3_validate_request_settings, true, R"(
Enables s3 request settings validation.

Possible values:
- 1 — validate settings.
- 0 — do not validate settings.
)", 0) \
    DECLARE(Bool, s3_disable_checksum, S3::DEFAULT_DISABLE_CHECKSUM, R"(
Do not calculate a checksum when sending a file to S3. This speeds up writes by avoiding excessive processing passes on a file. It is mostly safe as the data of MergeTree tables is checksummed by ClickHouse anyway, and when S3 is accessed with HTTPS, the TLS layer already provides integrity while transferring through the network. While additional checksums on S3 give defense in depth.
)", 0) \
    DECLARE(UInt64, s3_retry_attempts, S3::DEFAULT_RETRY_ATTEMPTS, R"(
Setting for Aws::Client::RetryStrategy, Aws::Client does retries itself, 0 means no retries
)", 0) \
    DECLARE(UInt64, s3_request_timeout_ms, S3::DEFAULT_REQUEST_TIMEOUT_MS, R"(
Idleness timeout for sending and receiving data to/from S3. Fail if a single TCP read or write call blocks for this long.
)", 0) \
    DECLARE(UInt64, s3_connect_timeout_ms, S3::DEFAULT_CONNECT_TIMEOUT_MS, R"(
Connection timeout for host from s3 disks.
)", 0) \
    DECLARE(Bool, enable_s3_requests_logging, false, R"(
Enable very explicit logging of S3 requests. Makes sense for debug only.
)", 0) \
    DECLARE(String, s3queue_default_zookeeper_path, "/clickhouse/s3queue/", R"(
Default zookeeper path prefix for S3Queue engine
)", 0) \
    DECLARE(Bool, s3queue_enable_logging_to_s3queue_log, false, R"(
Enable writing to system.s3queue_log. The value can be overwritten per table with table settings
)", 0) \
    DECLARE(UInt64, hdfs_replication, 0, R"(
The actual number of replications can be specified when the hdfs file is created.
)", 0) \
    DECLARE(Bool, hdfs_truncate_on_insert, false, R"(
Enables or disables truncation before an insert in hdfs engine tables. If disabled, an exception will be thrown on an attempt to insert if a file in HDFS already exists.

Possible values:
- 0 — `INSERT` query appends new data to the end of the file.
- 1 — `INSERT` query replaces existing content of the file with the new data.
)", 0) \
    DECLARE(Bool, hdfs_create_new_file_on_insert, false, R"(
Enables or disables creating a new file on each insert in HDFS engine tables. If enabled, on each insert a new HDFS file will be created with the name, similar to this pattern:

initial: `data.Parquet.gz` -> `data.1.Parquet.gz` -> `data.2.Parquet.gz`, etc.

Possible values:
- 0 — `INSERT` query appends new data to the end of the file.
- 1 — `INSERT` query creates a new file.
)", 0) \
    DECLARE(Bool, hdfs_skip_empty_files, false, R"(
Enables or disables skipping empty files in [HDFS](../../engines/table-engines/integrations/hdfs.md) engine tables.

Possible values:
- 0 — `SELECT` throws an exception if empty file is not compatible with requested format.
- 1 — `SELECT` returns empty result for empty file.
)", 0) \
    DECLARE(Bool, azure_skip_empty_files, false, R"(
Enables or disables skipping empty files in S3 engine.

Possible values:
- 0 — `SELECT` throws an exception if empty file is not compatible with requested format.
- 1 — `SELECT` returns empty result for empty file.
)", 0) \
    DECLARE(UInt64, hsts_max_age, 0, R"(
Expired time for HSTS. 0 means disable HSTS.
)", 0) \
    DECLARE(Bool, extremes, false, R"(
Whether to count extreme values (the minimums and maximums in columns of a query result). Accepts 0 or 1. By default, 0 (disabled).
For more information, see the section “Extreme values”.
)", IMPORTANT) \
    DECLARE(Bool, use_uncompressed_cache, false, R"(
Whether to use a cache of uncompressed blocks. Accepts 0 or 1. By default, 0 (disabled).
Using the uncompressed cache (only for tables in the MergeTree family) can significantly reduce latency and increase throughput when working with a large number of short queries. Enable this setting for users who send frequent short requests. Also pay attention to the [uncompressed_cache_size](../../operations/server-configuration-parameters/settings.md/#server-settings-uncompressed_cache_size) configuration parameter (only set in the config file) – the size of uncompressed cache blocks. By default, it is 8 GiB. The uncompressed cache is filled in as needed and the least-used data is automatically deleted.

For queries that read at least a somewhat large volume of data (one million rows or more), the uncompressed cache is disabled automatically to save space for truly small queries. This means that you can keep the ‘use_uncompressed_cache’ setting always set to 1.
)", 0) \
    DECLARE(Bool, replace_running_query, false, R"(
When using the HTTP interface, the ‘query_id’ parameter can be passed. This is any string that serves as the query identifier.
If a query from the same user with the same ‘query_id’ already exists at this time, the behaviour depends on the ‘replace_running_query’ parameter.

`0` (default) – Throw an exception (do not allow the query to run if a query with the same ‘query_id’ is already running).

`1` – Cancel the old query and start running the new one.

Set this parameter to 1 for implementing suggestions for segmentation conditions. After entering the next character, if the old query hasn’t finished yet, it should be cancelled.
)", 0) \
    DECLARE(UInt64, max_remote_read_network_bandwidth, 0, R"(
The maximum speed of data exchange over the network in bytes per second for read.
)", 0) \
    DECLARE(UInt64, max_remote_write_network_bandwidth, 0, R"(
The maximum speed of data exchange over the network in bytes per second for write.
)", 0) \
    DECLARE(UInt64, max_local_read_bandwidth, 0, R"(
The maximum speed of local reads in bytes per second.
)", 0) \
    DECLARE(UInt64, max_local_write_bandwidth, 0, R"(
The maximum speed of local writes in bytes per second.
)", 0) \
    DECLARE(Bool, stream_like_engine_allow_direct_select, false, R"(
Allow direct SELECT query for Kafka, RabbitMQ, FileLog, Redis Streams, and NATS engines. In case there are attached materialized views, SELECT query is not allowed even if this setting is enabled.
)", 0) \
    DECLARE(String, stream_like_engine_insert_queue, "", R"(
When stream-like engine reads from multiple queues, the user will need to select one queue to insert into when writing. Used by Redis Streams and NATS.
)", 0) \
    DECLARE(Bool, dictionary_validate_primary_key_type, false, R"(
Validate primary key type for dictionaries. By default id type for simple layouts will be implicitly converted to UInt64.
)", 0) \
    DECLARE(Bool, distributed_insert_skip_read_only_replicas, false, R"(
Enables skipping read-only replicas for INSERT queries into Distributed.

Possible values:

- 0 — INSERT was as usual, if it will go to read-only replica it will fail
- 1 — Initiator will skip read-only replicas before sending data to shards.
)", 0) \
    DECLARE(Bool, distributed_foreground_insert, false, R"(
Enables or disables synchronous data insertion into a [Distributed](../../engines/table-engines/special/distributed.md/#distributed) table.

By default, when inserting data into a `Distributed` table, the ClickHouse server sends data to cluster nodes in background mode. When `distributed_foreground_insert=1`, the data is processed synchronously, and the `INSERT` operation succeeds only after all the data is saved on all shards (at least one replica for each shard if `internal_replication` is true).

Possible values:

- 0 — Data is inserted in background mode.
- 1 — Data is inserted in synchronous mode.

Cloud default value: `1`.

**See Also**

- [Distributed Table Engine](../../engines/table-engines/special/distributed.md/#distributed)
- [Managing Distributed Tables](../../sql-reference/statements/system.md/#query-language-system-distributed)
)", 0) ALIAS(insert_distributed_sync) \
    DECLARE(UInt64, distributed_background_insert_timeout, 0, R"(
Timeout for insert query into distributed. Setting is used only with insert_distributed_sync enabled. Zero value means no timeout.
)", 0) ALIAS(insert_distributed_timeout) \
    DECLARE(Milliseconds, distributed_background_insert_sleep_time_ms, 100, R"(
Base interval for the [Distributed](../../engines/table-engines/special/distributed.md) table engine to send data. The actual interval grows exponentially in the event of errors.

Possible values:

- A positive integer number of milliseconds.
)", 0) ALIAS(distributed_directory_monitor_sleep_time_ms) \
    DECLARE(Milliseconds, distributed_background_insert_max_sleep_time_ms, 30000, R"(
Maximum interval for the [Distributed](../../engines/table-engines/special/distributed.md) table engine to send data. Limits exponential growth of the interval set in the [distributed_background_insert_sleep_time_ms](#distributed_background_insert_sleep_time_ms) setting.

Possible values:

- A positive integer number of milliseconds.
)", 0) ALIAS(distributed_directory_monitor_max_sleep_time_ms) \
    \
    DECLARE(Bool, distributed_background_insert_batch, false, R"(
Enables/disables inserted data sending in batches.

When batch sending is enabled, the [Distributed](../../engines/table-engines/special/distributed.md) table engine tries to send multiple files of inserted data in one operation instead of sending them separately. Batch sending improves cluster performance by better-utilizing server and network resources.

Possible values:

- 1 — Enabled.
- 0 — Disabled.
)", 0) ALIAS(distributed_directory_monitor_batch_inserts) \
    DECLARE(Bool, distributed_background_insert_split_batch_on_failure, false, R"(
Enables/disables splitting batches on failures.

Sometimes sending particular batch to the remote shard may fail, because of some complex pipeline after (i.e. `MATERIALIZED VIEW` with `GROUP BY`) due to `Memory limit exceeded` or similar errors. In this case, retrying will not help (and this will stuck distributed sends for the table) but sending files from that batch one by one may succeed INSERT.

So installing this setting to `1` will disable batching for such batches (i.e. temporary disables `distributed_background_insert_batch` for failed batches).

Possible values:

- 1 — Enabled.
- 0 — Disabled.

:::note
This setting also affects broken batches (that may appears because of abnormal server (machine) termination and no `fsync_after_insert`/`fsync_directories` for [Distributed](../../engines/table-engines/special/distributed.md) table engine).
:::

:::note
You should not rely on automatic batch splitting, since this may hurt performance.
:::
)", 0) ALIAS(distributed_directory_monitor_split_batch_on_failure) \
    \
    DECLARE(Bool, optimize_move_to_prewhere, true, R"(
Enables or disables automatic [PREWHERE](../../sql-reference/statements/select/prewhere.md) optimization in [SELECT](../../sql-reference/statements/select/index.md) queries.

Works only for [*MergeTree](../../engines/table-engines/mergetree-family/index.md) tables.

Possible values:

- 0 — Automatic `PREWHERE` optimization is disabled.
- 1 — Automatic `PREWHERE` optimization is enabled.
)", 0) \
    DECLARE(Bool, optimize_move_to_prewhere_if_final, false, R"(
Enables or disables automatic [PREWHERE](../../sql-reference/statements/select/prewhere.md) optimization in [SELECT](../../sql-reference/statements/select/index.md) queries with [FINAL](../../sql-reference/statements/select/from.md#select-from-final) modifier.

Works only for [*MergeTree](../../engines/table-engines/mergetree-family/index.md) tables.

Possible values:

- 0 — Automatic `PREWHERE` optimization in `SELECT` queries with `FINAL` modifier is disabled.
- 1 — Automatic `PREWHERE` optimization in `SELECT` queries with `FINAL` modifier is enabled.

**See Also**

- [optimize_move_to_prewhere](#optimize_move_to_prewhere) setting
)", 0) \
    DECLARE(Bool, move_all_conditions_to_prewhere, true, R"(
Move all viable conditions from WHERE to PREWHERE
)", 0) \
    DECLARE(Bool, enable_multiple_prewhere_read_steps, true, R"(
Move more conditions from WHERE to PREWHERE and do reads from disk and filtering in multiple steps if there are multiple conditions combined with AND
)", 0) \
    DECLARE(Bool, move_primary_key_columns_to_end_of_prewhere, true, R"(
Move PREWHERE conditions containing primary key columns to the end of AND chain. It is likely that these conditions are taken into account during primary key analysis and thus will not contribute a lot to PREWHERE filtering.
)", 0) \
    DECLARE(Bool, allow_reorder_prewhere_conditions, true, R"(
When moving conditions from WHERE to PREWHERE, allow reordering them to optimize filtering
)", 0) \
    \
    DECLARE(UInt64, alter_sync, 1, R"(
Allows to set up waiting for actions to be executed on replicas by [ALTER](../../sql-reference/statements/alter/index.md), [OPTIMIZE](../../sql-reference/statements/optimize.md) or [TRUNCATE](../../sql-reference/statements/truncate.md) queries.

Possible values:

- 0 — Do not wait.
- 1 — Wait for own execution.
- 2 — Wait for everyone.

Cloud default value: `0`.

:::note
`alter_sync` is applicable to `Replicated` tables only, it does nothing to alters of not `Replicated` tables.
:::
)", 0) ALIAS(replication_alter_partitions_sync) \
    DECLARE(Int64, replication_wait_for_inactive_replica_timeout, 120, R"(
Specifies how long (in seconds) to wait for inactive replicas to execute [ALTER](../../sql-reference/statements/alter/index.md), [OPTIMIZE](../../sql-reference/statements/optimize.md) or [TRUNCATE](../../sql-reference/statements/truncate.md) queries.

Possible values:

- 0 — Do not wait.
- Negative integer — Wait for unlimited time.
- Positive integer — The number of seconds to wait.
)", 0) \
    DECLARE(Bool, alter_move_to_space_execute_async, false, R"(
Execute ALTER TABLE MOVE ... TO [DISK|VOLUME] asynchronously
)", 0) \
    \
    DECLARE(LoadBalancing, load_balancing, LoadBalancing::RANDOM, R"(
Specifies the algorithm of replicas selection that is used for distributed query processing.

ClickHouse supports the following algorithms of choosing replicas:

- [Random](#load_balancing-random) (by default)
- [Nearest hostname](#load_balancing-nearest_hostname)
- [Hostname levenshtein distance](#load_balancing-hostname_levenshtein_distance)
- [In order](#load_balancing-in_order)
- [First or random](#load_balancing-first_or_random)
- [Round robin](#load_balancing-round_robin)

See also:

- [distributed_replica_max_ignored_errors](#distributed_replica_max_ignored_errors)

### Random (by Default) {#load_balancing-random}

``` sql
load_balancing = random
```

The number of errors is counted for each replica. The query is sent to the replica with the fewest errors, and if there are several of these, to anyone of them.
Disadvantages: Server proximity is not accounted for; if the replicas have different data, you will also get different data.

### Nearest Hostname {#load_balancing-nearest_hostname}

``` sql
load_balancing = nearest_hostname
```

The number of errors is counted for each replica. Every 5 minutes, the number of errors is integrally divided by 2. Thus, the number of errors is calculated for a recent time with exponential smoothing. If there is one replica with a minimal number of errors (i.e. errors occurred recently on the other replicas), the query is sent to it. If there are multiple replicas with the same minimal number of errors, the query is sent to the replica with a hostname that is most similar to the server’s hostname in the config file (for the number of different characters in identical positions, up to the minimum length of both hostnames).

For instance, example01-01-1 and example01-01-2 are different in one position, while example01-01-1 and example01-02-2 differ in two places.
This method might seem primitive, but it does not require external data about network topology, and it does not compare IP addresses, which would be complicated for our IPv6 addresses.

Thus, if there are equivalent replicas, the closest one by name is preferred.
We can also assume that when sending a query to the same server, in the absence of failures, a distributed query will also go to the same servers. So even if different data is placed on the replicas, the query will return mostly the same results.

### Hostname levenshtein distance {#load_balancing-hostname_levenshtein_distance}

``` sql
load_balancing = hostname_levenshtein_distance
```

Just like `nearest_hostname`, but it compares hostname in a [levenshtein distance](https://en.wikipedia.org/wiki/Levenshtein_distance) manner. For example:

``` text
example-clickhouse-0-0 ample-clickhouse-0-0
1

example-clickhouse-0-0 example-clickhouse-1-10
2

example-clickhouse-0-0 example-clickhouse-12-0
3
```

### In Order {#load_balancing-in_order}

``` sql
load_balancing = in_order
```

Replicas with the same number of errors are accessed in the same order as they are specified in the configuration.
This method is appropriate when you know exactly which replica is preferable.

### First or Random {#load_balancing-first_or_random}

``` sql
load_balancing = first_or_random
```

This algorithm chooses the first replica in the set or a random replica if the first is unavailable. It’s effective in cross-replication topology setups, but useless in other configurations.

The `first_or_random` algorithm solves the problem of the `in_order` algorithm. With `in_order`, if one replica goes down, the next one gets a double load while the remaining replicas handle the usual amount of traffic. When using the `first_or_random` algorithm, the load is evenly distributed among replicas that are still available.

It's possible to explicitly define what the first replica is by using the setting `load_balancing_first_offset`. This gives more control to rebalance query workloads among replicas.

### Round Robin {#load_balancing-round_robin}

``` sql
load_balancing = round_robin
```

This algorithm uses a round-robin policy across replicas with the same number of errors (only the queries with `round_robin` policy is accounted).
)", 0) \
    DECLARE(UInt64, load_balancing_first_offset, 0, R"(
Which replica to preferably send a query when FIRST_OR_RANDOM load balancing strategy is used.
)", 0) \
    \
    DECLARE(TotalsMode, totals_mode, TotalsMode::AFTER_HAVING_EXCLUSIVE, R"(
How to calculate TOTALS when HAVING is present, as well as when max_rows_to_group_by and group_by_overflow_mode = ‘any’ are present.
See the section “WITH TOTALS modifier”.
)", IMPORTANT) \
    DECLARE(Float, totals_auto_threshold, 0.5, R"(
The threshold for `totals_mode = 'auto'`.
See the section “WITH TOTALS modifier”.
)", 0) \
    \
    DECLARE(Bool, allow_suspicious_low_cardinality_types, false, R"(
Allows or restricts using [LowCardinality](../../sql-reference/data-types/lowcardinality.md) with data types with fixed size of 8 bytes or less: numeric data types and `FixedString(8_bytes_or_less)`.

For small fixed values using of `LowCardinality` is usually inefficient, because ClickHouse stores a numeric index for each row. As a result:

- Disk space usage can rise.
- RAM consumption can be higher, depending on a dictionary size.
- Some functions can work slower due to extra coding/encoding operations.

Merge times in [MergeTree](../../engines/table-engines/mergetree-family/mergetree.md)-engine tables can grow due to all the reasons described above.

Possible values:

- 1 — Usage of `LowCardinality` is not restricted.
- 0 — Usage of `LowCardinality` is restricted.
)", 0) \
    DECLARE(Bool, allow_suspicious_fixed_string_types, false, R"(
In CREATE TABLE statement allows creating columns of type FixedString(n) with n > 256. FixedString with length >= 256 is suspicious and most likely indicates a misuse
)", 0) \
    DECLARE(Bool, allow_suspicious_indices, false, R"(
Reject primary/secondary indexes and sorting keys with identical expressions
)", 0) \
    DECLARE(Bool, allow_suspicious_ttl_expressions, false, R"(
Reject TTL expressions that don't depend on any of table's columns. It indicates a user error most of the time.
)", 0) \
    DECLARE(Bool, allow_suspicious_variant_types, false, R"(
In CREATE TABLE statement allows specifying Variant type with similar variant types (for example, with different numeric or date types). Enabling this setting may introduce some ambiguity when working with values with similar types.
)", 0) \
    DECLARE(Bool, allow_suspicious_primary_key, false, R"(
Allow suspicious `PRIMARY KEY`/`ORDER BY` for MergeTree (i.e. SimpleAggregateFunction).
)", 0) \
    DECLARE(Bool, compile_expressions, false, R"(
Compile some scalar functions and operators to native code. Due to a bug in the LLVM compiler infrastructure, on AArch64 machines, it is known to lead to a nullptr dereference and, consequently, server crash. Do not enable this setting.
)", 0) \
    DECLARE(UInt64, min_count_to_compile_expression, 3, R"(
Minimum count of executing same expression before it is get compiled.
)", 0) \
    DECLARE(Bool, compile_aggregate_expressions, true, R"(
Enables or disables JIT-compilation of aggregate functions to native code. Enabling this setting can improve the performance.

Possible values:

- 0 — Aggregation is done without JIT compilation.
- 1 — Aggregation is done using JIT compilation.

**See Also**

- [min_count_to_compile_aggregate_expression](#min_count_to_compile_aggregate_expression)
)", 0) \
    DECLARE(UInt64, min_count_to_compile_aggregate_expression, 3, R"(
The minimum number of identical aggregate expressions to start JIT-compilation. Works only if the [compile_aggregate_expressions](#compile_aggregate_expressions) setting is enabled.

Possible values:

- Positive integer.
- 0 — Identical aggregate expressions are always JIT-compiled.
)", 0) \
    DECLARE(Bool, compile_sort_description, true, R"(
Compile sort description to native code.
)", 0) \
    DECLARE(UInt64, min_count_to_compile_sort_description, 3, R"(
The number of identical sort descriptions before they are JIT-compiled
)", 0) \
    DECLARE(UInt64, group_by_two_level_threshold, 100000, R"(
From what number of keys, a two-level aggregation starts. 0 - the threshold is not set.
)", 0) \
    DECLARE(UInt64, group_by_two_level_threshold_bytes, 50000000, R"(
From what size of the aggregation state in bytes, a two-level aggregation begins to be used. 0 - the threshold is not set. Two-level aggregation is used when at least one of the thresholds is triggered.
)", 0) \
    DECLARE(Bool, distributed_aggregation_memory_efficient, true, R"(
Is the memory-saving mode of distributed aggregation enabled.
)", 0) \
    DECLARE(UInt64, aggregation_memory_efficient_merge_threads, 0, R"(
Number of threads to use for merge intermediate aggregation results in memory efficient mode. When bigger, then more memory is consumed. 0 means - same as 'max_threads'.
)", 0) \
    DECLARE(Bool, enable_memory_bound_merging_of_aggregation_results, true, R"(
Enable memory bound merging strategy for aggregation.
)", 0) \
    DECLARE(Bool, enable_positional_arguments, true, R"(
Enables or disables supporting positional arguments for [GROUP BY](../../sql-reference/statements/select/group-by.md), [LIMIT BY](../../sql-reference/statements/select/limit-by.md), [ORDER BY](../../sql-reference/statements/select/order-by.md) statements.

Possible values:

- 0 — Positional arguments aren't supported.
- 1 — Positional arguments are supported: column numbers can use instead of column names.

**Example**

Query:

```sql
CREATE TABLE positional_arguments(one Int, two Int, three Int) ENGINE=Memory();

INSERT INTO positional_arguments VALUES (10, 20, 30), (20, 20, 10), (30, 10, 20);

SELECT * FROM positional_arguments ORDER BY 2,3;
```

Result:

```text
┌─one─┬─two─┬─three─┐
│  30 │  10 │   20  │
│  20 │  20 │   10  │
│  10 │  20 │   30  │
└─────┴─────┴───────┘
```
)", 0) \
    DECLARE(Bool, enable_extended_results_for_datetime_functions, false, R"(
Enables or disables returning results of type:
- `Date32` with extended range (compared to type `Date`) for functions [toStartOfYear](../../sql-reference/functions/date-time-functions.md#tostartofyear), [toStartOfISOYear](../../sql-reference/functions/date-time-functions.md#tostartofisoyear), [toStartOfQuarter](../../sql-reference/functions/date-time-functions.md#tostartofquarter), [toStartOfMonth](../../sql-reference/functions/date-time-functions.md#tostartofmonth), [toLastDayOfMonth](../../sql-reference/functions/date-time-functions.md#tolastdayofmonth), [toStartOfWeek](../../sql-reference/functions/date-time-functions.md#tostartofweek), [toLastDayOfWeek](../../sql-reference/functions/date-time-functions.md#tolastdayofweek) and [toMonday](../../sql-reference/functions/date-time-functions.md#tomonday).
- `DateTime64` with extended range (compared to type `DateTime`) for functions [toStartOfDay](../../sql-reference/functions/date-time-functions.md#tostartofday), [toStartOfHour](../../sql-reference/functions/date-time-functions.md#tostartofhour), [toStartOfMinute](../../sql-reference/functions/date-time-functions.md#tostartofminute), [toStartOfFiveMinutes](../../sql-reference/functions/date-time-functions.md#tostartoffiveminutes), [toStartOfTenMinutes](../../sql-reference/functions/date-time-functions.md#tostartoftenminutes), [toStartOfFifteenMinutes](../../sql-reference/functions/date-time-functions.md#tostartoffifteenminutes) and [timeSlot](../../sql-reference/functions/date-time-functions.md#timeslot).

Possible values:

- 0 — Functions return `Date` or `DateTime` for all types of arguments.
- 1 — Functions return `Date32` or `DateTime64` for `Date32` or `DateTime64` arguments and `Date` or `DateTime` otherwise.
)", 0) \
    DECLARE(Bool, allow_nonconst_timezone_arguments, false, R"(
Allow non-const timezone arguments in certain time-related functions like toTimeZone(), fromUnixTimestamp*(), snowflakeToDateTime*()
)", 0) \
    DECLARE(Bool, function_locate_has_mysql_compatible_argument_order, true, R"(
Controls the order of arguments in function [locate](../../sql-reference/functions/string-search-functions.md#locate).

Possible values:

- 0 — Function `locate` accepts arguments `(haystack, needle[, start_pos])`.
- 1 — Function `locate` accepts arguments `(needle, haystack, [, start_pos])` (MySQL-compatible behavior)
)", 0) \
    \
    DECLARE(Bool, group_by_use_nulls, false, R"(
Changes the way the [GROUP BY clause](/docs/en/sql-reference/statements/select/group-by.md) treats the types of aggregation keys.
When the `ROLLUP`, `CUBE`, or `GROUPING SETS` specifiers are used, some aggregation keys may not be used to produce some result rows.
Columns for these keys are filled with either default value or `NULL` in corresponding rows depending on this setting.

Possible values:

- 0 — The default value for the aggregation key type is used to produce missing values.
- 1 — ClickHouse executes `GROUP BY` the same way as the SQL standard says. The types of aggregation keys are converted to [Nullable](/docs/en/sql-reference/data-types/nullable.md/#data_type-nullable). Columns for corresponding aggregation keys are filled with [NULL](/docs/en/sql-reference/syntax.md) for rows that didn't use it.

See also:

- [GROUP BY clause](/docs/en/sql-reference/statements/select/group-by.md)
)", 0) \
    \
    DECLARE(Bool, skip_unavailable_shards, false, R"(
Enables or disables silently skipping of unavailable shards.

Shard is considered unavailable if all its replicas are unavailable. A replica is unavailable in the following cases:

- ClickHouse can’t connect to replica for any reason.

    When connecting to a replica, ClickHouse performs several attempts. If all these attempts fail, the replica is considered unavailable.

- Replica can’t be resolved through DNS.

    If replica’s hostname can’t be resolved through DNS, it can indicate the following situations:

    - Replica’s host has no DNS record. It can occur in systems with dynamic DNS, for example, [Kubernetes](https://kubernetes.io), where nodes can be unresolvable during downtime, and this is not an error.

    - Configuration error. ClickHouse configuration file contains a wrong hostname.

Possible values:

- 1 — skipping enabled.

    If a shard is unavailable, ClickHouse returns a result based on partial data and does not report node availability issues.

- 0 — skipping disabled.

    If a shard is unavailable, ClickHouse throws an exception.
)", 0) \
    \
    DECLARE(UInt64, parallel_distributed_insert_select, 0, R"(
Enables parallel distributed `INSERT ... SELECT` query.

If we execute `INSERT INTO distributed_table_a SELECT ... FROM distributed_table_b` queries and both tables use the same cluster, and both tables are either [replicated](../../engines/table-engines/mergetree-family/replication.md) or non-replicated, then this query is processed locally on every shard.

Possible values:

- 0 — Disabled.
- 1 — `SELECT` will be executed on each shard from the underlying table of the distributed engine.
- 2 — `SELECT` and `INSERT` will be executed on each shard from/to the underlying table of the distributed engine.
)", 0) \
    DECLARE(UInt64, distributed_group_by_no_merge, 0, R"(
Do not merge aggregation states from different servers for distributed query processing, you can use this in case it is for certain that there are different keys on different shards

Possible values:

- `0` — Disabled (final query processing is done on the initiator node).
- `1` - Do not merge aggregation states from different servers for distributed query processing (query completely processed on the shard, initiator only proxy the data), can be used in case it is for certain that there are different keys on different shards.
- `2` - Same as `1` but applies `ORDER BY` and `LIMIT` (it is not possible when the query processed completely on the remote node, like for `distributed_group_by_no_merge=1`) on the initiator (can be used for queries with `ORDER BY` and/or `LIMIT`).

**Example**

```sql
SELECT *
FROM remote('127.0.0.{2,3}', system.one)
GROUP BY dummy
LIMIT 1
SETTINGS distributed_group_by_no_merge = 1
FORMAT PrettyCompactMonoBlock

┌─dummy─┐
│     0 │
│     0 │
└───────┘
```

```sql
SELECT *
FROM remote('127.0.0.{2,3}', system.one)
GROUP BY dummy
LIMIT 1
SETTINGS distributed_group_by_no_merge = 2
FORMAT PrettyCompactMonoBlock

┌─dummy─┐
│     0 │
└───────┘
```
)", 0) \
    DECLARE(UInt64, distributed_push_down_limit, 1, R"(
Enables or disables [LIMIT](#limit) applying on each shard separately.

This will allow to avoid:
- Sending extra rows over network;
- Processing rows behind the limit on the initiator.

Starting from 21.9 version you cannot get inaccurate results anymore, since `distributed_push_down_limit` changes query execution only if at least one of the conditions met:
- [distributed_group_by_no_merge](#distributed-group-by-no-merge) > 0.
- Query **does not have** `GROUP BY`/`DISTINCT`/`LIMIT BY`, but it has `ORDER BY`/`LIMIT`.
- Query **has** `GROUP BY`/`DISTINCT`/`LIMIT BY` with `ORDER BY`/`LIMIT` and:
    - [optimize_skip_unused_shards](#optimize-skip-unused-shards) is enabled.
    - [optimize_distributed_group_by_sharding_key](#optimize-distributed-group-by-sharding-key) is enabled.

Possible values:

- 0 — Disabled.
- 1 — Enabled.

See also:

- [distributed_group_by_no_merge](#distributed-group-by-no-merge)
- [optimize_skip_unused_shards](#optimize-skip-unused-shards)
- [optimize_distributed_group_by_sharding_key](#optimize-distributed-group-by-sharding-key)
)", 0) \
    DECLARE(Bool, optimize_distributed_group_by_sharding_key, true, R"(
Optimize `GROUP BY sharding_key` queries, by avoiding costly aggregation on the initiator server (which will reduce memory usage for the query on the initiator server).

The following types of queries are supported (and all combinations of them):

- `SELECT DISTINCT [..., ]sharding_key[, ...] FROM dist`
- `SELECT ... FROM dist GROUP BY sharding_key[, ...]`
- `SELECT ... FROM dist GROUP BY sharding_key[, ...] ORDER BY x`
- `SELECT ... FROM dist GROUP BY sharding_key[, ...] LIMIT 1`
- `SELECT ... FROM dist GROUP BY sharding_key[, ...] LIMIT 1 BY x`

The following types of queries are not supported (support for some of them may be added later):

- `SELECT ... GROUP BY sharding_key[, ...] WITH TOTALS`
- `SELECT ... GROUP BY sharding_key[, ...] WITH ROLLUP`
- `SELECT ... GROUP BY sharding_key[, ...] WITH CUBE`
- `SELECT ... GROUP BY sharding_key[, ...] SETTINGS extremes=1`

Possible values:

- 0 — Disabled.
- 1 — Enabled.

See also:

- [distributed_group_by_no_merge](#distributed-group-by-no-merge)
- [distributed_push_down_limit](#distributed-push-down-limit)
- [optimize_skip_unused_shards](#optimize-skip-unused-shards)

:::note
Right now it requires `optimize_skip_unused_shards` (the reason behind this is that one day it may be enabled by default, and it will work correctly only if data was inserted via Distributed table, i.e. data is distributed according to sharding_key).
:::
)", 0) \
    DECLARE(UInt64, optimize_skip_unused_shards_limit, 1000, R"(
Limit for number of sharding key values, turns off `optimize_skip_unused_shards` if the limit is reached.

Too many values may require significant amount for processing, while the benefit is doubtful, since if you have huge number of values in `IN (...)`, then most likely the query will be sent to all shards anyway.
)", 0) \
    DECLARE(Bool, optimize_skip_unused_shards, false, R"(
Enables or disables skipping of unused shards for [SELECT](../../sql-reference/statements/select/index.md) queries that have sharding key condition in `WHERE/PREWHERE` (assuming that the data is distributed by sharding key, otherwise a query yields incorrect result).

Possible values:

- 0 — Disabled.
- 1 — Enabled.
)", 0) \
    DECLARE(Bool, optimize_skip_unused_shards_rewrite_in, true, R"(
Rewrite IN in query for remote shards to exclude values that does not belong to the shard (requires optimize_skip_unused_shards).

Possible values:

- 0 — Disabled.
- 1 — Enabled.
)", 0) \
    DECLARE(Bool, allow_nondeterministic_optimize_skip_unused_shards, false, R"(
Allow nondeterministic (like `rand` or `dictGet`, since later has some caveats with updates) functions in sharding key.

Possible values:

- 0 — Disallowed.
- 1 — Allowed.
)", 0) \
    DECLARE(UInt64, force_optimize_skip_unused_shards, 0, R"(
Enables or disables query execution if [optimize_skip_unused_shards](#optimize-skip-unused-shards) is enabled and skipping of unused shards is not possible. If the skipping is not possible and the setting is enabled, an exception will be thrown.

Possible values:

- 0 — Disabled. ClickHouse does not throw an exception.
- 1 — Enabled. Query execution is disabled only if the table has a sharding key.
- 2 — Enabled. Query execution is disabled regardless of whether a sharding key is defined for the table.
)", 0) \
    DECLARE(UInt64, optimize_skip_unused_shards_nesting, 0, R"(
Controls [`optimize_skip_unused_shards`](#optimize-skip-unused-shards) (hence still requires [`optimize_skip_unused_shards`](#optimize-skip-unused-shards)) depends on the nesting level of the distributed query (case when you have `Distributed` table that look into another `Distributed` table).

Possible values:

- 0 — Disabled, `optimize_skip_unused_shards` works always.
- 1 — Enables `optimize_skip_unused_shards` only for the first level.
- 2 — Enables `optimize_skip_unused_shards` up to the second level.
)", 0) \
    DECLARE(UInt64, force_optimize_skip_unused_shards_nesting, 0, R"(
Controls [`force_optimize_skip_unused_shards`](#force-optimize-skip-unused-shards) (hence still requires [`force_optimize_skip_unused_shards`](#force-optimize-skip-unused-shards)) depends on the nesting level of the distributed query (case when you have `Distributed` table that look into another `Distributed` table).

Possible values:

- 0 - Disabled, `force_optimize_skip_unused_shards` works always.
- 1 — Enables `force_optimize_skip_unused_shards` only for the first level.
- 2 — Enables `force_optimize_skip_unused_shards` up to the second level.
)", 0) \
    \
    DECLARE(Bool, input_format_parallel_parsing, true, R"(
Enables or disables order-preserving parallel parsing of data formats. Supported only for [TSV](../../interfaces/formats.md/#tabseparated), [TSKV](../../interfaces/formats.md/#tskv), [CSV](../../interfaces/formats.md/#csv) and [JSONEachRow](../../interfaces/formats.md/#jsoneachrow) formats.

Possible values:

- 1 — Enabled.
- 0 — Disabled.
)", 0) \
    DECLARE(UInt64, min_chunk_bytes_for_parallel_parsing, (10 * 1024 * 1024), R"(
- Type: unsigned int
- Default value: 1 MiB

The minimum chunk size in bytes, which each thread will parse in parallel.
)", 0) \
    DECLARE(Bool, output_format_parallel_formatting, true, R"(
Enables or disables parallel formatting of data formats. Supported only for [TSV](../../interfaces/formats.md/#tabseparated), [TSKV](../../interfaces/formats.md/#tskv), [CSV](../../interfaces/formats.md/#csv) and [JSONEachRow](../../interfaces/formats.md/#jsoneachrow) formats.

Possible values:

- 1 — Enabled.
- 0 — Disabled.
)", 0) \
    DECLARE(UInt64, output_format_compression_level, 3, R"(
Default compression level if query output is compressed. The setting is applied when `SELECT` query has `INTO OUTFILE` or when writing to table functions `file`, `url`, `hdfs`, `s3`, or `azureBlobStorage`.

Possible values: from `1` to `22`
)", 0) \
    DECLARE(UInt64, output_format_compression_zstd_window_log, 0, R"(
Can be used when the output compression method is `zstd`. If greater than `0`, this setting explicitly sets compression window size (power of `2`) and enables a long-range mode for zstd compression. This can help to achieve a better compression ratio.

Possible values: non-negative numbers. Note that if the value is too small or too big, `zstdlib` will throw an exception. Typical values are from `20` (window size = `1MB`) to `30` (window size = `1GB`).
)", 0) \
    DECLARE(Bool, enable_parsing_to_custom_serialization, true, R"(
If true then data can be parsed directly to columns with custom serialization (e.g. Sparse) according to hints for serialization got from the table.
)", 0) \
    \
    DECLARE(UInt64, merge_tree_min_rows_for_concurrent_read, (20 * 8192), R"(
If the number of rows to be read from a file of a [MergeTree](../../engines/table-engines/mergetree-family/mergetree.md) table exceeds `merge_tree_min_rows_for_concurrent_read` then ClickHouse tries to perform a concurrent reading from this file on several threads.

Possible values:

- Positive integer.
)", 0) \
    DECLARE(UInt64, merge_tree_min_bytes_for_concurrent_read, (24 * 10 * 1024 * 1024), R"(
If the number of bytes to read from one file of a [MergeTree](../../engines/table-engines/mergetree-family/mergetree.md)-engine table exceeds `merge_tree_min_bytes_for_concurrent_read`, then ClickHouse tries to concurrently read from this file in several threads.

Possible value:

- Positive integer.
)", 0) \
    DECLARE(UInt64, merge_tree_min_rows_for_seek, 0, R"(
If the distance between two data blocks to be read in one file is less than `merge_tree_min_rows_for_seek` rows, then ClickHouse does not seek through the file but reads the data sequentially.

Possible values:

- Any positive integer.
)", 0) \
    DECLARE(UInt64, merge_tree_min_bytes_for_seek, 0, R"(
If the distance between two data blocks to be read in one file is less than `merge_tree_min_bytes_for_seek` bytes, then ClickHouse sequentially reads a range of file that contains both blocks, thus avoiding extra seek.

Possible values:

- Any positive integer.
)", 0) \
    DECLARE(UInt64, merge_tree_coarse_index_granularity, 8, R"(
When searching for data, ClickHouse checks the data marks in the index file. If ClickHouse finds that required keys are in some range, it divides this range into `merge_tree_coarse_index_granularity` subranges and searches the required keys there recursively.

Possible values:

- Any positive even integer.
)", 0) \
    DECLARE(UInt64, merge_tree_max_rows_to_use_cache, (128 * 8192), R"(
If ClickHouse should read more than `merge_tree_max_rows_to_use_cache` rows in one query, it does not use the cache of uncompressed blocks.

The cache of uncompressed blocks stores data extracted for queries. ClickHouse uses this cache to speed up responses to repeated small queries. This setting protects the cache from trashing by queries that read a large amount of data. The [uncompressed_cache_size](../../operations/server-configuration-parameters/settings.md/#server-settings-uncompressed_cache_size) server setting defines the size of the cache of uncompressed blocks.

Possible values:

- Any positive integer.
)", 0) \
    DECLARE(UInt64, merge_tree_max_bytes_to_use_cache, (192 * 10 * 1024 * 1024), R"(
If ClickHouse should read more than `merge_tree_max_bytes_to_use_cache` bytes in one query, it does not use the cache of uncompressed blocks.

The cache of uncompressed blocks stores data extracted for queries. ClickHouse uses this cache to speed up responses to repeated small queries. This setting protects the cache from trashing by queries that read a large amount of data. The [uncompressed_cache_size](../../operations/server-configuration-parameters/settings.md/#server-settings-uncompressed_cache_size) server setting defines the size of the cache of uncompressed blocks.

Possible values:

- Any positive integer.
)", 0) \
    DECLARE(Bool, do_not_merge_across_partitions_select_final, false, R"(
Merge parts only in one partition in select final
)", 0) \
    DECLARE(Bool, split_parts_ranges_into_intersecting_and_non_intersecting_final, true, R"(
Split parts ranges into intersecting and non intersecting during FINAL optimization
)", 0) \
    DECLARE(Bool, split_intersecting_parts_ranges_into_layers_final, true, R"(
Split intersecting parts ranges into layers during FINAL optimization
)", 0) \
    \
    DECLARE(UInt64, mysql_max_rows_to_insert, 65536, R"(
The maximum number of rows in MySQL batch insertion of the MySQL storage engine
)", 0) \
    DECLARE(Bool, mysql_map_string_to_text_in_show_columns, true, R"(
When enabled, [String](../../sql-reference/data-types/string.md) ClickHouse data type will be displayed as `TEXT` in [SHOW COLUMNS](../../sql-reference/statements/show.md#show_columns).

Has an effect only when the connection is made through the MySQL wire protocol.

- 0 - Use `BLOB`.
- 1 - Use `TEXT`.
)", 0) \
    DECLARE(Bool, mysql_map_fixed_string_to_text_in_show_columns, true, R"(
When enabled, [FixedString](../../sql-reference/data-types/fixedstring.md) ClickHouse data type will be displayed as `TEXT` in [SHOW COLUMNS](../../sql-reference/statements/show.md#show_columns).

Has an effect only when the connection is made through the MySQL wire protocol.

- 0 - Use `BLOB`.
- 1 - Use `TEXT`.
)", 0) \
    \
    DECLARE(UInt64, optimize_min_equality_disjunction_chain_length, 3, R"(
The minimum length of the expression `expr = x1 OR ... expr = xN` for optimization
)", 0) \
    DECLARE(UInt64, optimize_min_inequality_conjunction_chain_length, 3, R"(
The minimum length of the expression `expr <> x1 AND ... expr <> xN` for optimization
)", 0) \
    \
    DECLARE(UInt64, min_bytes_to_use_direct_io, 0, R"(
The minimum data volume required for using direct I/O access to the storage disk.

ClickHouse uses this setting when reading data from tables. If the total storage volume of all the data to be read exceeds `min_bytes_to_use_direct_io` bytes, then ClickHouse reads the data from the storage disk with the `O_DIRECT` option.

Possible values:

- 0 — Direct I/O is disabled.
- Positive integer.
)", 0) \
    DECLARE(UInt64, min_bytes_to_use_mmap_io, 0, R"(
This is an experimental setting. Sets the minimum amount of memory for reading large files without copying data from the kernel to userspace. Recommended threshold is about 64 MB, because [mmap/munmap](https://en.wikipedia.org/wiki/Mmap) is slow. It makes sense only for large files and helps only if data reside in the page cache.

Possible values:

- Positive integer.
- 0 — Big files read with only copying data from kernel to userspace.
)", 0) \
    DECLARE(Bool, checksum_on_read, true, R"(
Validate checksums on reading. It is enabled by default and should be always enabled in production. Please do not expect any benefits in disabling this setting. It may only be used for experiments and benchmarks. The setting is only applicable for tables of MergeTree family. Checksums are always validated for other table engines and when receiving data over the network.
)", 0) \
    \
    DECLARE(Bool, force_index_by_date, false, R"(
Disables query execution if the index can’t be used by date.

Works with tables in the MergeTree family.

If `force_index_by_date=1`, ClickHouse checks whether the query has a date key condition that can be used for restricting data ranges. If there is no suitable condition, it throws an exception. However, it does not check whether the condition reduces the amount of data to read. For example, the condition `Date != ' 2000-01-01 '` is acceptable even when it matches all the data in the table (i.e., running the query requires a full scan). For more information about ranges of data in MergeTree tables, see [MergeTree](../../engines/table-engines/mergetree-family/mergetree.md).
)", 0) \
    DECLARE(Bool, force_primary_key, false, R"(
Disables query execution if indexing by the primary key is not possible.

Works with tables in the MergeTree family.

If `force_primary_key=1`, ClickHouse checks to see if the query has a primary key condition that can be used for restricting data ranges. If there is no suitable condition, it throws an exception. However, it does not check whether the condition reduces the amount of data to read. For more information about data ranges in MergeTree tables, see [MergeTree](../../engines/table-engines/mergetree-family/mergetree.md).
)", 0) \
    DECLARE(Bool, use_skip_indexes, true, R"(
Use data skipping indexes during query execution.

Possible values:

- 0 — Disabled.
- 1 — Enabled.
)", 0) \
    DECLARE(Bool, use_skip_indexes_if_final, false, R"(
Controls whether skipping indexes are used when executing a query with the FINAL modifier.

By default, this setting is disabled because skip indexes may exclude rows (granules) containing the latest data, which could lead to incorrect results. When enabled, skipping indexes are applied even with the FINAL modifier, potentially improving performance but with the risk of missing recent updates.

Possible values:

- 0 — Disabled.
- 1 — Enabled.
)", 0) \
    DECLARE(Bool, materialize_skip_indexes_on_insert, true, R"(
If true skip indexes are calculated on inserts, otherwise skip indexes will be calculated only during merges
)", 0) \
    DECLARE(Bool, materialize_statistics_on_insert, true, R"(
If true statistics are calculated on inserts, otherwise statistics will be calculated only during merges
)", 0) \
    DECLARE(String, ignore_data_skipping_indices, "", R"(
Ignores the skipping indexes specified if used by the query.

Consider the following example:

```sql
CREATE TABLE data
(
    key Int,
    x Int,
    y Int,
    INDEX x_idx x TYPE minmax GRANULARITY 1,
    INDEX y_idx y TYPE minmax GRANULARITY 1,
    INDEX xy_idx (x,y) TYPE minmax GRANULARITY 1
)
Engine=MergeTree()
ORDER BY key;

INSERT INTO data VALUES (1, 2, 3);

SELECT * FROM data;
SELECT * FROM data SETTINGS ignore_data_skipping_indices=''; -- query will produce CANNOT_PARSE_TEXT error.
SELECT * FROM data SETTINGS ignore_data_skipping_indices='x_idx'; -- Ok.
SELECT * FROM data SETTINGS ignore_data_skipping_indices='na_idx'; -- Ok.

SELECT * FROM data WHERE x = 1 AND y = 1 SETTINGS ignore_data_skipping_indices='xy_idx',force_data_skipping_indices='xy_idx' ; -- query will produce INDEX_NOT_USED error, since xy_idx is explicitly ignored.
SELECT * FROM data WHERE x = 1 AND y = 2 SETTINGS ignore_data_skipping_indices='xy_idx';
```

The query without ignoring any indexes:
```sql
EXPLAIN indexes = 1 SELECT * FROM data WHERE x = 1 AND y = 2;

Expression ((Projection + Before ORDER BY))
  Filter (WHERE)
    ReadFromMergeTree (default.data)
    Indexes:
      PrimaryKey
        Condition: true
        Parts: 1/1
        Granules: 1/1
      Skip
        Name: x_idx
        Description: minmax GRANULARITY 1
        Parts: 0/1
        Granules: 0/1
      Skip
        Name: y_idx
        Description: minmax GRANULARITY 1
        Parts: 0/0
        Granules: 0/0
      Skip
        Name: xy_idx
        Description: minmax GRANULARITY 1
        Parts: 0/0
        Granules: 0/0
```

Ignoring the `xy_idx` index:
```sql
EXPLAIN indexes = 1 SELECT * FROM data WHERE x = 1 AND y = 2 SETTINGS ignore_data_skipping_indices='xy_idx';

Expression ((Projection + Before ORDER BY))
  Filter (WHERE)
    ReadFromMergeTree (default.data)
    Indexes:
      PrimaryKey
        Condition: true
        Parts: 1/1
        Granules: 1/1
      Skip
        Name: x_idx
        Description: minmax GRANULARITY 1
        Parts: 0/1
        Granules: 0/1
      Skip
        Name: y_idx
        Description: minmax GRANULARITY 1
        Parts: 0/0
        Granules: 0/0
```

Works with tables in the MergeTree family.
)", 0) \
    \
    DECLARE(String, force_data_skipping_indices, "", R"(
Disables query execution if passed data skipping indices wasn't used.

Consider the following example:

```sql
CREATE TABLE data
(
    key Int,
    d1 Int,
    d1_null Nullable(Int),
    INDEX d1_idx d1 TYPE minmax GRANULARITY 1,
    INDEX d1_null_idx assumeNotNull(d1_null) TYPE minmax GRANULARITY 1
)
Engine=MergeTree()
ORDER BY key;

SELECT * FROM data_01515;
SELECT * FROM data_01515 SETTINGS force_data_skipping_indices=''; -- query will produce CANNOT_PARSE_TEXT error.
SELECT * FROM data_01515 SETTINGS force_data_skipping_indices='d1_idx'; -- query will produce INDEX_NOT_USED error.
SELECT * FROM data_01515 WHERE d1 = 0 SETTINGS force_data_skipping_indices='d1_idx'; -- Ok.
SELECT * FROM data_01515 WHERE d1 = 0 SETTINGS force_data_skipping_indices='`d1_idx`'; -- Ok (example of full featured parser).
SELECT * FROM data_01515 WHERE d1 = 0 SETTINGS force_data_skipping_indices='`d1_idx`, d1_null_idx'; -- query will produce INDEX_NOT_USED error, since d1_null_idx is not used.
SELECT * FROM data_01515 WHERE d1 = 0 AND assumeNotNull(d1_null) = 0 SETTINGS force_data_skipping_indices='`d1_idx`, d1_null_idx'; -- Ok.
```
)", 0) \
    \
    DECLARE(Float, max_streams_to_max_threads_ratio, 1, R"(
Allows you to use more sources than the number of threads - to more evenly distribute work across threads. It is assumed that this is a temporary solution since it will be possible in the future to make the number of sources equal to the number of threads, but for each source to dynamically select available work for itself.
)", 0) \
    DECLARE(Float, max_streams_multiplier_for_merge_tables, 5, R"(
Ask more streams when reading from Merge table. Streams will be spread across tables that Merge table will use. This allows more even distribution of work across threads and is especially helpful when merged tables differ in size.
)", 0) \
    \
    DECLARE(String, network_compression_method, "LZ4", R"(
Sets the method of data compression that is used for communication between servers and between server and [clickhouse-client](../../interfaces/cli.md).

Possible values:

- `LZ4` — sets LZ4 compression method.
- `ZSTD` — sets ZSTD compression method.

**See Also**

- [network_zstd_compression_level](#network_zstd_compression_level)
)", 0) \
    \
    DECLARE(Int64, network_zstd_compression_level, 1, R"(
Adjusts the level of ZSTD compression. Used only when [network_compression_method](#network_compression_method) is set to `ZSTD`.

Possible values:

- Positive integer from 1 to 15.
)", 0) \
    \
    DECLARE(Int64, zstd_window_log_max, 0, R"(
Allows you to select the max window log of ZSTD (it will not be used for MergeTree family)
)", 0) \
    \
    DECLARE(UInt64, priority, 0, R"(
Priority of the query. 1 - the highest, higher value - lower priority; 0 - do not use priorities.
)", 0) \
    DECLARE(Int64, os_thread_priority, 0, R"(
Sets the priority ([nice](https://en.wikipedia.org/wiki/Nice_(Unix))) for threads that execute queries. The OS scheduler considers this priority when choosing the next thread to run on each available CPU core.

:::note
To use this setting, you need to set the `CAP_SYS_NICE` capability. The `clickhouse-server` package sets it up during installation. Some virtual environments do not allow you to set the `CAP_SYS_NICE` capability. In this case, `clickhouse-server` shows a message about it at the start.
:::

Possible values:

- You can set values in the range `[-20, 19]`.

Lower values mean higher priority. Threads with low `nice` priority values are executed more frequently than threads with high values. High values are preferable for long-running non-interactive queries because it allows them to quickly give up resources in favour of short interactive queries when they arrive.
)", 0) \
    \
    DECLARE(Bool, log_queries, true, R"(
Setting up query logging.

Queries sent to ClickHouse with this setup are logged according to the rules in the [query_log](../../operations/server-configuration-parameters/settings.md/#query-log) server configuration parameter.

Example:

``` text
log_queries=1
```
)", 0) \
    DECLARE(Bool, log_formatted_queries, false, R"(
Allows to log formatted queries to the [system.query_log](../../operations/system-tables/query_log.md) system table (populates `formatted_query` column in the [system.query_log](../../operations/system-tables/query_log.md)).

Possible values:

- 0 — Formatted queries are not logged in the system table.
- 1 — Formatted queries are logged in the system table.
)", 0) \
    DECLARE(LogQueriesType, log_queries_min_type, QueryLogElementType::QUERY_START, R"(
`query_log` minimal type to log.

Possible values:
- `QUERY_START` (`=1`)
- `QUERY_FINISH` (`=2`)
- `EXCEPTION_BEFORE_START` (`=3`)
- `EXCEPTION_WHILE_PROCESSING` (`=4`)

Can be used to limit which entities will go to `query_log`, say you are interested only in errors, then you can use `EXCEPTION_WHILE_PROCESSING`:

``` text
log_queries_min_type='EXCEPTION_WHILE_PROCESSING'
```
)", 0) \
    DECLARE(Milliseconds, log_queries_min_query_duration_ms, 0, R"(
If enabled (non-zero), queries faster than the value of this setting will not be logged (you can think about this as a `long_query_time` for [MySQL Slow Query Log](https://dev.mysql.com/doc/refman/5.7/en/slow-query-log.html)), and this basically means that you will not find them in the following tables:

- `system.query_log`
- `system.query_thread_log`

Only the queries with the following type will get to the log:

- `QUERY_FINISH`
- `EXCEPTION_WHILE_PROCESSING`

- Type: milliseconds
- Default value: 0 (any query)
)", 0) \
    DECLARE(UInt64, log_queries_cut_to_length, 100000, R"(
If query length is greater than a specified threshold (in bytes), then cut query when writing to query log. Also limit the length of printed query in ordinary text log.
)", 0) \
    DECLARE(Float, log_queries_probability, 1., R"(
Allows a user to write to [query_log](../../operations/system-tables/query_log.md), [query_thread_log](../../operations/system-tables/query_thread_log.md), and [query_views_log](../../operations/system-tables/query_views_log.md) system tables only a sample of queries selected randomly with the specified probability. It helps to reduce the load with a large volume of queries in a second.

Possible values:

- 0 — Queries are not logged in the system tables.
- Positive floating-point number in the range [0..1]. For example, if the setting value is `0.5`, about half of the queries are logged in the system tables.
- 1 — All queries are logged in the system tables.
)", 0) \
    \
    DECLARE(Bool, log_processors_profiles, true, R"(
Write time that processor spent during execution/waiting for data to `system.processors_profile_log` table.

See also:

- [`system.processors_profile_log`](../../operations/system-tables/processors_profile_log.md)
- [`EXPLAIN PIPELINE`](../../sql-reference/statements/explain.md#explain-pipeline)
)", 0) \
    DECLARE(DistributedProductMode, distributed_product_mode, DistributedProductMode::DENY, R"(
Changes the behaviour of [distributed subqueries](../../sql-reference/operators/in.md).

ClickHouse applies this setting when the query contains the product of distributed tables, i.e. when the query for a distributed table contains a non-GLOBAL subquery for the distributed table.

Restrictions:

- Only applied for IN and JOIN subqueries.
- Only if the FROM section uses a distributed table containing more than one shard.
- If the subquery concerns a distributed table containing more than one shard.
- Not used for a table-valued [remote](../../sql-reference/table-functions/remote.md) function.

Possible values:

- `deny` — Default value. Prohibits using these types of subqueries (returns the “Double-distributed in/JOIN subqueries is denied” exception).
- `local` — Replaces the database and table in the subquery with local ones for the destination server (shard), leaving the normal `IN`/`JOIN.`
- `global` — Replaces the `IN`/`JOIN` query with `GLOBAL IN`/`GLOBAL JOIN.`
- `allow` — Allows the use of these types of subqueries.
)", IMPORTANT) \
    \
    DECLARE(UInt64, max_concurrent_queries_for_all_users, 0, R"(
Throw exception if the value of this setting is less or equal than the current number of simultaneously processed queries.

Example: `max_concurrent_queries_for_all_users` can be set to 99 for all users and database administrator can set it to 100 for itself to run queries for investigation even when the server is overloaded.

Modifying the setting for one query or user does not affect other queries.

Possible values:

- Positive integer.
- 0 — No limit.

**Example**

``` xml
<max_concurrent_queries_for_all_users>99</max_concurrent_queries_for_all_users>
```

**See Also**

- [max_concurrent_queries](/docs/en/operations/server-configuration-parameters/settings.md/#max_concurrent_queries)
)", 0) \
    DECLARE(UInt64, max_concurrent_queries_for_user, 0, R"(
The maximum number of simultaneously processed queries per user.

Possible values:

- Positive integer.
- 0 — No limit.

**Example**

``` xml
<max_concurrent_queries_for_user>5</max_concurrent_queries_for_user>
```
)", 0) \
    \
    DECLARE(Bool, insert_deduplicate, true, R"(
Enables or disables block deduplication of `INSERT` (for Replicated\* tables).

Possible values:

- 0 — Disabled.
- 1 — Enabled.

By default, blocks inserted into replicated tables by the `INSERT` statement are deduplicated (see [Data Replication](../../engines/table-engines/mergetree-family/replication.md)).
For the replicated tables by default the only 100 of the most recent blocks for each partition are deduplicated (see [replicated_deduplication_window](merge-tree-settings.md/#replicated-deduplication-window), [replicated_deduplication_window_seconds](merge-tree-settings.md/#replicated-deduplication-window-seconds)).
For not replicated tables see [non_replicated_deduplication_window](merge-tree-settings.md/#non-replicated-deduplication-window).
)", 0) \
    DECLARE(Bool, async_insert_deduplicate, false, R"(
For async INSERT queries in the replicated table, specifies that deduplication of inserting blocks should be performed
)", 0) \
    \
    DECLARE(UInt64Auto, insert_quorum, 0, R"(
:::note
This setting is not applicable to SharedMergeTree, see [SharedMergeTree consistency](/docs/en/cloud/reference/shared-merge-tree/#consistency) for more information.
:::

Enables the quorum writes.

- If `insert_quorum < 2`, the quorum writes are disabled.
- If `insert_quorum >= 2`, the quorum writes are enabled.
- If `insert_quorum = 'auto'`, use majority number (`number_of_replicas / 2 + 1`) as quorum number.

Quorum writes

`INSERT` succeeds only when ClickHouse manages to correctly write data to the `insert_quorum` of replicas during the `insert_quorum_timeout`. If for any reason the number of replicas with successful writes does not reach the `insert_quorum`, the write is considered failed and ClickHouse will delete the inserted block from all the replicas where data has already been written.

When `insert_quorum_parallel` is disabled, all replicas in the quorum are consistent, i.e. they contain data from all previous `INSERT` queries (the `INSERT` sequence is linearized). When reading data written using `insert_quorum` and `insert_quorum_parallel` is disabled, you can turn on sequential consistency for `SELECT` queries using [select_sequential_consistency](#select_sequential_consistency).

ClickHouse generates an exception:

- If the number of available replicas at the time of the query is less than the `insert_quorum`.
- When `insert_quorum_parallel` is disabled and an attempt to write data is made when the previous block has not yet been inserted in `insert_quorum` of replicas. This situation may occur if the user tries to perform another `INSERT` query to the same table before the previous one with `insert_quorum` is completed.

See also:

- [insert_quorum_timeout](#insert_quorum_timeout)
- [insert_quorum_parallel](#insert_quorum_parallel)
- [select_sequential_consistency](#select_sequential_consistency)
)", 0) \
    DECLARE(Milliseconds, insert_quorum_timeout, 600000, R"(
Write to a quorum timeout in milliseconds. If the timeout has passed and no write has taken place yet, ClickHouse will generate an exception and the client must repeat the query to write the same block to the same or any other replica.

See also:

- [insert_quorum](#insert_quorum)
- [insert_quorum_parallel](#insert_quorum_parallel)
- [select_sequential_consistency](#select_sequential_consistency)
)", 0) \
    DECLARE(Bool, insert_quorum_parallel, true, R"(
:::note
This setting is not applicable to SharedMergeTree, see [SharedMergeTree consistency](/docs/en/cloud/reference/shared-merge-tree/#consistency) for more information.
:::

Enables or disables parallelism for quorum `INSERT` queries. If enabled, additional `INSERT` queries can be sent while previous queries have not yet finished. If disabled, additional writes to the same table will be rejected.

Possible values:

- 0 — Disabled.
- 1 — Enabled.

See also:

- [insert_quorum](#insert_quorum)
- [insert_quorum_timeout](#insert_quorum_timeout)
- [select_sequential_consistency](#select_sequential_consistency)
)", 0) \
    DECLARE(UInt64, select_sequential_consistency, 0, R"(
:::note
This setting differ in behavior between SharedMergeTree and ReplicatedMergeTree, see [SharedMergeTree consistency](/docs/en/cloud/reference/shared-merge-tree/#consistency) for more information about the behavior of `select_sequential_consistency` in SharedMergeTree.
:::

Enables or disables sequential consistency for `SELECT` queries. Requires `insert_quorum_parallel` to be disabled (enabled by default).

Possible values:

- 0 — Disabled.
- 1 — Enabled.

Usage

When sequential consistency is enabled, ClickHouse allows the client to execute the `SELECT` query only for those replicas that contain data from all previous `INSERT` queries executed with `insert_quorum`. If the client refers to a partial replica, ClickHouse will generate an exception. The SELECT query will not include data that has not yet been written to the quorum of replicas.

When `insert_quorum_parallel` is enabled (the default), then `select_sequential_consistency` does not work. This is because parallel `INSERT` queries can be written to different sets of quorum replicas so there is no guarantee a single replica will have received all writes.

See also:

- [insert_quorum](#insert_quorum)
- [insert_quorum_timeout](#insert_quorum_timeout)
- [insert_quorum_parallel](#insert_quorum_parallel)
)", 0) \
    DECLARE(UInt64, table_function_remote_max_addresses, 1000, R"(
Sets the maximum number of addresses generated from patterns for the [remote](../../sql-reference/table-functions/remote.md) function.

Possible values:

- Positive integer.
)", 0) \
    DECLARE(Milliseconds, read_backoff_min_latency_ms, 1000, R"(
Setting to reduce the number of threads in case of slow reads. Pay attention only to reads that took at least that much time.
)", 0) \
    DECLARE(UInt64, read_backoff_max_throughput, 1048576, R"(
Settings to reduce the number of threads in case of slow reads. Count events when the read bandwidth is less than that many bytes per second.
)", 0) \
    DECLARE(Milliseconds, read_backoff_min_interval_between_events_ms, 1000, R"(
Settings to reduce the number of threads in case of slow reads. Do not pay attention to the event, if the previous one has passed less than a certain amount of time.
)", 0) \
    DECLARE(UInt64, read_backoff_min_events, 2, R"(
Settings to reduce the number of threads in case of slow reads. The number of events after which the number of threads will be reduced.
)", 0) \
    \
    DECLARE(UInt64, read_backoff_min_concurrency, 1, R"(
Settings to try keeping the minimal number of threads in case of slow reads.
)", 0) \
    \
    DECLARE(Float, memory_tracker_fault_probability, 0., R"(
For testing of `exception safety` - throw an exception every time you allocate memory with the specified probability.
)", 0) \
    DECLARE(Float, merge_tree_read_split_ranges_into_intersecting_and_non_intersecting_injection_probability, 0.0, R"(
For testing of `PartsSplitter` - split read ranges into intersecting and non intersecting every time you read from MergeTree with the specified probability.
)", 0) \
    \
    DECLARE(Bool, enable_http_compression, false, R"(
Enables or disables data compression in the response to an HTTP request.

For more information, read the [HTTP interface description](../../interfaces/http.md).

Possible values:

- 0 — Disabled.
- 1 — Enabled.
)", 0) \
    DECLARE(Int64, http_zlib_compression_level, 3, R"(
Sets the level of data compression in the response to an HTTP request if [enable_http_compression = 1](#enable_http_compression).

Possible values: Numbers from 1 to 9.
)", 0) \
    \
    DECLARE(Bool, http_native_compression_disable_checksumming_on_decompress, false, R"(
Enables or disables checksum verification when decompressing the HTTP POST data from the client. Used only for ClickHouse native compression format (not used with `gzip` or `deflate`).

For more information, read the [HTTP interface description](../../interfaces/http.md).

Possible values:

- 0 — Disabled.
- 1 — Enabled.
)", 0) \
    \
    DECLARE(String, count_distinct_implementation, "uniqExact", R"(
Specifies which of the `uniq*` functions should be used to perform the [COUNT(DISTINCT ...)](../../sql-reference/aggregate-functions/reference/count.md/#agg_function-count) construction.

Possible values:

- [uniq](../../sql-reference/aggregate-functions/reference/uniq.md/#agg_function-uniq)
- [uniqCombined](../../sql-reference/aggregate-functions/reference/uniqcombined.md/#agg_function-uniqcombined)
- [uniqCombined64](../../sql-reference/aggregate-functions/reference/uniqcombined64.md/#agg_function-uniqcombined64)
- [uniqHLL12](../../sql-reference/aggregate-functions/reference/uniqhll12.md/#agg_function-uniqhll12)
- [uniqExact](../../sql-reference/aggregate-functions/reference/uniqexact.md/#agg_function-uniqexact)
)", 0) \
    \
    DECLARE(Bool, add_http_cors_header, false, R"(
Write add http CORS header.
)", 0) \
    \
    DECLARE(UInt64, max_http_get_redirects, 0, R"(
Max number of HTTP GET redirects hops allowed. Ensures additional security measures are in place to prevent a malicious server from redirecting your requests to unexpected services.\n\nIt is the case when an external server redirects to another address, but that address appears to be internal to the company's infrastructure, and by sending an HTTP request to an internal server, you could request an internal API from the internal network, bypassing the auth, or even query other services, such as Redis or Memcached. When you don't have an internal infrastructure (including something running on your localhost), or you trust the server, it is safe to allow redirects. Although keep in mind, that if the URL uses HTTP instead of HTTPS, and you will have to trust not only the remote server but also your ISP and every network in the middle.
)", 0) \
    \
    DECLARE(Bool, use_client_time_zone, false, R"(
Use client timezone for interpreting DateTime string values, instead of adopting server timezone.
)", 0) \
    \
    DECLARE(Bool, send_progress_in_http_headers, false, R"(
Enables or disables `X-ClickHouse-Progress` HTTP response headers in `clickhouse-server` responses.

For more information, read the [HTTP interface description](../../interfaces/http.md).

Possible values:

- 0 — Disabled.
- 1 — Enabled.
)", 0) \
    \
    DECLARE(UInt64, http_headers_progress_interval_ms, 100, R"(
Do not send HTTP headers X-ClickHouse-Progress more frequently than at each specified interval.
)", 0) \
    DECLARE(Bool, http_wait_end_of_query, false, R"(
Enable HTTP response buffering on the server-side.
)", 0) \
    DECLARE(Bool, http_write_exception_in_output_format, true, R"(
Write exception in output format to produce valid output. Works with JSON and XML formats.
)", 0) \
    DECLARE(UInt64, http_response_buffer_size, 0, R"(
The number of bytes to buffer in the server memory before sending a HTTP response to the client or flushing to disk (when http_wait_end_of_query is enabled).
)", 0) \
    \
    DECLARE(Bool, fsync_metadata, true, R"(
Enables or disables [fsync](http://pubs.opengroup.org/onlinepubs/9699919799/functions/fsync.html) when writing `.sql` files. Enabled by default.

It makes sense to disable it if the server has millions of tiny tables that are constantly being created and destroyed.
)", 0)    \
    \
    DECLARE(Bool, join_use_nulls, false, R"(
Sets the type of [JOIN](../../sql-reference/statements/select/join.md) behaviour. When merging tables, empty cells may appear. ClickHouse fills them differently based on this setting.

Possible values:

- 0 — The empty cells are filled with the default value of the corresponding field type.
- 1 — `JOIN` behaves the same way as in standard SQL. The type of the corresponding field is converted to [Nullable](../../sql-reference/data-types/nullable.md/#data_type-nullable), and empty cells are filled with [NULL](../../sql-reference/syntax.md).
)", IMPORTANT) \
    \
    DECLARE(UInt64, join_output_by_rowlist_perkey_rows_threshold, 5, R"(
The lower limit of per-key average rows in the right table to determine whether to output by row list in hash join.
)", 0) \
    DECLARE(JoinStrictness, join_default_strictness, JoinStrictness::All, R"(
Sets default strictness for [JOIN clauses](../../sql-reference/statements/select/join.md/#select-join).

Possible values:

- `ALL` — If the right table has several matching rows, ClickHouse creates a [Cartesian product](https://en.wikipedia.org/wiki/Cartesian_product) from matching rows. This is the normal `JOIN` behaviour from standard SQL.
- `ANY` — If the right table has several matching rows, only the first one found is joined. If the right table has only one matching row, the results of `ANY` and `ALL` are the same.
- `ASOF` — For joining sequences with an uncertain match.
- `Empty string` — If `ALL` or `ANY` is not specified in the query, ClickHouse throws an exception.
)", 0) \
    DECLARE(Bool, any_join_distinct_right_table_keys, false, R"(
Enables legacy ClickHouse server behaviour in `ANY INNER|LEFT JOIN` operations.

:::note
Use this setting only for backward compatibility if your use cases depend on legacy `JOIN` behaviour.
:::

When the legacy behaviour is enabled:

- Results of `t1 ANY LEFT JOIN t2` and `t2 ANY RIGHT JOIN t1` operations are not equal because ClickHouse uses the logic with many-to-one left-to-right table keys mapping.
- Results of `ANY INNER JOIN` operations contain all rows from the left table like the `SEMI LEFT JOIN` operations do.

When the legacy behaviour is disabled:

- Results of `t1 ANY LEFT JOIN t2` and `t2 ANY RIGHT JOIN t1` operations are equal because ClickHouse uses the logic which provides one-to-many keys mapping in `ANY RIGHT JOIN` operations.
- Results of `ANY INNER JOIN` operations contain one row per key from both the left and right tables.

Possible values:

- 0 — Legacy behaviour is disabled.
- 1 — Legacy behaviour is enabled.

See also:

- [JOIN strictness](../../sql-reference/statements/select/join.md/#join-settings)
)", IMPORTANT) \
    DECLARE(Bool, single_join_prefer_left_table, true, R"(
For single JOIN in case of identifier ambiguity prefer left table
)", IMPORTANT) \
    \
    DECLARE(UInt64, preferred_block_size_bytes, 1000000, R"(
This setting adjusts the data block size for query processing and represents additional fine-tuning to the more rough 'max_block_size' setting. If the columns are large and with 'max_block_size' rows the block size is likely to be larger than the specified amount of bytes, its size will be lowered for better CPU cache locality.
)", 0) \
    \
    DECLARE(UInt64, max_replica_delay_for_distributed_queries, 300, R"(
Disables lagging replicas for distributed queries. See [Replication](../../engines/table-engines/mergetree-family/replication.md).

Sets the time in seconds. If a replica's lag is greater than or equal to the set value, this replica is not used.

Possible values:

- Positive integer.
- 0 — Replica lags are not checked.

To prevent the use of any replica with a non-zero lag, set this parameter to 1.

Used when performing `SELECT` from a distributed table that points to replicated tables.
)", 0) \
    DECLARE(Bool, fallback_to_stale_replicas_for_distributed_queries, true, R"(
Forces a query to an out-of-date replica if updated data is not available. See [Replication](../../engines/table-engines/mergetree-family/replication.md).

ClickHouse selects the most relevant from the outdated replicas of the table.

Used when performing `SELECT` from a distributed table that points to replicated tables.

By default, 1 (enabled).
)", 0) \
    DECLARE(UInt64, preferred_max_column_in_block_size_bytes, 0, R"(
Limit on max column size in block while reading. Helps to decrease cache misses count. Should be close to L2 cache size.
)", 0) \
    \
    DECLARE(UInt64, parts_to_delay_insert, 0, R"(
If the destination table contains at least that many active parts in a single partition, artificially slow down insert into table.
)", 0) \
    DECLARE(UInt64, parts_to_throw_insert, 0, R"(
If more than this number active parts in a single partition of the destination table, throw 'Too many parts ...' exception.
)", 0) \
    DECLARE(UInt64, number_of_mutations_to_delay, 0, R"(
If the mutated table contains at least that many unfinished mutations, artificially slow down mutations of table. 0 - disabled
)", 0) \
    DECLARE(UInt64, number_of_mutations_to_throw, 0, R"(
If the mutated table contains at least that many unfinished mutations, throw 'Too many mutations ...' exception. 0 - disabled
)", 0) \
    DECLARE(Int64, distributed_ddl_task_timeout, 180, R"(
Sets timeout for DDL query responses from all hosts in cluster. If a DDL request has not been performed on all hosts, a response will contain a timeout error and a request will be executed in an async mode. Negative value means infinite.

Possible values:

- Positive integer.
- 0 — Async mode.
- Negative integer — infinite timeout.
)", 0) \
    DECLARE(Milliseconds, stream_flush_interval_ms, 7500, R"(
Works for tables with streaming in the case of a timeout, or when a thread generates [max_insert_block_size](#max_insert_block_size) rows.

The default value is 7500.

The smaller the value, the more often data is flushed into the table. Setting the value too low leads to poor performance.
)", 0) \
    DECLARE(Milliseconds, stream_poll_timeout_ms, 500, R"(
Timeout for polling data from/to streaming storages.
)", 0) \
    DECLARE(UInt64, min_free_disk_bytes_to_perform_insert, 0, R"(
Minimum free disk space bytes to perform an insert.
)", 0) \
    DECLARE(Float, min_free_disk_ratio_to_perform_insert, 0.0, R"(
Minimum free disk space ratio to perform an insert.
)", 0) \
    \
    DECLARE(Bool, final, false, R"(
Automatically applies [FINAL](../../sql-reference/statements/select/from.md#final-modifier) modifier to all tables in a query, to tables where [FINAL](../../sql-reference/statements/select/from.md#final-modifier) is applicable, including joined tables and tables in sub-queries, and
distributed tables.

Possible values:

- 0 - disabled
- 1 - enabled

Example:

```sql
CREATE TABLE test
(
    key Int64,
    some String
)
ENGINE = ReplacingMergeTree
ORDER BY key;

INSERT INTO test FORMAT Values (1, 'first');
INSERT INTO test FORMAT Values (1, 'second');

SELECT * FROM test;
┌─key─┬─some───┐
│   1 │ second │
└─────┴────────┘
┌─key─┬─some──┐
│   1 │ first │
└─────┴───────┘

SELECT * FROM test SETTINGS final = 1;
┌─key─┬─some───┐
│   1 │ second │
└─────┴────────┘

SET final = 1;
SELECT * FROM test;
┌─key─┬─some───┐
│   1 │ second │
└─────┴────────┘
```
)", 0) \
    \
    DECLARE(Bool, partial_result_on_first_cancel, false, R"(
Allows query to return a partial result after cancel.
)", 0) \
    \
    DECLARE(Bool, ignore_on_cluster_for_replicated_udf_queries, false, R"(
Ignore ON CLUSTER clause for replicated UDF management queries.
)", 0) \
    DECLARE(Bool, ignore_on_cluster_for_replicated_access_entities_queries, false, R"(
Ignore ON CLUSTER clause for replicated access entities management queries.
)", 0) \
    DECLARE(Bool, ignore_on_cluster_for_replicated_named_collections_queries, false, R"(
Ignore ON CLUSTER clause for replicated named collections management queries.
)", 0) \
    /** Settings for testing hedged requests */ \
    DECLARE(Milliseconds, sleep_in_send_tables_status_ms, 0, R"(
Time to sleep in sending tables status response in TCPHandler
)", 0) \
    DECLARE(Milliseconds, sleep_in_send_data_ms, 0, R"(
Time to sleep in sending data in TCPHandler
)", 0) \
    DECLARE(Milliseconds, sleep_after_receiving_query_ms, 0, R"(
Time to sleep after receiving query in TCPHandler
)", 0) \
    DECLARE(UInt64, unknown_packet_in_send_data, 0, R"(
Send unknown packet instead of data Nth data packet
)", 0) \
    \
    DECLARE(Bool, insert_allow_materialized_columns, false, R"(
If setting is enabled, Allow materialized columns in INSERT.
)", 0) \
    DECLARE(Seconds, http_connection_timeout, DEFAULT_HTTP_READ_BUFFER_CONNECTION_TIMEOUT, R"(
HTTP connection timeout (in seconds).

Possible values:

- Any positive integer.
- 0 - Disabled (infinite timeout).
)", 0) \
    DECLARE(Seconds, http_send_timeout, DEFAULT_HTTP_READ_BUFFER_TIMEOUT, R"(
HTTP send timeout (in seconds).

Possible values:

- Any positive integer.
- 0 - Disabled (infinite timeout).

:::note
It's applicable only to the default profile. A server reboot is required for the changes to take effect.
:::
)", 0) \
    DECLARE(Seconds, http_receive_timeout, DEFAULT_HTTP_READ_BUFFER_TIMEOUT, R"(
HTTP receive timeout (in seconds).

Possible values:

- Any positive integer.
- 0 - Disabled (infinite timeout).
)", 0) \
    DECLARE(UInt64, http_max_uri_size, 1048576, R"(
Sets the maximum URI length of an HTTP request.

Possible values:

- Positive integer.
)", 0) \
    DECLARE(UInt64, http_max_fields, 1000000, R"(
Maximum number of fields in HTTP header
)", 0) \
    DECLARE(UInt64, http_max_field_name_size, 128 * 1024, R"(
Maximum length of field name in HTTP header
)", 0) \
    DECLARE(UInt64, http_max_field_value_size, 128 * 1024, R"(
Maximum length of field value in HTTP header
)", 0) \
    DECLARE(Bool, http_skip_not_found_url_for_globs, true, R"(
Skip URLs for globs with HTTP_NOT_FOUND error
)", 0) \
    DECLARE(Bool, http_make_head_request, true, R"(
The `http_make_head_request` setting allows the execution of a `HEAD` request while reading data from HTTP to retrieve information about the file to be read, such as its size. Since it's enabled by default, it may be desirable to disable this setting in cases where the server does not support `HEAD` requests.
)", 0) \
    DECLARE(Bool, optimize_throw_if_noop, false, R"(
Enables or disables throwing an exception if an [OPTIMIZE](../../sql-reference/statements/optimize.md) query didn’t perform a merge.

By default, `OPTIMIZE` returns successfully even if it didn’t do anything. This setting lets you differentiate these situations and get the reason in an exception message.

Possible values:

- 1 — Throwing an exception is enabled.
- 0 — Throwing an exception is disabled.
)", 0) \
    DECLARE(Bool, use_index_for_in_with_subqueries, true, R"(
Try using an index if there is a subquery or a table expression on the right side of the IN operator.
)", 0) \
    DECLARE(UInt64, use_index_for_in_with_subqueries_max_values, 0, R"(
The maximum size of the set in the right-hand side of the IN operator to use table index for filtering. It allows to avoid performance degradation and higher memory usage due to the preparation of additional data structures for large queries. Zero means no limit.
)", 0) \
    DECLARE(Bool, analyze_index_with_space_filling_curves, true, R"(
If a table has a space-filling curve in its index, e.g. `ORDER BY mortonEncode(x, y)` or `ORDER BY hilbertEncode(x, y)`, and the query has conditions on its arguments, e.g. `x >= 10 AND x <= 20 AND y >= 20 AND y <= 30`, use the space-filling curve for index analysis.
)", 0) \
    DECLARE(Bool, joined_subquery_requires_alias, true, R"(
Force joined subqueries and table functions to have aliases for correct name qualification.
)", 0) \
    DECLARE(Bool, empty_result_for_aggregation_by_empty_set, false, R"(
Return empty result when aggregating without keys on empty set.
)", 0) \
    DECLARE(Bool, empty_result_for_aggregation_by_constant_keys_on_empty_set, true, R"(
Return empty result when aggregating by constant keys on empty set.
)", 0) \
    DECLARE(Bool, allow_distributed_ddl, true, R"(
If it is set to true, then a user is allowed to executed distributed DDL queries.
)", 0) \
    DECLARE(Bool, allow_suspicious_codecs, false, R"(
If it is set to true, allow to specify meaningless compression codecs.
)", 0) \
    DECLARE(Bool, enable_zstd_qat_codec, false, R"(
If turned on, the ZSTD_QAT codec may be used to compress columns.
)", 0) \
    DECLARE(UInt64, query_profiler_real_time_period_ns, QUERY_PROFILER_DEFAULT_SAMPLE_RATE_NS, R"(
Sets the period for a real clock timer of the [query profiler](../../operations/optimizing-performance/sampling-query-profiler.md). Real clock timer counts wall-clock time.

Possible values:

- Positive integer number, in nanoseconds.

    Recommended values:

            - 10000000 (100 times a second) nanoseconds and less for single queries.
            - 1000000000 (once a second) for cluster-wide profiling.

- 0 for turning off the timer.

**Temporarily disabled in ClickHouse Cloud.**

See also:

- System table [trace_log](../../operations/system-tables/trace_log.md/#system_tables-trace_log)
)", 0) \
    DECLARE(UInt64, query_profiler_cpu_time_period_ns, QUERY_PROFILER_DEFAULT_SAMPLE_RATE_NS, R"(
Sets the period for a CPU clock timer of the [query profiler](../../operations/optimizing-performance/sampling-query-profiler.md). This timer counts only CPU time.

Possible values:

- A positive integer number of nanoseconds.

    Recommended values:

            - 10000000 (100 times a second) nanoseconds and more for single queries.
            - 1000000000 (once a second) for cluster-wide profiling.

- 0 for turning off the timer.

**Temporarily disabled in ClickHouse Cloud.**

See also:

- System table [trace_log](../../operations/system-tables/trace_log.md/#system_tables-trace_log)
)", 0) \
    DECLARE(Bool, metrics_perf_events_enabled, false, R"(
If enabled, some of the perf events will be measured throughout queries' execution.
)", 0) \
    DECLARE(String, metrics_perf_events_list, "", R"(
Comma separated list of perf metrics that will be measured throughout queries' execution. Empty means all events. See PerfEventInfo in sources for the available events.
)", 0) \
    DECLARE(Float, opentelemetry_start_trace_probability, 0., R"(
Sets the probability that the ClickHouse can start a trace for executed queries (if no parent [trace context](https://www.w3.org/TR/trace-context/) is supplied).

Possible values:

- 0 — The trace for all executed queries is disabled (if no parent trace context is supplied).
- Positive floating-point number in the range [0..1]. For example, if the setting value is `0,5`, ClickHouse can start a trace on average for half of the queries.
- 1 — The trace for all executed queries is enabled.
)", 0) \
    DECLARE(Bool, opentelemetry_trace_processors, false, R"(
Collect OpenTelemetry spans for processors.
)", 0) \
    DECLARE(Bool, prefer_column_name_to_alias, false, R"(
Enables or disables using the original column names instead of aliases in query expressions and clauses. It especially matters when alias is the same as the column name, see [Expression Aliases](../../sql-reference/syntax.md/#notes-on-usage). Enable this setting to make aliases syntax rules in ClickHouse more compatible with most other database engines.

Possible values:

- 0 — The column name is substituted with the alias.
- 1 — The column name is not substituted with the alias.

**Example**

The difference between enabled and disabled:

Query:

```sql
SET prefer_column_name_to_alias = 0;
SELECT avg(number) AS number, max(number) FROM numbers(10);
```

Result:

```text
Received exception from server (version 21.5.1):
Code: 184. DB::Exception: Received from localhost:9000. DB::Exception: Aggregate function avg(number) is found inside another aggregate function in query: While processing avg(number) AS number.
```

Query:

```sql
SET prefer_column_name_to_alias = 1;
SELECT avg(number) AS number, max(number) FROM numbers(10);
```

Result:

```text
┌─number─┬─max(number)─┐
│    4.5 │           9 │
└────────┴─────────────┘
```
)", 0) \
    \
    DECLARE(Bool, prefer_global_in_and_join, false, R"(
Enables the replacement of `IN`/`JOIN` operators with `GLOBAL IN`/`GLOBAL JOIN`.

Possible values:

- 0 — Disabled. `IN`/`JOIN` operators are not replaced with `GLOBAL IN`/`GLOBAL JOIN`.
- 1 — Enabled. `IN`/`JOIN` operators are replaced with `GLOBAL IN`/`GLOBAL JOIN`.

**Usage**

Although `SET distributed_product_mode=global` can change the queries behavior for the distributed tables, it's not suitable for local tables or tables from external resources. Here is when the `prefer_global_in_and_join` setting comes into play.

For example, we have query serving nodes that contain local tables, which are not suitable for distribution. We need to scatter their data on the fly during distributed processing with the `GLOBAL` keyword — `GLOBAL IN`/`GLOBAL JOIN`.

Another use case of `prefer_global_in_and_join` is accessing tables created by external engines. This setting helps to reduce the number of calls to external sources while joining such tables: only one call per query.

**See also:**

- [Distributed subqueries](../../sql-reference/operators/in.md/#select-distributed-subqueries) for more information on how to use `GLOBAL IN`/`GLOBAL JOIN`
)", 0) \
    DECLARE(Bool, enable_vertical_final, true, R"(
If enable, remove duplicated rows during FINAL by marking rows as deleted and filtering them later instead of merging rows
)", 0) \
    \
    \
    /** Limits during query execution are part of the settings. \
      * Used to provide a more safe execution of queries from the user interface. \
      * Basically, limits are checked for each block (not every row). That is, the limits can be slightly violated. \
      * Almost all limits apply only to SELECTs. \
      * Almost all limits apply to each stream individually. \
      */ \
    \
    DECLARE(UInt64, max_rows_to_read, 0, R"(
Limit on read rows from the most 'deep' sources. That is, only in the deepest subquery. When reading from a remote server, it is only checked on a remote server.
)", 0) \
    DECLARE(UInt64, max_bytes_to_read, 0, R"(
Limit on read bytes (after decompression) from the most 'deep' sources. That is, only in the deepest subquery. When reading from a remote server, it is only checked on a remote server.
)", 0) \
    DECLARE(OverflowMode, read_overflow_mode, OverflowMode::THROW, R"(
What to do when the limit is exceeded.
)", 0) \
    \
    DECLARE(UInt64, max_rows_to_read_leaf, 0, R"(
Limit on read rows on the leaf nodes for distributed queries. Limit is applied for local reads only, excluding the final merge stage on the root node. Note, the setting is unstable with prefer_localhost_replica=1.
)", 0) \
    DECLARE(UInt64, max_bytes_to_read_leaf, 0, R"(
Limit on read bytes (after decompression) on the leaf nodes for distributed queries. Limit is applied for local reads only, excluding the final merge stage on the root node. Note, the setting is unstable with prefer_localhost_replica=1.
)", 0) \
    DECLARE(OverflowMode, read_overflow_mode_leaf, OverflowMode::THROW, R"(
What to do when the leaf limit is exceeded.
)", 0) \
    \
    DECLARE(UInt64, max_rows_to_group_by, 0, R"(
If aggregation during GROUP BY is generating more than the specified number of rows (unique GROUP BY keys), the behavior will be determined by the 'group_by_overflow_mode' which by default is - throw an exception, but can be also switched to an approximate GROUP BY mode.
)", 0) \
    DECLARE(OverflowModeGroupBy, group_by_overflow_mode, OverflowMode::THROW, R"(
What to do when the limit is exceeded.
)", 0) \
    DECLARE(UInt64, max_bytes_before_external_group_by, 0, R"(
If memory usage during GROUP BY operation is exceeding this threshold in bytes, activate the 'external aggregation' mode (spill data to disk). Recommended value is half of the available system memory.
)", 0) \
    \
    DECLARE(UInt64, max_rows_to_sort, 0, R"(
If more than the specified amount of records have to be processed for ORDER BY operation, the behavior will be determined by the 'sort_overflow_mode' which by default is - throw an exception
)", 0) \
    DECLARE(UInt64, max_bytes_to_sort, 0, R"(
If more than the specified amount of (uncompressed) bytes have to be processed for ORDER BY operation, the behavior will be determined by the 'sort_overflow_mode' which by default is - throw an exception
)", 0) \
    DECLARE(OverflowMode, sort_overflow_mode, OverflowMode::THROW, R"(
What to do when the limit is exceeded.
)", 0) \
    DECLARE(UInt64, prefer_external_sort_block_bytes, DEFAULT_BLOCK_SIZE * 256, R"(
Prefer maximum block bytes for external sort, reduce the memory usage during merging.
)", 0) \
    DECLARE(UInt64, max_bytes_before_external_sort, 0, R"(
If memory usage during ORDER BY operation is exceeding this threshold in bytes, activate the 'external sorting' mode (spill data to disk). Recommended value is half of the available system memory.
)", 0) \
    DECLARE(UInt64, max_bytes_before_remerge_sort, 1000000000, R"(
In case of ORDER BY with LIMIT, when memory usage is higher than specified threshold, perform additional steps of merging blocks before final merge to keep just top LIMIT rows.
)", 0) \
    DECLARE(Float, remerge_sort_lowered_memory_bytes_ratio, 2., R"(
If memory usage after remerge does not reduced by this ratio, remerge will be disabled.
)", 0) \
    \
    DECLARE(UInt64, max_result_rows, 0, R"(
Limit on result size in rows. The query will stop after processing a block of data if the threshold is met, but it will not cut the last block of the result, therefore the result size can be larger than the threshold.
)", 0) \
    DECLARE(UInt64, max_result_bytes, 0, R"(
Limit on result size in bytes (uncompressed).  The query will stop after processing a block of data if the threshold is met, but it will not cut the last block of the result, therefore the result size can be larger than the threshold. Caveats: the result size in memory is taken into account for this threshold. Even if the result size is small, it can reference larger data structures in memory, representing dictionaries of LowCardinality columns, and Arenas of AggregateFunction columns, so the threshold can be exceeded despite the small result size. The setting is fairly low level and should be used with caution.
)", 0) \
    DECLARE(OverflowMode, result_overflow_mode, OverflowMode::THROW, R"(
What to do when the limit is exceeded.
)", 0) \
    \
    /* TODO: Check also when merging and finalizing aggregate functions. */ \
    DECLARE(Seconds, max_execution_time, 0, R"(
If query runtime exceeds the specified number of seconds, the behavior will be determined by the 'timeout_overflow_mode', which by default is - throw an exception. Note that the timeout is checked and the query can stop only in designated places during data processing. It currently cannot stop during merging of aggregation states or during query analysis, and the actual run time will be higher than the value of this setting.
)", 0) \
    DECLARE(OverflowMode, timeout_overflow_mode, OverflowMode::THROW, R"(
What to do when the limit is exceeded.
)", 0) \
    DECLARE(Seconds, max_execution_time_leaf, 0, R"(
Similar semantic to max_execution_time but only apply on leaf node for distributed queries, the time out behavior will be determined by 'timeout_overflow_mode_leaf' which by default is - throw an exception
)", 0) \
    DECLARE(OverflowMode, timeout_overflow_mode_leaf, OverflowMode::THROW, R"(
What to do when the leaf limit is exceeded.
)", 0) \
    \
    DECLARE(UInt64, min_execution_speed, 0, R"(
Minimum number of execution rows per second.
)", 0) \
    DECLARE(UInt64, max_execution_speed, 0, R"(
Maximum number of execution rows per second.
)", 0) \
    DECLARE(UInt64, min_execution_speed_bytes, 0, R"(
Minimum number of execution bytes per second.
)", 0) \
    DECLARE(UInt64, max_execution_speed_bytes, 0, R"(
Maximum number of execution bytes per second.
)", 0) \
    DECLARE(Seconds, timeout_before_checking_execution_speed, 10, R"(
Check that the speed is not too low after the specified time has elapsed.
)", 0) \
    DECLARE(Seconds, max_estimated_execution_time, 0, R"(
Maximum query estimate execution time in seconds.
)", 0) \
    \
    DECLARE(UInt64, max_columns_to_read, 0, R"(
If a query requires reading more than specified number of columns, exception is thrown. Zero value means unlimited. This setting is useful to prevent too complex queries.
)", 0) \
    DECLARE(UInt64, max_temporary_columns, 0, R"(
If a query generates more than the specified number of temporary columns in memory as a result of intermediate calculation, the exception is thrown. Zero value means unlimited. This setting is useful to prevent too complex queries.
)", 0) \
    DECLARE(UInt64, max_temporary_non_const_columns, 0, R"(
Similar to the 'max_temporary_columns' setting but applies only to non-constant columns. This makes sense because constant columns are cheap and it is reasonable to allow more of them.
)", 0) \
    \
    DECLARE(UInt64, max_sessions_for_user, 0, R"(
Maximum number of simultaneous sessions for a user.
)", 0) \
    \
    DECLARE(UInt64, max_subquery_depth, 100, R"(
If a query has more than the specified number of nested subqueries, throw an exception. This allows you to have a sanity check to protect the users of your cluster from going insane with their queries.
)", 0) \
    DECLARE(UInt64, max_analyze_depth, 5000, R"(
Maximum number of analyses performed by interpreter.
)", 0) \
    DECLARE(UInt64, max_ast_depth, 1000, R"(
Maximum depth of query syntax tree. Checked after parsing.
)", 0) \
    DECLARE(UInt64, max_ast_elements, 50000, R"(
Maximum size of query syntax tree in number of nodes. Checked after parsing.
)", 0) \
    DECLARE(UInt64, max_expanded_ast_elements, 500000, R"(
Maximum size of query syntax tree in number of nodes after expansion of aliases and the asterisk.
)", 0) \
    \
    DECLARE(UInt64, readonly, 0, R"(
0 - no read-only restrictions. 1 - only read requests, as well as changing explicitly allowed settings. 2 - only read requests, as well as changing settings, except for the 'readonly' setting.
)", 0) \
    \
    DECLARE(UInt64, max_rows_in_set, 0, R"(
Maximum size of the set (in number of elements) resulting from the execution of the IN section.
)", 0) \
    DECLARE(UInt64, max_bytes_in_set, 0, R"(
Maximum size of the set (in bytes in memory) resulting from the execution of the IN section.
)", 0) \
    DECLARE(OverflowMode, set_overflow_mode, OverflowMode::THROW, R"(
What to do when the limit is exceeded.
)", 0) \
    \
    DECLARE(UInt64, max_rows_in_join, 0, R"(
Maximum size of the hash table for JOIN (in number of rows).
)", 0) \
    DECLARE(UInt64, max_bytes_in_join, 0, R"(
Maximum size of the hash table for JOIN (in number of bytes in memory).
)", 0) \
    DECLARE(OverflowMode, join_overflow_mode, OverflowMode::THROW, R"(
What to do when the limit is exceeded.
)", 0) \
    DECLARE(Bool, join_any_take_last_row, false, R"(
Changes the behaviour of join operations with `ANY` strictness.

:::note
This setting applies only for `JOIN` operations with [Join](../../engines/table-engines/special/join.md) engine tables.
:::

Possible values:

- 0 — If the right table has more than one matching row, only the first one found is joined.
- 1 — If the right table has more than one matching row, only the last one found is joined.

See also:

- [JOIN clause](../../sql-reference/statements/select/join.md/#select-join)
- [Join table engine](../../engines/table-engines/special/join.md)
- [join_default_strictness](#join_default_strictness)
)", IMPORTANT) \
    DECLARE(JoinAlgorithm, join_algorithm, JoinAlgorithm::DEFAULT, R"(
Specifies which [JOIN](../../sql-reference/statements/select/join.md) algorithm is used.

Several algorithms can be specified, and an available one would be chosen for a particular query based on kind/strictness and table engine.

Possible values:

- default

 This is the equivalent of `hash` or `direct`, if possible (same as `direct,hash`)

- grace_hash

 [Grace hash join](https://en.wikipedia.org/wiki/Hash_join#Grace_hash_join) is used.  Grace hash provides an algorithm option that provides performant complex joins while limiting memory use.

 The first phase of a grace join reads the right table and splits it into N buckets depending on the hash value of key columns (initially, N is `grace_hash_join_initial_buckets`). This is done in a way to ensure that each bucket can be processed independently. Rows from the first bucket are added to an in-memory hash table while the others are saved to disk. If the hash table grows beyond the memory limit (e.g., as set by [`max_bytes_in_join`](/docs/en/operations/settings/query-complexity.md/#max_bytes_in_join)), the number of buckets is increased and the assigned bucket for each row. Any rows which don’t belong to the current bucket are flushed and reassigned.

 Supports `INNER/LEFT/RIGHT/FULL ALL/ANY JOIN`.

- hash

 [Hash join algorithm](https://en.wikipedia.org/wiki/Hash_join) is used. The most generic implementation that supports all combinations of kind and strictness and multiple join keys that are combined with `OR` in the `JOIN ON` section.

- parallel_hash

 A variation of `hash` join that splits the data into buckets and builds several hashtables instead of one concurrently to speed up this process.

 When using the `hash` algorithm, the right part of `JOIN` is uploaded into RAM.

- partial_merge

 A variation of the [sort-merge algorithm](https://en.wikipedia.org/wiki/Sort-merge_join), where only the right table is fully sorted.

 The `RIGHT JOIN` and `FULL JOIN` are supported only with `ALL` strictness (`SEMI`, `ANTI`, `ANY`, and `ASOF` are not supported).

 When using the `partial_merge` algorithm, ClickHouse sorts the data and dumps it to the disk. The `partial_merge` algorithm in ClickHouse differs slightly from the classic realization. First, ClickHouse sorts the right table by joining keys in blocks and creates a min-max index for sorted blocks. Then it sorts parts of the left table by the `join key` and joins them over the right table. The min-max index is also used to skip unneeded right table blocks.

- direct

 This algorithm can be applied when the storage for the right table supports key-value requests.

 The `direct` algorithm performs a lookup in the right table using rows from the left table as keys. It's supported only by special storage such as [Dictionary](../../engines/table-engines/special/dictionary.md/#dictionary) or [EmbeddedRocksDB](../../engines/table-engines/integrations/embedded-rocksdb.md) and only the `LEFT` and `INNER` JOINs.

- auto

 When set to `auto`, `hash` join is tried first, and the algorithm is switched on the fly to another algorithm if the memory limit is violated.

- full_sorting_merge

 [Sort-merge algorithm](https://en.wikipedia.org/wiki/Sort-merge_join) with full sorting joined tables before joining.

- prefer_partial_merge

 ClickHouse always tries to use `partial_merge` join if possible, otherwise, it uses `hash`. *Deprecated*, same as `partial_merge,hash`.
)", 0) \
    DECLARE(UInt64, cross_join_min_rows_to_compress, 10000000, R"(
Minimal count of rows to compress block in CROSS JOIN. Zero value means - disable this threshold. This block is compressed when any of the two thresholds (by rows or by bytes) are reached.
)", 0) \
    DECLARE(UInt64, cross_join_min_bytes_to_compress, 1_GiB, R"(
Minimal size of block to compress in CROSS JOIN. Zero value means - disable this threshold. This block is compressed when any of the two thresholds (by rows or by bytes) are reached.
)", 0) \
    DECLARE(UInt64, default_max_bytes_in_join, 1000000000, R"(
Maximum size of right-side table if limit is required but max_bytes_in_join is not set.
)", 0) \
    DECLARE(UInt64, partial_merge_join_left_table_buffer_bytes, 0, R"(
If not 0 group left table blocks in bigger ones for left-side table in partial merge join. It uses up to 2x of specified memory per joining thread.
)", 0) \
    DECLARE(UInt64, partial_merge_join_rows_in_right_blocks, 65536, R"(
Limits sizes of right-hand join data blocks in partial merge join algorithm for [JOIN](../../sql-reference/statements/select/join.md) queries.

ClickHouse server:

1.  Splits right-hand join data into blocks with up to the specified number of rows.
2.  Indexes each block with its minimum and maximum values.
3.  Unloads prepared blocks to disk if it is possible.

Possible values:

- Any positive integer. Recommended range of values: \[1000, 100000\].
)", 0) \
    DECLARE(UInt64, join_on_disk_max_files_to_merge, 64, R"(
Limits the number of files allowed for parallel sorting in MergeJoin operations when they are executed on disk.

The bigger the value of the setting, the more RAM is used and the less disk I/O is needed.

Possible values:

- Any positive integer, starting from 2.
)", 0) \
    DECLARE(UInt64, max_rows_in_set_to_optimize_join, 0, R"(
Maximal size of the set to filter joined tables by each other's row sets before joining.

Possible values:

- 0 — Disable.
- Any positive integer.
)", 0) \
    \
    DECLARE(Bool, compatibility_ignore_collation_in_create_table, true, R"(
Compatibility ignore collation in create table
)", 0) \
    \
    DECLARE(String, temporary_files_codec, "LZ4", R"(
Sets compression codec for temporary files used in sorting and joining operations on disk.

Possible values:

- LZ4 — [LZ4](https://en.wikipedia.org/wiki/LZ4_(compression_algorithm)) compression is applied.
- NONE — No compression is applied.
)", 0) \
    \
    DECLARE(UInt64, max_rows_to_transfer, 0, R"(
Maximum size (in rows) of the transmitted external table obtained when the GLOBAL IN/JOIN section is executed.
)", 0) \
    DECLARE(UInt64, max_bytes_to_transfer, 0, R"(
Maximum size (in uncompressed bytes) of the transmitted external table obtained when the GLOBAL IN/JOIN section is executed.
)", 0) \
    DECLARE(OverflowMode, transfer_overflow_mode, OverflowMode::THROW, R"(
What to do when the limit is exceeded.
)", 0) \
    \
    DECLARE(UInt64, max_rows_in_distinct, 0, R"(
Maximum number of elements during execution of DISTINCT.
)", 0) \
    DECLARE(UInt64, max_bytes_in_distinct, 0, R"(
Maximum total size of the state (in uncompressed bytes) in memory for the execution of DISTINCT.
)", 0) \
    DECLARE(OverflowMode, distinct_overflow_mode, OverflowMode::THROW, R"(
What to do when the limit is exceeded.
)", 0) \
    \
    DECLARE(UInt64, max_memory_usage, 0, R"(
Maximum memory usage for processing of single query. Zero means unlimited.
)", 0) \
    DECLARE(UInt64, memory_overcommit_ratio_denominator, 1_GiB, R"(
It represents the soft memory limit when the hard limit is reached on the global level.
This value is used to compute the overcommit ratio for the query.
Zero means skip the query.
Read more about [memory overcommit](memory-overcommit.md).
)", 0) \
    DECLARE(UInt64, max_memory_usage_for_user, 0, R"(
Maximum memory usage for processing all concurrently running queries for the user. Zero means unlimited.
)", 0) \
    DECLARE(UInt64, memory_overcommit_ratio_denominator_for_user, 1_GiB, R"(
It represents the soft memory limit when the hard limit is reached on the user level.
This value is used to compute the overcommit ratio for the query.
Zero means skip the query.
Read more about [memory overcommit](memory-overcommit.md).
)", 0) \
    DECLARE(UInt64, max_untracked_memory, (4 * 1024 * 1024), R"(
Small allocations and deallocations are grouped in thread local variable and tracked or profiled only when an amount (in absolute value) becomes larger than the specified value. If the value is higher than 'memory_profiler_step' it will be effectively lowered to 'memory_profiler_step'.
)", 0) \
    DECLARE(UInt64, memory_profiler_step, (4 * 1024 * 1024), R"(
Sets the step of memory profiler. Whenever query memory usage becomes larger than every next step in number of bytes the memory profiler will collect the allocating stacktrace and will write it into [trace_log](../../operations/system-tables/trace_log.md#system_tables-trace_log).

Possible values:

- A positive integer number of bytes.

- 0 for turning off the memory profiler.
)", 0) \
    DECLARE(Float, memory_profiler_sample_probability, 0., R"(
Collect random allocations and deallocations and write them into system.trace_log with 'MemorySample' trace_type. The probability is for every alloc/free regardless of the size of the allocation (can be changed with `memory_profiler_sample_min_allocation_size` and `memory_profiler_sample_max_allocation_size`). Note that sampling happens only when the amount of untracked memory exceeds 'max_untracked_memory'. You may want to set 'max_untracked_memory' to 0 for extra fine-grained sampling.
)", 0) \
    DECLARE(UInt64, memory_profiler_sample_min_allocation_size, 0, R"(
Collect random allocations of size greater or equal than the specified value with probability equal to `memory_profiler_sample_probability`. 0 means disabled. You may want to set 'max_untracked_memory' to 0 to make this threshold work as expected.
)", 0) \
    DECLARE(UInt64, memory_profiler_sample_max_allocation_size, 0, R"(
Collect random allocations of size less or equal than the specified value with probability equal to `memory_profiler_sample_probability`. 0 means disabled. You may want to set 'max_untracked_memory' to 0 to make this threshold work as expected.
)", 0) \
    DECLARE(Bool, trace_profile_events, false, R"(
Enables or disables collecting stacktraces on each update of profile events along with the name of profile event and the value of increment and sending them into [trace_log](../../operations/system-tables/trace_log.md#system_tables-trace_log).

Possible values:

- 1 — Tracing of profile events enabled.
- 0 — Tracing of profile events disabled.
)", 0) \
    \
    DECLARE(UInt64, memory_usage_overcommit_max_wait_microseconds, 5'000'000, R"(
Maximum time thread will wait for memory to be freed in the case of memory overcommit on a user level.
If the timeout is reached and memory is not freed, an exception is thrown.
Read more about [memory overcommit](memory-overcommit.md).
)", 0) \
    \
    DECLARE(UInt64, max_network_bandwidth, 0, R"(
Limits the speed of the data exchange over the network in bytes per second. This setting applies to every query.

Possible values:

- Positive integer.
- 0 — Bandwidth control is disabled.
)", 0) \
    DECLARE(UInt64, max_network_bytes, 0, R"(
Limits the data volume (in bytes) that is received or transmitted over the network when executing a query. This setting applies to every individual query.

Possible values:

- Positive integer.
- 0 — Data volume control is disabled.
)", 0) \
    DECLARE(UInt64, max_network_bandwidth_for_user, 0, R"(
Limits the speed of the data exchange over the network in bytes per second. This setting applies to all concurrently running queries performed by a single user.

Possible values:

- Positive integer.
- 0 — Control of the data speed is disabled.
)", 0)\
    DECLARE(UInt64, max_network_bandwidth_for_all_users, 0, R"(
Limits the speed that data is exchanged at over the network in bytes per second. This setting applies to all concurrently running queries on the server.

Possible values:

- Positive integer.
- 0 — Control of the data speed is disabled.
)", 0) \
    \
    DECLARE(UInt64, max_temporary_data_on_disk_size_for_user, 0, R"(
The maximum amount of data consumed by temporary files on disk in bytes for all concurrently running user queries. Zero means unlimited.
)", 0)\
    DECLARE(UInt64, max_temporary_data_on_disk_size_for_query, 0, R"(
The maximum amount of data consumed by temporary files on disk in bytes for all concurrently running queries. Zero means unlimited.
)", 0)\
    \
    DECLARE(UInt64, backup_restore_keeper_max_retries, 20, R"(
Max retries for keeper operations during backup or restore
)", 0) \
    DECLARE(UInt64, backup_restore_keeper_retry_initial_backoff_ms, 100, R"(
Initial backoff timeout for [Zoo]Keeper operations during backup or restore
)", 0) \
    DECLARE(UInt64, backup_restore_keeper_retry_max_backoff_ms, 5000, R"(
Max backoff timeout for [Zoo]Keeper operations during backup or restore
)", 0) \
    DECLARE(Float, backup_restore_keeper_fault_injection_probability, 0.0f, R"(
Approximate probability of failure for a keeper request during backup or restore. Valid value is in interval [0.0f, 1.0f]
)", 0) \
    DECLARE(UInt64, backup_restore_keeper_fault_injection_seed, 0, R"(
0 - random seed, otherwise the setting value
)", 0) \
    DECLARE(UInt64, backup_restore_keeper_value_max_size, 1048576, R"(
Maximum size of data of a [Zoo]Keeper's node during backup
)", 0) \
    DECLARE(UInt64, backup_restore_batch_size_for_keeper_multiread, 10000, R"(
Maximum size of batch for multiread request to [Zoo]Keeper during backup or restore
)", 0) \
    DECLARE(UInt64, backup_restore_batch_size_for_keeper_multi, 1000, R"(
Maximum size of batch for multi request to [Zoo]Keeper during backup or restore
)", 0) \
    DECLARE(UInt64, backup_restore_s3_retry_attempts, 1000, R"(
Setting for Aws::Client::RetryStrategy, Aws::Client does retries itself, 0 means no retries. It takes place only for backup/restore.
)", 0) \
    DECLARE(UInt64, max_backup_bandwidth, 0, R"(
The maximum read speed in bytes per second for particular backup on server. Zero means unlimited.
)", 0) \
    \
    DECLARE(Bool, log_profile_events, true, R"(
Log query performance statistics into the query_log, query_thread_log and query_views_log.
)", 0) \
    DECLARE(Bool, log_query_settings, true, R"(
Log query settings into the query_log and OpenTelemetry span log.
)", 0) \
    DECLARE(Bool, log_query_threads, false, R"(
Setting up query threads logging.

Query threads log into the [system.query_thread_log](../../operations/system-tables/query_thread_log.md) table. This setting has effect only when [log_queries](#log-queries) is true. Queries’ threads run by ClickHouse with this setup are logged according to the rules in the [query_thread_log](../../operations/server-configuration-parameters/settings.md/#query_thread_log) server configuration parameter.

Possible values:

- 0 — Disabled.
- 1 — Enabled.

**Example**

``` text
log_query_threads=1
```
)", 0) \
    DECLARE(Bool, log_query_views, true, R"(
Setting up query views logging.

When a query run by ClickHouse with this setting enabled has associated views (materialized or live views), they are logged in the [query_views_log](../../operations/server-configuration-parameters/settings.md/#query_views_log) server configuration parameter.

Example:

``` text
log_query_views=1
```
)", 0) \
    DECLARE(String, log_comment, "", R"(
Specifies the value for the `log_comment` field of the [system.query_log](../system-tables/query_log.md) table and comment text for the server log.

It can be used to improve the readability of server logs. Additionally, it helps to select queries related to the test from the `system.query_log` after running [clickhouse-test](../../development/tests.md).

Possible values:

- Any string no longer than [max_query_size](#max_query_size). If the max_query_size is exceeded, the server throws an exception.

**Example**

Query:

``` sql
SET log_comment = 'log_comment test', log_queries = 1;
SELECT 1;
SYSTEM FLUSH LOGS;
SELECT type, query FROM system.query_log WHERE log_comment = 'log_comment test' AND event_date >= yesterday() ORDER BY event_time DESC LIMIT 2;
```

Result:

``` text
┌─type────────┬─query─────┐
│ QueryStart  │ SELECT 1; │
│ QueryFinish │ SELECT 1; │
└─────────────┴───────────┘
```
)", 0) \
    DECLARE(Int64, query_metric_log_interval, -1, R"(
The interval in milliseconds at which the [query_metric_log](../../operations/system-tables/query_metric_log.md) for individual queries is collected.

If set to any negative value, it will take the value `collect_interval_milliseconds` from the [query_metric_log setting](../../operations/server-configuration-parameters/settings.md#query_metric_log) or default to 1000 if not present.

To disable the collection of a single query, set `query_metric_log_interval` to 0.

Default value: -1
    )", 0) \
    DECLARE(LogsLevel, send_logs_level, LogsLevel::fatal, R"(
Send server text logs with specified minimum level to client. Valid values: 'trace', 'debug', 'information', 'warning', 'error', 'fatal', 'none'
)", 0) \
    DECLARE(String, send_logs_source_regexp, "", R"(
Send server text logs with specified regexp to match log source name. Empty means all sources.
)", 0) \
    DECLARE(Bool, enable_optimize_predicate_expression, true, R"(
Turns on predicate pushdown in `SELECT` queries.

Predicate pushdown may significantly reduce network traffic for distributed queries.

Possible values:

- 0 — Disabled.
- 1 — Enabled.

Usage

Consider the following queries:

1.  `SELECT count() FROM test_table WHERE date = '2018-10-10'`
2.  `SELECT count() FROM (SELECT * FROM test_table) WHERE date = '2018-10-10'`

If `enable_optimize_predicate_expression = 1`, then the execution time of these queries is equal because ClickHouse applies `WHERE` to the subquery when processing it.

If `enable_optimize_predicate_expression = 0`, then the execution time of the second query is much longer because the `WHERE` clause applies to all the data after the subquery finishes.
)", 0) \
    DECLARE(Bool, enable_optimize_predicate_expression_to_final_subquery, true, R"(
Allow push predicate to final subquery.
)", 0) \
    DECLARE(Bool, allow_push_predicate_when_subquery_contains_with, true, R"(
Allows push predicate when subquery contains WITH clause
)", 0) \
    \
    DECLARE(UInt64, low_cardinality_max_dictionary_size, 8192, R"(
Sets a maximum size in rows of a shared global dictionary for the [LowCardinality](../../sql-reference/data-types/lowcardinality.md) data type that can be written to a storage file system. This setting prevents issues with RAM in case of unlimited dictionary growth. All the data that can’t be encoded due to maximum dictionary size limitation ClickHouse writes in an ordinary method.

Possible values:

- Any positive integer.
)", 0) \
    DECLARE(Bool, low_cardinality_use_single_dictionary_for_part, false, R"(
Turns on or turns off using of single dictionary for the data part.

By default, the ClickHouse server monitors the size of dictionaries and if a dictionary overflows then the server starts to write the next one. To prohibit creating several dictionaries set `low_cardinality_use_single_dictionary_for_part = 1`.

Possible values:

- 1 — Creating several dictionaries for the data part is prohibited.
- 0 — Creating several dictionaries for the data part is not prohibited.
)", 0) \
    DECLARE(Bool, decimal_check_overflow, true, R"(
Check overflow of decimal arithmetic/comparison operations
)", 0) \
    DECLARE(Bool, allow_custom_error_code_in_throwif, false, R"(
Enable custom error code in function throwIf(). If true, thrown exceptions may have unexpected error codes.
)", 0) \
    \
    DECLARE(Bool, prefer_localhost_replica, true, R"(
Enables/disables preferable using the localhost replica when processing distributed queries.

Possible values:

- 1 — ClickHouse always sends a query to the localhost replica if it exists.
- 0 — ClickHouse uses the balancing strategy specified by the [load_balancing](#load_balancing) setting.

:::note
Disable this setting if you use [max_parallel_replicas](#max_parallel_replicas) without [parallel_replicas_custom_key](#parallel_replicas_custom_key).
If [parallel_replicas_custom_key](#parallel_replicas_custom_key) is set, disable this setting only if it's used on a cluster with multiple shards containing multiple replicas.
If it's used on a cluster with a single shard and multiple replicas, disabling this setting will have negative effects.
:::
)", 0) \
    DECLARE(UInt64, max_fetch_partition_retries_count, 5, R"(
Amount of retries while fetching partition from another host.
)", 0) \
    DECLARE(UInt64, http_max_multipart_form_data_size, 1024 * 1024 * 1024, R"(
Limit on size of multipart/form-data content. This setting cannot be parsed from URL parameters and should be set in a user profile. Note that content is parsed and external tables are created in memory before the start of query execution. And this is the only limit that has an effect on that stage (limits on max memory usage and max execution time have no effect while reading HTTP form data).
)", 0) \
    DECLARE(Bool, calculate_text_stack_trace, true, R"(
Calculate text stack trace in case of exceptions during query execution. This is the default. It requires symbol lookups that may slow down fuzzing tests when a huge amount of wrong queries are executed. In normal cases, you should not disable this option.
)", 0) \
    DECLARE(Bool, enable_job_stack_trace, false, R"(
Output stack trace of a job creator when job results in exception
)", 0) \
    DECLARE(Bool, allow_ddl, true, R"(
If it is set to true, then a user is allowed to executed DDL queries.
)", 0) \
    DECLARE(Bool, parallel_view_processing, false, R"(
Enables pushing to attached views concurrently instead of sequentially.
)", 0) \
    DECLARE(Bool, enable_unaligned_array_join, false, R"(
Allow ARRAY JOIN with multiple arrays that have different sizes. When this settings is enabled, arrays will be resized to the longest one.
)", 0) \
    DECLARE(Bool, optimize_read_in_order, true, R"(
Enables [ORDER BY](../../sql-reference/statements/select/order-by.md/#optimize_read_in_order) optimization in [SELECT](../../sql-reference/statements/select/index.md) queries for reading data from [MergeTree](../../engines/table-engines/mergetree-family/mergetree.md) tables.

Possible values:

- 0 — `ORDER BY` optimization is disabled.
- 1 — `ORDER BY` optimization is enabled.

**See Also**

- [ORDER BY Clause](../../sql-reference/statements/select/order-by.md/#optimize_read_in_order)
)", 0) \
    DECLARE(Bool, optimize_read_in_window_order, true, R"(
Enable ORDER BY optimization in window clause for reading data in corresponding order in MergeTree tables.
)", 0) \
    DECLARE(Bool, optimize_aggregation_in_order, false, R"(
Enables [GROUP BY](../../sql-reference/statements/select/group-by.md) optimization in [SELECT](../../sql-reference/statements/select/index.md) queries for aggregating data in corresponding order in [MergeTree](../../engines/table-engines/mergetree-family/mergetree.md) tables.

Possible values:

- 0 — `GROUP BY` optimization is disabled.
- 1 — `GROUP BY` optimization is enabled.

**See Also**

- [GROUP BY optimization](../../sql-reference/statements/select/group-by.md/#aggregation-in-order)
)", 0) \
    DECLARE(Bool, read_in_order_use_buffering, true, R"(
Use buffering before merging while reading in order of primary key. It increases the parallelism of query execution
)", 0) \
    DECLARE(UInt64, aggregation_in_order_max_block_bytes, 50000000, R"(
Maximal size of block in bytes accumulated during aggregation in order of primary key. Lower block size allows to parallelize more final merge stage of aggregation.
)", 0) \
    DECLARE(UInt64, read_in_order_two_level_merge_threshold, 100, R"(
Minimal number of parts to read to run preliminary merge step during multithread reading in order of primary key.
)", 0) \
    DECLARE(Bool, low_cardinality_allow_in_native_format, true, R"(
Allows or restricts using the [LowCardinality](../../sql-reference/data-types/lowcardinality.md) data type with the [Native](../../interfaces/formats.md/#native) format.

If usage of `LowCardinality` is restricted, ClickHouse server converts `LowCardinality`-columns to ordinary ones for `SELECT` queries, and convert ordinary columns to `LowCardinality`-columns for `INSERT` queries.

This setting is required mainly for third-party clients which do not support `LowCardinality` data type.

Possible values:

- 1 — Usage of `LowCardinality` is not restricted.
- 0 — Usage of `LowCardinality` is restricted.
)", 0) \
    DECLARE(Bool, cancel_http_readonly_queries_on_client_close, false, R"(
Cancels HTTP read-only queries (e.g. SELECT) when a client closes the connection without waiting for the response.

Cloud default value: `1`.
)", 0) \
    DECLARE(Bool, external_table_functions_use_nulls, true, R"(
Defines how [mysql](../../sql-reference/table-functions/mysql.md), [postgresql](../../sql-reference/table-functions/postgresql.md) and [odbc](../../sql-reference/table-functions/odbc.md) table functions use Nullable columns.

Possible values:

- 0 — The table function explicitly uses Nullable columns.
- 1 — The table function implicitly uses Nullable columns.

**Usage**

If the setting is set to `0`, the table function does not make Nullable columns and inserts default values instead of NULL. This is also applicable for NULL values inside arrays.
)", 0) \
    DECLARE(Bool, external_table_strict_query, false, R"(
If it is set to true, transforming expression to local filter is forbidden for queries to external tables.
)", 0) \
    \
    DECLARE(Bool, allow_hyperscan, true, R"(
Allow functions that use Hyperscan library. Disable to avoid potentially long compilation times and excessive resource usage.
)", 0) \
    DECLARE(UInt64, max_hyperscan_regexp_length, 0, R"(
Defines the maximum length for each regular expression in the [hyperscan multi-match functions](../../sql-reference/functions/string-search-functions.md/#multimatchanyhaystack-pattern1-pattern2-patternn).

Possible values:

- Positive integer.
- 0 - The length is not limited.

**Example**

Query:

```sql
SELECT multiMatchAny('abcd', ['ab','bcd','c','d']) SETTINGS max_hyperscan_regexp_length = 3;
```

Result:

```text
┌─multiMatchAny('abcd', ['ab', 'bcd', 'c', 'd'])─┐
│                                              1 │
└────────────────────────────────────────────────┘
```

Query:

```sql
SELECT multiMatchAny('abcd', ['ab','bcd','c','d']) SETTINGS max_hyperscan_regexp_length = 2;
```

Result:

```text
Exception: Regexp length too large.
```

**See Also**

- [max_hyperscan_regexp_total_length](#max-hyperscan-regexp-total-length)
)", 0) \
    DECLARE(UInt64, max_hyperscan_regexp_total_length, 0, R"(
Sets the maximum length total of all regular expressions in each [hyperscan multi-match function](../../sql-reference/functions/string-search-functions.md/#multimatchanyhaystack-pattern1-pattern2-patternn).

Possible values:

- Positive integer.
- 0 - The length is not limited.

**Example**

Query:

```sql
SELECT multiMatchAny('abcd', ['a','b','c','d']) SETTINGS max_hyperscan_regexp_total_length = 5;
```

Result:

```text
┌─multiMatchAny('abcd', ['a', 'b', 'c', 'd'])─┐
│                                           1 │
└─────────────────────────────────────────────┘
```

Query:

```sql
SELECT multiMatchAny('abcd', ['ab','bc','c','d']) SETTINGS max_hyperscan_regexp_total_length = 5;
```

Result:

```text
Exception: Total regexp lengths too large.
```

**See Also**

- [max_hyperscan_regexp_length](#max-hyperscan-regexp-length)
)", 0) \
    DECLARE(Bool, reject_expensive_hyperscan_regexps, true, R"(
Reject patterns which will likely be expensive to evaluate with hyperscan (due to NFA state explosion)
)", 0) \
    DECLARE(Bool, allow_simdjson, true, R"(
Allow using simdjson library in 'JSON*' functions if AVX2 instructions are available. If disabled rapidjson will be used.
)", 0) \
    DECLARE(Bool, allow_introspection_functions, false, R"(
Enables or disables [introspection functions](../../sql-reference/functions/introspection.md) for query profiling.

Possible values:

- 1 — Introspection functions enabled.
- 0 — Introspection functions disabled.

**See Also**

- [Sampling Query Profiler](../../operations/optimizing-performance/sampling-query-profiler.md)
- System table [trace_log](../../operations/system-tables/trace_log.md/#system_tables-trace_log)
)", 0) \
    DECLARE(Bool, splitby_max_substrings_includes_remaining_string, false, R"(
Controls whether function [splitBy*()](../../sql-reference/functions/splitting-merging-functions.md) with argument `max_substrings` > 0 will include the remaining string in the last element of the result array.

Possible values:

- `0` - The remaining string will not be included in the last element of the result array.
- `1` - The remaining string will be included in the last element of the result array. This is the behavior of Spark's [`split()`](https://spark.apache.org/docs/3.1.2/api/python/reference/api/pyspark.sql.functions.split.html) function and Python's ['string.split()'](https://docs.python.org/3/library/stdtypes.html#str.split) method.
)", 0) \
    \
    DECLARE(Bool, allow_execute_multiif_columnar, true, R"(
Allow execute multiIf function columnar
)", 0) \
    DECLARE(Bool, formatdatetime_f_prints_single_zero, false, R"(
Formatter '%f' in function 'formatDateTime()' prints a single zero instead of six zeros if the formatted value has no fractional seconds.
)", 0) \
    DECLARE(Bool, formatdatetime_parsedatetime_m_is_month_name, true, R"(
Formatter '%M' in functions 'formatDateTime()' and 'parseDateTime()' print/parse the month name instead of minutes.
)", 0) \
    DECLARE(Bool, parsedatetime_parse_without_leading_zeros, true, R"(
Formatters '%c', '%l' and '%k' in function 'parseDateTime()' parse months and hours without leading zeros.
)", 0) \
    DECLARE(Bool, formatdatetime_format_without_leading_zeros, false, R"(
Formatters '%c', '%l' and '%k' in function 'formatDateTime()' print months and hours without leading zeros.
)", 0) \
    \
    DECLARE(UInt64, max_partitions_per_insert_block, 100, R"(
Limit maximum number of partitions in the single INSERTed block. Zero means unlimited. Throw an exception if the block contains too many partitions. This setting is a safety threshold because using a large number of partitions is a common misconception.
)", 0) \
    DECLARE(Bool, throw_on_max_partitions_per_insert_block, true, R"(
Used with max_partitions_per_insert_block. If true (default), an exception will be thrown when max_partitions_per_insert_block is reached. If false, details of the insert query reaching this limit with the number of partitions will be logged. This can be useful if you're trying to understand the impact on users when changing max_partitions_per_insert_block.
)", 0) \
    DECLARE(Int64, max_partitions_to_read, -1, R"(
Limit the max number of partitions that can be accessed in one query. <= 0 means unlimited.
)", 0) \
    DECLARE(Bool, check_query_single_value_result, true, R"(
Defines the level of detail for the [CHECK TABLE](../../sql-reference/statements/check-table.md/#checking-mergetree-tables) query result for `MergeTree` family engines .

Possible values:

- 0 — the query shows a check status for every individual data part of a table.
- 1 — the query shows the general table check status.
)", 0) \
    DECLARE(Bool, allow_drop_detached, false, R"(
Allow ALTER TABLE ... DROP DETACHED PART[ITION] ... queries
)", 0) \
    DECLARE(UInt64, max_parts_to_move, 1000, "Limit the number of parts that can be moved in one query. Zero means unlimited.", 0) \
    \
    DECLARE(UInt64, max_table_size_to_drop, 50000000000lu, R"(
Restriction on deleting tables in query time. The value 0 means that you can delete all tables without any restrictions.

Cloud default value: 1 TB.

:::note
This query setting overwrites its server setting equivalent, see [max_table_size_to_drop](/docs/en/operations/server-configuration-parameters/settings.md/#max-table-size-to-drop)
:::
)", 0) \
    DECLARE(UInt64, max_partition_size_to_drop, 50000000000lu, R"(
Restriction on dropping partitions in query time. The value 0 means that you can drop partitions without any restrictions.

Cloud default value: 1 TB.

:::note
This query setting overwrites its server setting equivalent, see [max_partition_size_to_drop](/docs/en/operations/server-configuration-parameters/settings.md/#max-partition-size-to-drop)
:::
)", 0) \
    \
    DECLARE(UInt64, postgresql_connection_pool_size, 16, R"(
Connection pool size for PostgreSQL table engine and database engine.
)", 0) \
    DECLARE(UInt64, postgresql_connection_attempt_timeout, 2, R"(
Connection timeout in seconds of a single attempt to connect PostgreSQL end-point.
The value is passed as a `connect_timeout` parameter of the connection URL.
)", 0) \
    DECLARE(UInt64, postgresql_connection_pool_wait_timeout, 5000, R"(
Connection pool push/pop timeout on empty pool for PostgreSQL table engine and database engine. By default it will block on empty pool.
)", 0) \
    DECLARE(UInt64, postgresql_connection_pool_retries, 2, R"(
Connection pool push/pop retries number for PostgreSQL table engine and database engine.
)", 0) \
    DECLARE(Bool, postgresql_connection_pool_auto_close_connection, false, R"(
Close connection before returning connection to the pool.
)", 0) \
    DECLARE(UInt64, glob_expansion_max_elements, 1000, R"(
Maximum number of allowed addresses (For external storages, table functions, etc).
)", 0) \
    DECLARE(UInt64, odbc_bridge_connection_pool_size, 16, R"(
Connection pool size for each connection settings string in ODBC bridge.
)", 0) \
    DECLARE(Bool, odbc_bridge_use_connection_pooling, true, R"(
Use connection pooling in ODBC bridge. If set to false, a new connection is created every time.
)", 0) \
    \
    DECLARE(Seconds, distributed_replica_error_half_life, DBMS_CONNECTION_POOL_WITH_FAILOVER_DEFAULT_DECREASE_ERROR_PERIOD, R"(
- Type: seconds
- Default value: 60 seconds

Controls how fast errors in distributed tables are zeroed. If a replica is unavailable for some time, accumulates 5 errors, and distributed_replica_error_half_life is set to 1 second, then the replica is considered normal 3 seconds after the last error.

See also:

- [load_balancing](#load_balancing-round_robin)
- [Table engine Distributed](../../engines/table-engines/special/distributed.md)
- [distributed_replica_error_cap](#distributed_replica_error_cap)
- [distributed_replica_max_ignored_errors](#distributed_replica_max_ignored_errors)
)", 0) \
    DECLARE(UInt64, distributed_replica_error_cap, DBMS_CONNECTION_POOL_WITH_FAILOVER_MAX_ERROR_COUNT, R"(
- Type: unsigned int
- Default value: 1000

The error count of each replica is capped at this value, preventing a single replica from accumulating too many errors.

See also:

- [load_balancing](#load_balancing-round_robin)
- [Table engine Distributed](../../engines/table-engines/special/distributed.md)
- [distributed_replica_error_half_life](#distributed_replica_error_half_life)
- [distributed_replica_max_ignored_errors](#distributed_replica_max_ignored_errors)
)", 0) \
    DECLARE(UInt64, distributed_replica_max_ignored_errors, 0, R"(
- Type: unsigned int
- Default value: 0

The number of errors that will be ignored while choosing replicas (according to `load_balancing` algorithm).

See also:

- [load_balancing](#load_balancing-round_robin)
- [Table engine Distributed](../../engines/table-engines/special/distributed.md)
- [distributed_replica_error_cap](#distributed_replica_error_cap)
- [distributed_replica_error_half_life](#distributed_replica_error_half_life)
)", 0) \
    \
    DECLARE(UInt64, min_free_disk_space_for_temporary_data, 0, R"(
The minimum disk space to keep while writing temporary data used in external sorting and aggregation.
)", 0) \
    \
    DECLARE(DefaultTableEngine, default_temporary_table_engine, DefaultTableEngine::Memory, R"(
Same as [default_table_engine](#default_table_engine) but for temporary tables.

In this example, any new temporary table that does not specify an `Engine` will use the `Log` table engine:

Query:

```sql
SET default_temporary_table_engine = 'Log';

CREATE TEMPORARY TABLE my_table (
    x UInt32,
    y UInt32
);

SHOW CREATE TEMPORARY TABLE my_table;
```

Result:

```response
┌─statement────────────────────────────────────────────────────────────────┐
│ CREATE TEMPORARY TABLE default.my_table
(
    `x` UInt32,
    `y` UInt32
)
ENGINE = Log
└──────────────────────────────────────────────────────────────────────────┘
```
)", 0) \
    DECLARE(DefaultTableEngine, default_table_engine, DefaultTableEngine::MergeTree, R"(
Default table engine to use when `ENGINE` is not set in a `CREATE` statement.

Possible values:

- a string representing any valid table engine name

Cloud default value: `SharedMergeTree`.

**Example**

Query:

```sql
SET default_table_engine = 'Log';

SELECT name, value, changed FROM system.settings WHERE name = 'default_table_engine';
```

Result:

```response
┌─name─────────────────┬─value─┬─changed─┐
│ default_table_engine │ Log   │       1 │
└──────────────────────┴───────┴─────────┘
```

In this example, any new table that does not specify an `Engine` will use the `Log` table engine:

Query:

```sql
CREATE TABLE my_table (
    x UInt32,
    y UInt32
);

SHOW CREATE TABLE my_table;
```

Result:

```response
┌─statement────────────────────────────────────────────────────────────────┐
│ CREATE TABLE default.my_table
(
    `x` UInt32,
    `y` UInt32
)
ENGINE = Log
└──────────────────────────────────────────────────────────────────────────┘
```
)", 0) \
    DECLARE(Bool, show_table_uuid_in_table_create_query_if_not_nil, false, R"(
Sets the `SHOW TABLE` query display.

Possible values:

- 0 — The query will be displayed without table UUID.
- 1 — The query will be displayed with table UUID.
)", 0) \
    DECLARE(Bool, database_atomic_wait_for_drop_and_detach_synchronously, false, R"(
Adds a modifier `SYNC` to all `DROP` and `DETACH` queries.

Possible values:

- 0 — Queries will be executed with delay.
- 1 — Queries will be executed without delay.
)", 0) \
    DECLARE(Bool, enable_scalar_subquery_optimization, true, R"(
If it is set to true, prevent scalar subqueries from (de)serializing large scalar values and possibly avoid running the same subquery more than once.
)", 0) \
    DECLARE(Bool, optimize_trivial_count_query, true, R"(
Enables or disables the optimization to trivial query `SELECT count() FROM table` using metadata from MergeTree. If you need to use row-level security, disable this setting.

Possible values:

   - 0 — Optimization disabled.
   - 1 — Optimization enabled.

See also:

- [optimize_functions_to_subcolumns](#optimize-functions-to-subcolumns)
)", 0) \
    DECLARE(Bool, optimize_trivial_approximate_count_query, false, R"(
Use an approximate value for trivial count optimization of storages that support such estimation, for example, EmbeddedRocksDB.

Possible values:

   - 0 — Optimization disabled.
   - 1 — Optimization enabled.
)", 0) \
    DECLARE(Bool, optimize_count_from_files, true, R"(
Enables or disables the optimization of counting number of rows from files in different input formats. It applies to table functions/engines `file`/`s3`/`url`/`hdfs`/`azureBlobStorage`.

Possible values:

- 0 — Optimization disabled.
- 1 — Optimization enabled.
)", 0) \
    DECLARE(Bool, use_cache_for_count_from_files, true, R"(
Enables caching of rows number during count from files in table functions `file`/`s3`/`url`/`hdfs`/`azureBlobStorage`.

Enabled by default.
)", 0) \
    DECLARE(Bool, optimize_respect_aliases, true, R"(
If it is set to true, it will respect aliases in WHERE/GROUP BY/ORDER BY, that will help with partition pruning/secondary indexes/optimize_aggregation_in_order/optimize_read_in_order/optimize_trivial_count
)", 0) \
    DECLARE(UInt64, mutations_sync, 0, R"(
Allows to execute `ALTER TABLE ... UPDATE|DELETE|MATERIALIZE INDEX|MATERIALIZE PROJECTION|MATERIALIZE COLUMN` queries ([mutations](../../sql-reference/statements/alter/index.md#mutations)) synchronously.

Possible values:

- 0 - Mutations execute asynchronously.
- 1 - The query waits for all mutations to complete on the current server.
- 2 - The query waits for all mutations to complete on all replicas (if they exist).
)", 0) \
    DECLARE(Bool, enable_lightweight_delete, true, R"(
Enable lightweight DELETE mutations for mergetree tables.
)", 0) ALIAS(allow_experimental_lightweight_delete) \
    DECLARE(UInt64, lightweight_deletes_sync, 2, R"(
The same as [`mutations_sync`](#mutations_sync), but controls only execution of lightweight deletes.

Possible values:

- 0 - Mutations execute asynchronously.
- 1 - The query waits for the lightweight deletes to complete on the current server.
- 2 - The query waits for the lightweight deletes to complete on all replicas (if they exist).

**See Also**

- [Synchronicity of ALTER Queries](../../sql-reference/statements/alter/index.md#synchronicity-of-alter-queries)
- [Mutations](../../sql-reference/statements/alter/index.md#mutations)
)", 0) \
    DECLARE(Bool, apply_deleted_mask, true, R"(
Enables filtering out rows deleted with lightweight DELETE. If disabled, a query will be able to read those rows. This is useful for debugging and \"undelete\" scenarios
)", 0) \
    DECLARE(Bool, optimize_normalize_count_variants, true, R"(
Rewrite aggregate functions that semantically equals to count() as count().
)", 0) \
    DECLARE(Bool, optimize_injective_functions_inside_uniq, true, R"(
Delete injective functions of one argument inside uniq*() functions.
)", 0) \
    DECLARE(Bool, rewrite_count_distinct_if_with_count_distinct_implementation, false, R"(
Allows you to rewrite `countDistcintIf` with [count_distinct_implementation](#count_distinct_implementation) setting.

Possible values:

- true — Allow.
- false — Disallow.
)", 0) \
    DECLARE(Bool, convert_query_to_cnf, false, R"(
When set to `true`, a `SELECT` query will be converted to conjuctive normal form (CNF). There are scenarios where rewriting a query in CNF may execute faster (view this [Github issue](https://github.com/ClickHouse/ClickHouse/issues/11749) for an explanation).

For example, notice how the following `SELECT` query is not modified (the default behavior):

```sql
EXPLAIN SYNTAX
SELECT *
FROM
(
    SELECT number AS x
    FROM numbers(20)
) AS a
WHERE ((x >= 1) AND (x <= 5)) OR ((x >= 10) AND (x <= 15))
SETTINGS convert_query_to_cnf = false;
```

The result is:

```response
┌─explain────────────────────────────────────────────────────────┐
│ SELECT x                                                       │
│ FROM                                                           │
│ (                                                              │
│     SELECT number AS x                                         │
│     FROM numbers(20)                                           │
│     WHERE ((x >= 1) AND (x <= 5)) OR ((x >= 10) AND (x <= 15)) │
│ ) AS a                                                         │
│ WHERE ((x >= 1) AND (x <= 5)) OR ((x >= 10) AND (x <= 15))     │
│ SETTINGS convert_query_to_cnf = 0                              │
└────────────────────────────────────────────────────────────────┘
```

Let's set `convert_query_to_cnf` to `true` and see what changes:

```sql
EXPLAIN SYNTAX
SELECT *
FROM
(
    SELECT number AS x
    FROM numbers(20)
) AS a
WHERE ((x >= 1) AND (x <= 5)) OR ((x >= 10) AND (x <= 15))
SETTINGS convert_query_to_cnf = true;
```

Notice the `WHERE` clause is rewritten in CNF, but the result set is the identical - the Boolean logic is unchanged:

```response
┌─explain───────────────────────────────────────────────────────────────────────────────────────────────────────────────┐
│ SELECT x                                                                                                              │
│ FROM                                                                                                                  │
│ (                                                                                                                     │
│     SELECT number AS x                                                                                                │
│     FROM numbers(20)                                                                                                  │
│     WHERE ((x <= 15) OR (x <= 5)) AND ((x <= 15) OR (x >= 1)) AND ((x >= 10) OR (x <= 5)) AND ((x >= 10) OR (x >= 1)) │
│ ) AS a                                                                                                                │
│ WHERE ((x >= 10) OR (x >= 1)) AND ((x >= 10) OR (x <= 5)) AND ((x <= 15) OR (x >= 1)) AND ((x <= 15) OR (x <= 5))     │
│ SETTINGS convert_query_to_cnf = 1                                                                                     │
└───────────────────────────────────────────────────────────────────────────────────────────────────────────────────────┘
```

Possible values: true, false
)", 0) \
    DECLARE(Bool, optimize_or_like_chain, false, R"(
Optimize multiple OR LIKE into multiMatchAny. This optimization should not be enabled by default, because it defies index analysis in some cases.
)", 0) \
    DECLARE(Bool, optimize_arithmetic_operations_in_aggregate_functions, true, R"(
Move arithmetic operations out of aggregation functions
)", 0) \
    DECLARE(Bool, optimize_redundant_functions_in_order_by, true, R"(
Remove functions from ORDER BY if its argument is also in ORDER BY
)", 0) \
    DECLARE(Bool, optimize_if_chain_to_multiif, false, R"(
Replace if(cond1, then1, if(cond2, ...)) chains to multiIf. Currently it's not beneficial for numeric types.
)", 0) \
    DECLARE(Bool, optimize_multiif_to_if, true, R"(
Replace 'multiIf' with only one condition to 'if'.
)", 0) \
    DECLARE(Bool, optimize_if_transform_strings_to_enum, false, R"(
Replaces string-type arguments in If and Transform to enum. Disabled by default cause it could make inconsistent change in distributed query that would lead to its fail.
)", 0) \
    DECLARE(Bool, optimize_functions_to_subcolumns, true, R"(
Enables or disables optimization by transforming some functions to reading subcolumns. This reduces the amount of data to read.

These functions can be transformed:

- [length](../../sql-reference/functions/array-functions.md/#array_functions-length) to read the [size0](../../sql-reference/data-types/array.md/#array-size) subcolumn.
- [empty](../../sql-reference/functions/array-functions.md/#function-empty) to read the [size0](../../sql-reference/data-types/array.md/#array-size) subcolumn.
- [notEmpty](../../sql-reference/functions/array-functions.md/#function-notempty) to read the [size0](../../sql-reference/data-types/array.md/#array-size) subcolumn.
- [isNull](../../sql-reference/operators/index.md#operator-is-null) to read the [null](../../sql-reference/data-types/nullable.md/#finding-null) subcolumn.
- [isNotNull](../../sql-reference/operators/index.md#is-not-null) to read the [null](../../sql-reference/data-types/nullable.md/#finding-null) subcolumn.
- [count](../../sql-reference/aggregate-functions/reference/count.md) to read the [null](../../sql-reference/data-types/nullable.md/#finding-null) subcolumn.
- [mapKeys](../../sql-reference/functions/tuple-map-functions.md/#mapkeys) to read the [keys](../../sql-reference/data-types/map.md/#map-subcolumns) subcolumn.
- [mapValues](../../sql-reference/functions/tuple-map-functions.md/#mapvalues) to read the [values](../../sql-reference/data-types/map.md/#map-subcolumns) subcolumn.

Possible values:

- 0 — Optimization disabled.
- 1 — Optimization enabled.
)", 0) \
    DECLARE(Bool, optimize_using_constraints, false, R"(
Use [constraints](../../sql-reference/statements/create/table.md#constraints) for query optimization. The default is `false`.

Possible values:

- true, false
)", 0)                                                                                                                                           \
    DECLARE(Bool, optimize_substitute_columns, false, R"(
Use [constraints](../../sql-reference/statements/create/table.md#constraints) for column substitution. The default is `false`.

Possible values:

- true, false
)", 0)                                                                                                                                         \
    DECLARE(Bool, optimize_append_index, false, R"(
Use [constraints](../../sql-reference/statements/create/table.md#constraints) in order to append index condition. The default is `false`.

Possible values:

- true, false
)", 0) \
    DECLARE(Bool, optimize_time_filter_with_preimage, true, R"(
Optimize Date and DateTime predicates by converting functions into equivalent comparisons without conversions (e.g. toYear(col) = 2023 -> col >= '2023-01-01' AND col <= '2023-12-31')
)", 0) \
    DECLARE(Bool, normalize_function_names, true, R"(
Normalize function names to their canonical names
)", 0) \
    DECLARE(Bool, enable_early_constant_folding, true, R"(
Enable query optimization where we analyze function and subqueries results and rewrite query if there are constants there
)", 0) \
    DECLARE(Bool, deduplicate_blocks_in_dependent_materialized_views, false, R"(
Enables or disables the deduplication check for materialized views that receive data from Replicated\* tables.

Possible values:

      0 — Disabled.
      1 — Enabled.

Usage

By default, deduplication is not performed for materialized views but is done upstream, in the source table.
If an INSERTed block is skipped due to deduplication in the source table, there will be no insertion into attached materialized views. This behaviour exists to enable the insertion of highly aggregated data into materialized views, for cases where inserted blocks are the same after materialized view aggregation but derived from different INSERTs into the source table.
At the same time, this behaviour “breaks” `INSERT` idempotency. If an `INSERT` into the main table was successful and `INSERT` into a materialized view failed (e.g. because of communication failure with ClickHouse Keeper) a client will get an error and can retry the operation. However, the materialized view won’t receive the second insert because it will be discarded by deduplication in the main (source) table. The setting `deduplicate_blocks_in_dependent_materialized_views` allows for changing this behaviour. On retry, a materialized view will receive the repeat insert and will perform a deduplication check by itself,
ignoring check result for the source table, and will insert rows lost because of the first failure.
)", 0) \
    DECLARE(Bool, throw_if_deduplication_in_dependent_materialized_views_enabled_with_async_insert, true, R"(
Throw exception on INSERT query when the setting `deduplicate_blocks_in_dependent_materialized_views` is enabled along with `async_insert`. It guarantees correctness, because these features can't work together.
)", 0) \
    DECLARE(Bool, materialized_views_ignore_errors, false, R"(
Allows to ignore errors for MATERIALIZED VIEW, and deliver original block to the table regardless of MVs
)", 0) \
    DECLARE(Bool, ignore_materialized_views_with_dropped_target_table, false, R"(
Ignore MVs with dropped target table during pushing to views
)", 0) \
    DECLARE(Bool, allow_materialized_view_with_bad_select, true, R"(
Allow CREATE MATERIALIZED VIEW with SELECT query that references nonexistent tables or columns. It must still be syntactically valid. Doesn't apply to refreshable MVs. Doesn't apply if the MV schema needs to be inferred from the SELECT query (i.e. if the CREATE has no column list and no TO table). Can be used for creating MV before its source table.
)", 0) \
    DECLARE(Bool, use_compact_format_in_distributed_parts_names, true, R"(
Uses compact format for storing blocks for background (`distributed_foreground_insert`) INSERT into tables with `Distributed` engine.

Possible values:

- 0 — Uses `user[:password]@host:port#default_database` directory format.
- 1 — Uses `[shard{shard_index}[_replica{replica_index}]]` directory format.

:::note
- with `use_compact_format_in_distributed_parts_names=0` changes from cluster definition will not be applied for background INSERT.
- with `use_compact_format_in_distributed_parts_names=1` changing the order of the nodes in the cluster definition, will change the `shard_index`/`replica_index` so be aware.
:::
)", 0) \
    DECLARE(Bool, validate_polygons, true, R"(
Enables or disables throwing an exception in the [pointInPolygon](../../sql-reference/functions/geo/index.md#pointinpolygon) function, if the polygon is self-intersecting or self-tangent.

Possible values:

- 0 — Throwing an exception is disabled. `pointInPolygon` accepts invalid polygons and returns possibly incorrect results for them.
- 1 — Throwing an exception is enabled.
)", 0) \
    DECLARE(UInt64, max_parser_depth, DBMS_DEFAULT_MAX_PARSER_DEPTH, R"(
Limits maximum recursion depth in the recursive descent parser. Allows controlling the stack size.

Possible values:

- Positive integer.
- 0 — Recursion depth is unlimited.
)", 0) \
    DECLARE(UInt64, max_parser_backtracks, DBMS_DEFAULT_MAX_PARSER_BACKTRACKS, R"(
Maximum parser backtracking (how many times it tries different alternatives in the recursive descend parsing process).
)", 0) \
    DECLARE(UInt64, max_recursive_cte_evaluation_depth, DBMS_RECURSIVE_CTE_MAX_EVALUATION_DEPTH, R"(
Maximum limit on recursive CTE evaluation depth
)", 0) \
    DECLARE(Bool, allow_settings_after_format_in_insert, false, R"(
Control whether `SETTINGS` after `FORMAT` in `INSERT` queries is allowed or not. It is not recommended to use this, since this may interpret part of `SETTINGS` as values.

Example:

```sql
INSERT INTO FUNCTION null('foo String') SETTINGS max_threads=1 VALUES ('bar');
```

But the following query will work only with `allow_settings_after_format_in_insert`:

```sql
SET allow_settings_after_format_in_insert=1;
INSERT INTO FUNCTION null('foo String') VALUES ('bar') SETTINGS max_threads=1;
```

Possible values:

- 0 — Disallow.
- 1 — Allow.

:::note
Use this setting only for backward compatibility if your use cases depend on old syntax.
:::
)", 0) \
    DECLARE(Seconds, periodic_live_view_refresh, 60, R"(
Interval after which periodically refreshed live view is forced to refresh.
)", 0) \
    DECLARE(Bool, transform_null_in, false, R"(
Enables equality of [NULL](../../sql-reference/syntax.md/#null-literal) values for [IN](../../sql-reference/operators/in.md) operator.

By default, `NULL` values can’t be compared because `NULL` means undefined value. Thus, comparison `expr = NULL` must always return `false`. With this setting `NULL = NULL` returns `true` for `IN` operator.

Possible values:

- 0 — Comparison of `NULL` values in `IN` operator returns `false`.
- 1 — Comparison of `NULL` values in `IN` operator returns `true`.

**Example**

Consider the `null_in` table:

``` text
┌──idx─┬─────i─┐
│    1 │     1 │
│    2 │  NULL │
│    3 │     3 │
└──────┴───────┘
```

Query:

``` sql
SELECT idx, i FROM null_in WHERE i IN (1, NULL) SETTINGS transform_null_in = 0;
```

Result:

``` text
┌──idx─┬────i─┐
│    1 │    1 │
└──────┴──────┘
```

Query:

``` sql
SELECT idx, i FROM null_in WHERE i IN (1, NULL) SETTINGS transform_null_in = 1;
```

Result:

``` text
┌──idx─┬─────i─┐
│    1 │     1 │
│    2 │  NULL │
└──────┴───────┘
```

**See Also**

- [NULL Processing in IN Operators](../../sql-reference/operators/in.md/#in-null-processing)
)", 0) \
    DECLARE(Bool, allow_nondeterministic_mutations, false, R"(
User-level setting that allows mutations on replicated tables to make use of non-deterministic functions such as `dictGet`.

Given that, for example, dictionaries, can be out of sync across nodes, mutations that pull values from them are disallowed on replicated tables by default. Enabling this setting allows this behavior, making it the user's responsibility to ensure that the data used is in sync across all nodes.

**Example**

``` xml
<profiles>
    <default>
        <allow_nondeterministic_mutations>1</allow_nondeterministic_mutations>

        <!-- ... -->
    </default>

    <!-- ... -->

</profiles>
```
)", 0) \
    DECLARE(Seconds, lock_acquire_timeout, DBMS_DEFAULT_LOCK_ACQUIRE_TIMEOUT_SEC, R"(
Defines how many seconds a locking request waits before failing.

Locking timeout is used to protect from deadlocks while executing read/write operations with tables. When the timeout expires and the locking request fails, the ClickHouse server throws an exception "Locking attempt timed out! Possible deadlock avoided. Client should retry." with error code `DEADLOCK_AVOIDED`.

Possible values:

- Positive integer (in seconds).
- 0 — No locking timeout.
)", 0) \
    DECLARE(Bool, materialize_ttl_after_modify, true, R"(
Apply TTL for old data, after ALTER MODIFY TTL query
)", 0) \
    DECLARE(String, function_implementation, "", R"(
Choose function implementation for specific target or variant (experimental). If empty enable all of them.
)", 0) \
    DECLARE(Bool, data_type_default_nullable, false, R"(
Allows data types without explicit modifiers [NULL or NOT NULL](../../sql-reference/statements/create/table.md/#null-modifiers) in column definition will be [Nullable](../../sql-reference/data-types/nullable.md/#data_type-nullable).

Possible values:

- 1 — The data types in column definitions are set to `Nullable` by default.
- 0 — The data types in column definitions are set to not `Nullable` by default.
)", 0) \
    DECLARE(Bool, cast_keep_nullable, false, R"(
Enables or disables keeping of the `Nullable` data type in [CAST](../../sql-reference/functions/type-conversion-functions.md/#castx-t) operations.

When the setting is enabled and the argument of `CAST` function is `Nullable`, the result is also transformed to `Nullable` type. When the setting is disabled, the result always has the destination type exactly.

Possible values:

- 0 — The `CAST` result has exactly the destination type specified.
- 1 — If the argument type is `Nullable`, the `CAST` result is transformed to `Nullable(DestinationDataType)`.

**Examples**

The following query results in the destination data type exactly:

```sql
SET cast_keep_nullable = 0;
SELECT CAST(toNullable(toInt32(0)) AS Int32) as x, toTypeName(x);
```

Result:

```text
┌─x─┬─toTypeName(CAST(toNullable(toInt32(0)), 'Int32'))─┐
│ 0 │ Int32                                             │
└───┴───────────────────────────────────────────────────┘
```

The following query results in the `Nullable` modification on the destination data type:

```sql
SET cast_keep_nullable = 1;
SELECT CAST(toNullable(toInt32(0)) AS Int32) as x, toTypeName(x);
```

Result:

```text
┌─x─┬─toTypeName(CAST(toNullable(toInt32(0)), 'Int32'))─┐
│ 0 │ Nullable(Int32)                                   │
└───┴───────────────────────────────────────────────────┘
```

**See Also**

- [CAST](../../sql-reference/functions/type-conversion-functions.md/#type_conversion_function-cast) function
)", 0) \
    DECLARE(Bool, cast_ipv4_ipv6_default_on_conversion_error, false, R"(
CAST operator into IPv4, CAST operator into IPV6 type, toIPv4, toIPv6 functions will return default value instead of throwing exception on conversion error.
)", 0) \
    DECLARE(Bool, alter_partition_verbose_result, false, R"(
Enables or disables the display of information about the parts to which the manipulation operations with partitions and parts have been successfully applied.
Applicable to [ATTACH PARTITION|PART](../../sql-reference/statements/alter/partition.md/#alter_attach-partition) and to [FREEZE PARTITION](../../sql-reference/statements/alter/partition.md/#alter_freeze-partition).

Possible values:

- 0 — disable verbosity.
- 1 — enable verbosity.

**Example**

```sql
CREATE TABLE test(a Int64, d Date, s String) ENGINE = MergeTree PARTITION BY toYYYYMDECLARE(d) ORDER BY a;
INSERT INTO test VALUES(1, '2021-01-01', '');
INSERT INTO test VALUES(1, '2021-01-01', '');
ALTER TABLE test DETACH PARTITION ID '202101';

ALTER TABLE test ATTACH PARTITION ID '202101' SETTINGS alter_partition_verbose_result = 1;

┌─command_type─────┬─partition_id─┬─part_name────┬─old_part_name─┐
│ ATTACH PARTITION │ 202101       │ 202101_7_7_0 │ 202101_5_5_0  │
│ ATTACH PARTITION │ 202101       │ 202101_8_8_0 │ 202101_6_6_0  │
└──────────────────┴──────────────┴──────────────┴───────────────┘

ALTER TABLE test FREEZE SETTINGS alter_partition_verbose_result = 1;

┌─command_type─┬─partition_id─┬─part_name────┬─backup_name─┬─backup_path───────────────────┬─part_backup_path────────────────────────────────────────────┐
│ FREEZE ALL   │ 202101       │ 202101_7_7_0 │ 8           │ /var/lib/clickhouse/shadow/8/ │ /var/lib/clickhouse/shadow/8/data/default/test/202101_7_7_0 │
│ FREEZE ALL   │ 202101       │ 202101_8_8_0 │ 8           │ /var/lib/clickhouse/shadow/8/ │ /var/lib/clickhouse/shadow/8/data/default/test/202101_8_8_0 │
└──────────────┴──────────────┴──────────────┴─────────────┴───────────────────────────────┴─────────────────────────────────────────────────────────────┘
```
)", 0) \
    DECLARE(Bool, system_events_show_zero_values, false, R"(
Allows to select zero-valued events from [`system.events`](../../operations/system-tables/events.md).

Some monitoring systems require passing all the metrics values to them for each checkpoint, even if the metric value is zero.

Possible values:

- 0 — Disabled.
- 1 — Enabled.

**Examples**

Query

```sql
SELECT * FROM system.events WHERE event='QueryMemoryLimitExceeded';
```

Result

```text
Ok.
```

Query
```sql
SET system_events_show_zero_values = 1;
SELECT * FROM system.events WHERE event='QueryMemoryLimitExceeded';
```

Result

```text
┌─event────────────────────┬─value─┬─description───────────────────────────────────────────┐
│ QueryMemoryLimitExceeded │     0 │ Number of times when memory limit exceeded for query. │
└──────────────────────────┴───────┴───────────────────────────────────────────────────────┘
```
)", 0) \
    DECLARE(MySQLDataTypesSupport, mysql_datatypes_support_level, MySQLDataTypesSupportList{}, R"(
Defines how MySQL types are converted to corresponding ClickHouse types. A comma separated list in any combination of `decimal`, `datetime64`, `date2Date32` or `date2String`.
- `decimal`: convert `NUMERIC` and `DECIMAL` types to `Decimal` when precision allows it.
- `datetime64`: convert `DATETIME` and `TIMESTAMP` types to `DateTime64` instead of `DateTime` when precision is not `0`.
- `date2Date32`: convert `DATE` to `Date32` instead of `Date`. Takes precedence over `date2String`.
- `date2String`: convert `DATE` to `String` instead of `Date`. Overridden by `datetime64`.
)", 0) \
    DECLARE(Bool, optimize_trivial_insert_select, false, R"(
Optimize trivial 'INSERT INTO table SELECT ... FROM TABLES' query
)", 0) \
    DECLARE(Bool, allow_non_metadata_alters, true, R"(
Allow to execute alters which affects not only tables metadata, but also data on disk
)", 0) \
    DECLARE(Bool, enable_global_with_statement, true, R"(
Propagate WITH statements to UNION queries and all subqueries
)", 0) \
    DECLARE(Bool, aggregate_functions_null_for_empty, false, R"(
Enables or disables rewriting all aggregate functions in a query, adding [-OrNull](../../sql-reference/aggregate-functions/combinators.md/#agg-functions-combinator-ornull) suffix to them. Enable it for SQL standard compatibility.
It is implemented via query rewrite (similar to [count_distinct_implementation](#count_distinct_implementation) setting) to get consistent results for distributed queries.

Possible values:

- 0 — Disabled.
- 1 — Enabled.

**Example**

Consider the following query with aggregate functions:
```sql
SELECT SUM(-1), MAX(0) FROM system.one WHERE 0;
```

With `aggregate_functions_null_for_empty = 0` it would produce:
```text
┌─SUM(-1)─┬─MAX(0)─┐
│       0 │      0 │
└─────────┴────────┘
```

With `aggregate_functions_null_for_empty = 1` the result would be:
```text
┌─SUMOrNull(-1)─┬─MAXOrNull(0)─┐
│          NULL │         NULL │
└───────────────┴──────────────┘
```
)", 0) \
    DECLARE(Bool, optimize_syntax_fuse_functions, false, R"(
Enables to fuse aggregate functions with identical argument. It rewrites query contains at least two aggregate functions from [sum](../../sql-reference/aggregate-functions/reference/sum.md/#agg_function-sum), [count](../../sql-reference/aggregate-functions/reference/count.md/#agg_function-count) or [avg](../../sql-reference/aggregate-functions/reference/avg.md/#agg_function-avg) with identical argument to [sumCount](../../sql-reference/aggregate-functions/reference/sumcount.md/#agg_function-sumCount).

Possible values:

- 0 — Functions with identical argument are not fused.
- 1 — Functions with identical argument are fused.

**Example**

Query:

``` sql
CREATE TABLE fuse_tbl(a Int8, b Int8) Engine = Log;
SET optimize_syntax_fuse_functions = 1;
EXPLAIN SYNTAX SELECT sum(a), sum(b), count(b), avg(b) from fuse_tbl FORMAT TSV;
```

Result:

``` text
SELECT
    sum(a),
    sumCount(b).1,
    sumCount(b).2,
    (sumCount(b).1) / (sumCount(b).2)
FROM fuse_tbl
```
)", 0) \
    DECLARE(Bool, flatten_nested, true, R"(
Sets the data format of a [nested](../../sql-reference/data-types/nested-data-structures/index.md) columns.

Possible values:

- 1 — Nested column is flattened to separate arrays.
- 0 — Nested column stays a single array of tuples.

**Usage**

If the setting is set to `0`, it is possible to use an arbitrary level of nesting.

**Examples**

Query:

``` sql
SET flatten_nested = 1;
CREATE TABLE t_nest (`n` Nested(a UInt32, b UInt32)) ENGINE = MergeTree ORDER BY tuple();

SHOW CREATE TABLE t_nest;
```

Result:

``` text
┌─statement───────────────────────────────────────────────────────────────────────────────────────────────────────────────────────────────────────┐
│ CREATE TABLE default.t_nest
(
    `n.a` Array(UInt32),
    `n.b` Array(UInt32)
)
ENGINE = MergeTree
ORDER BY tuple()
SETTINGS index_granularity = 8192 │
└─────────────────────────────────────────────────────────────────────────────────────────────────────────────────────────────────────────────────┘
```

Query:

``` sql
SET flatten_nested = 0;

CREATE TABLE t_nest (`n` Nested(a UInt32, b UInt32)) ENGINE = MergeTree ORDER BY tuple();

SHOW CREATE TABLE t_nest;
```

Result:

``` text
┌─statement──────────────────────────────────────────────────────────────────────────────────────────────────────────────────────────┐
│ CREATE TABLE default.t_nest
(
    `n` Nested(a UInt32, b UInt32)
)
ENGINE = MergeTree
ORDER BY tuple()
SETTINGS index_granularity = 8192 │
└────────────────────────────────────────────────────────────────────────────────────────────────────────────────────────────────────┘
```
)", 0) \
    DECLARE(Bool, asterisk_include_materialized_columns, false, R"(
Include [MATERIALIZED](../../sql-reference/statements/create/table.md#materialized) columns for wildcard query (`SELECT *`).

Possible values:

- 0 - disabled
- 1 - enabled
)", 0) \
    DECLARE(Bool, asterisk_include_alias_columns, false, R"(
Include [ALIAS](../../sql-reference/statements/create/table.md#alias) columns for wildcard query (`SELECT *`).

Possible values:

- 0 - disabled
- 1 - enabled
)", 0) \
    DECLARE(Bool, optimize_skip_merged_partitions, false, R"(
Enables or disables optimization for [OPTIMIZE TABLE ... FINAL](../../sql-reference/statements/optimize.md) query if there is only one part with level > 0 and it doesn't have expired TTL.

- `OPTIMIZE TABLE ... FINAL SETTINGS optimize_skip_merged_partitions=1`

By default, `OPTIMIZE TABLE ... FINAL` query rewrites the one part even if there is only a single part.

Possible values:

- 1 - Enable optimization.
- 0 - Disable optimization.
)", 0) \
    DECLARE(Bool, optimize_on_insert, true, R"(
Enables or disables data transformation before the insertion, as if merge was done on this block (according to table engine).

Possible values:

- 0 — Disabled.
- 1 — Enabled.

**Example**

The difference between enabled and disabled:

Query:

```sql
SET optimize_on_insert = 1;

CREATE TABLE test1 (`FirstTable` UInt32) ENGINE = ReplacingMergeTree ORDER BY FirstTable;

INSERT INTO test1 SELECT number % 2 FROM numbers(5);

SELECT * FROM test1;

SET optimize_on_insert = 0;

CREATE TABLE test2 (`SecondTable` UInt32) ENGINE = ReplacingMergeTree ORDER BY SecondTable;

INSERT INTO test2 SELECT number % 2 FROM numbers(5);

SELECT * FROM test2;
```

Result:

``` text
┌─FirstTable─┐
│          0 │
│          1 │
└────────────┘

┌─SecondTable─┐
│           0 │
│           0 │
│           0 │
│           1 │
│           1 │
└─────────────┘
```

Note that this setting influences [Materialized view](../../sql-reference/statements/create/view.md/#materialized) and [MaterializedMySQL](../../engines/database-engines/materialized-mysql.md) behaviour.
)", 0) \
    DECLARE(Bool, optimize_use_projections, true, R"(
Enables or disables [projection](../../engines/table-engines/mergetree-family/mergetree.md/#projections) optimization when processing `SELECT` queries.

Possible values:

- 0 — Projection optimization disabled.
- 1 — Projection optimization enabled.
)", 0) ALIAS(allow_experimental_projection_optimization) \
    DECLARE(Bool, optimize_use_implicit_projections, true, R"(
Automatically choose implicit projections to perform SELECT query
)", 0) \
    DECLARE(Bool, force_optimize_projection, false, R"(
Enables or disables the obligatory use of [projections](../../engines/table-engines/mergetree-family/mergetree.md/#projections) in `SELECT` queries, when projection optimization is enabled (see [optimize_use_projections](#optimize_use_projections) setting).

Possible values:

- 0 — Projection optimization is not obligatory.
- 1 — Projection optimization is obligatory.
)", 0) \
    DECLARE(String, force_optimize_projection_name, "", R"(
If it is set to a non-empty string, check that this projection is used in the query at least once.

Possible values:

- string: name of projection that used in a query
)", 0) \
    DECLARE(String, preferred_optimize_projection_name, "", R"(
If it is set to a non-empty string, ClickHouse will try to apply specified projection in query.


Possible values:

- string: name of preferred projection
)", 0) \
    DECLARE(Bool, async_socket_for_remote, true, R"(
Enables asynchronous read from socket while executing remote query.

Enabled by default.
)", 0) \
    DECLARE(Bool, async_query_sending_for_remote, true, R"(
Enables asynchronous connection creation and query sending while executing remote query.

Enabled by default.
)", 0) \
    DECLARE(Bool, insert_null_as_default, true, R"(
Enables or disables the insertion of [default values](../../sql-reference/statements/create/table.md/#create-default-values) instead of [NULL](../../sql-reference/syntax.md/#null-literal) into columns with not [nullable](../../sql-reference/data-types/nullable.md/#data_type-nullable) data type.
If column type is not nullable and this setting is disabled, then inserting `NULL` causes an exception. If column type is nullable, then `NULL` values are inserted as is, regardless of this setting.

This setting is applicable to [INSERT ... SELECT](../../sql-reference/statements/insert-into.md/#inserting-the-results-of-select) queries. Note that `SELECT` subqueries may be concatenated with `UNION ALL` clause.

Possible values:

- 0 — Inserting `NULL` into a not nullable column causes an exception.
- 1 — Default column value is inserted instead of `NULL`.
)", 0) \
    DECLARE(Bool, describe_extend_object_types, false, R"(
Deduce concrete type of columns of type Object in DESCRIBE query
)", 0) \
    DECLARE(Bool, describe_include_subcolumns, false, R"(
Enables describing subcolumns for a [DESCRIBE](../../sql-reference/statements/describe-table.md) query. For example, members of a [Tuple](../../sql-reference/data-types/tuple.md) or subcolumns of a [Map](../../sql-reference/data-types/map.md/#map-subcolumns), [Nullable](../../sql-reference/data-types/nullable.md/#finding-null) or an [Array](../../sql-reference/data-types/array.md/#array-size) data type.

Possible values:

- 0 — Subcolumns are not included in `DESCRIBE` queries.
- 1 — Subcolumns are included in `DESCRIBE` queries.

**Example**

See an example for the [DESCRIBE](../../sql-reference/statements/describe-table.md) statement.
)", 0) \
    DECLARE(Bool, describe_include_virtual_columns, false, R"(
If true, virtual columns of table will be included into result of DESCRIBE query
)", 0) \
    DECLARE(Bool, describe_compact_output, false, R"(
If true, include only column names and types into result of DESCRIBE query
)", 0) \
    DECLARE(Bool, apply_mutations_on_fly, false, R"(
If true, mutations (UPDATEs and DELETEs) which are not materialized in data part will be applied on SELECTs. Only available in ClickHouse Cloud.
)", 0) \
    DECLARE(Bool, mutations_execute_nondeterministic_on_initiator, false, R"(
If true constant nondeterministic functions (e.g. function `now()`) are executed on initiator and replaced to literals in `UPDATE` and `DELETE` queries. It helps to keep data in sync on replicas while executing mutations with constant nondeterministic functions. Default value: `false`.
)", 0) \
    DECLARE(Bool, mutations_execute_subqueries_on_initiator, false, R"(
If true scalar subqueries are executed on initiator and replaced to literals in `UPDATE` and `DELETE` queries. Default value: `false`.
)", 0) \
    DECLARE(UInt64, mutations_max_literal_size_to_replace, 16384, R"(
The maximum size of serialized literal in bytes to replace in `UPDATE` and `DELETE` queries. Takes effect only if at least one the two settings above is enabled. Default value: 16384 (16 KiB).
)", 0) \
    \
    DECLARE(Float, create_replicated_merge_tree_fault_injection_probability, 0.0f, R"(
The probability of a fault injection during table creation after creating metadata in ZooKeeper
)", 0) \
    \
    DECLARE(Bool, use_query_cache, false, R"(
If turned on, `SELECT` queries may utilize the [query cache](../query-cache.md). Parameters [enable_reads_from_query_cache](#enable-reads-from-query-cache)
and [enable_writes_to_query_cache](#enable-writes-to-query-cache) control in more detail how the cache is used.

Possible values:

- 0 - Disabled
- 1 - Enabled
)", 0) \
    DECLARE(Bool, enable_writes_to_query_cache, true, R"(
If turned on, results of `SELECT` queries are stored in the [query cache](../query-cache.md).

Possible values:

- 0 - Disabled
- 1 - Enabled
)", 0) \
    DECLARE(Bool, enable_reads_from_query_cache, true, R"(
If turned on, results of `SELECT` queries are retrieved from the [query cache](../query-cache.md).

Possible values:

- 0 - Disabled
- 1 - Enabled
)", 0) \
    DECLARE(QueryCacheNondeterministicFunctionHandling, query_cache_nondeterministic_function_handling, QueryCacheNondeterministicFunctionHandling::Throw, R"(
Controls how the [query cache](../query-cache.md) handles `SELECT` queries with non-deterministic functions like `rand()` or `now()`.

Possible values:

- `'throw'` - Throw an exception and don't cache the query result.
- `'save'` - Cache the query result.
- `'ignore'` - Don't cache the query result and don't throw an exception.
)", 0) \
    DECLARE(QueryCacheSystemTableHandling, query_cache_system_table_handling, QueryCacheSystemTableHandling::Throw, R"(
Controls how the [query cache](../query-cache.md) handles `SELECT` queries against system tables, i.e. tables in databases `system.*` and `information_schema.*`.

Possible values:

- `'throw'` - Throw an exception and don't cache the query result.
- `'save'` - Cache the query result.
- `'ignore'` - Don't cache the query result and don't throw an exception.
)", 0) \
    DECLARE(UInt64, query_cache_max_size_in_bytes, 0, R"(
The maximum amount of memory (in bytes) the current user may allocate in the [query cache](../query-cache.md). 0 means unlimited.

Possible values:

- Positive integer >= 0.
)", 0) \
    DECLARE(UInt64, query_cache_max_entries, 0, R"(
The maximum number of query results the current user may store in the [query cache](../query-cache.md). 0 means unlimited.

Possible values:

- Positive integer >= 0.
)", 0) \
    DECLARE(UInt64, query_cache_min_query_runs, 0, R"(
Minimum number of times a `SELECT` query must run before its result is stored in the [query cache](../query-cache.md).

Possible values:

- Positive integer >= 0.
)", 0) \
    DECLARE(Milliseconds, query_cache_min_query_duration, 0, R"(
Minimum duration in milliseconds a query needs to run for its result to be stored in the [query cache](../query-cache.md).

Possible values:

- Positive integer >= 0.
)", 0) \
    DECLARE(Bool, query_cache_compress_entries, true, R"(
Compress entries in the [query cache](../query-cache.md). Lessens the memory consumption of the query cache at the cost of slower inserts into / reads from it.

Possible values:

- 0 - Disabled
- 1 - Enabled
)", 0) \
    DECLARE(Bool, query_cache_squash_partial_results, true, R"(
Squash partial result blocks to blocks of size [max_block_size](#setting-max_block_size). Reduces performance of inserts into the [query cache](../query-cache.md) but improves the compressability of cache entries (see [query_cache_compress-entries](#query-cache-compress-entries)).

Possible values:

- 0 - Disabled
- 1 - Enabled
)", 0) \
    DECLARE(Seconds, query_cache_ttl, 60, R"(
After this time in seconds entries in the [query cache](../query-cache.md) become stale.

Possible values:

- Positive integer >= 0.
)", 0) \
    DECLARE(Bool, query_cache_share_between_users, false, R"(
If turned on, the result of `SELECT` queries cached in the [query cache](../query-cache.md) can be read by other users.
It is not recommended to enable this setting due to security reasons.

Possible values:

- 0 - Disabled
- 1 - Enabled
)", 0) \
    DECLARE(String, query_cache_tag, "", R"(
A string which acts as a label for [query cache](../query-cache.md) entries.
The same queries with different tags are considered different by the query cache.

Possible values:

- Any string
)", 0) \
    DECLARE(Bool, enable_sharing_sets_for_mutations, true, R"(
Allow sharing set objects build for IN subqueries between different tasks of the same mutation. This reduces memory usage and CPU consumption
)", 0) \
    \
    DECLARE(Bool, optimize_rewrite_sum_if_to_count_if, true, R"(
Rewrite sumIf() and sum(if()) function countIf() function when logically equivalent
)", 0) \
    DECLARE(Bool, optimize_rewrite_aggregate_function_with_if, true, R"(
Rewrite aggregate functions with if expression as argument when logically equivalent.
For example, `avg(if(cond, col, null))` can be rewritten to `avgOrNullIf(cond, col)`. It may improve performance.

:::note
Supported only with experimental analyzer (`enable_analyzer = 1`).
:::
)", 0) \
    DECLARE(Bool, optimize_rewrite_array_exists_to_has, false, R"(
Rewrite arrayExists() functions to has() when logically equivalent. For example, arrayExists(x -> x = 1, arr) can be rewritten to has(arr, 1)
)", 0) \
    DECLARE(UInt64, insert_shard_id, 0, R"(
If not `0`, specifies the shard of [Distributed](../../engines/table-engines/special/distributed.md/#distributed) table into which the data will be inserted synchronously.

If `insert_shard_id` value is incorrect, the server will throw an exception.

To get the number of shards on `requested_cluster`, you can check server config or use this query:

``` sql
SELECT uniq(shard_num) FROM system.clusters WHERE cluster = 'requested_cluster';
```

Possible values:

- 0 — Disabled.
- Any number from `1` to `shards_num` of corresponding [Distributed](../../engines/table-engines/special/distributed.md/#distributed) table.

**Example**

Query:

```sql
CREATE TABLE x AS system.numbers ENGINE = MergeTree ORDER BY number;
CREATE TABLE x_dist AS x ENGINE = Distributed('test_cluster_two_shards_localhost', currentDatabase(), x);
INSERT INTO x_dist SELECT * FROM numbers(5) SETTINGS insert_shard_id = 1;
SELECT * FROM x_dist ORDER BY number ASC;
```

Result:

``` text
┌─number─┐
│      0 │
│      0 │
│      1 │
│      1 │
│      2 │
│      2 │
│      3 │
│      3 │
│      4 │
│      4 │
└────────┘
```
)", 0) \
    \
    DECLARE(Bool, collect_hash_table_stats_during_aggregation, true, R"(
Enable collecting hash table statistics to optimize memory allocation
)", 0) \
    DECLARE(UInt64, max_size_to_preallocate_for_aggregation, 100'000'000, R"(
For how many elements it is allowed to preallocate space in all hash tables in total before aggregation
)", 0) \
    \
    DECLARE(Bool, collect_hash_table_stats_during_joins, true, R"(
Enable collecting hash table statistics to optimize memory allocation
)", 0) \
    DECLARE(UInt64, max_size_to_preallocate_for_joins, 100'000'000, R"(
For how many elements it is allowed to preallocate space in all hash tables in total before join
)", 0) \
    \
    DECLARE(Bool, kafka_disable_num_consumers_limit, false, R"(
Disable limit on kafka_num_consumers that depends on the number of available CPU cores.
)", 0) \
    DECLARE(Bool, allow_experimental_kafka_offsets_storage_in_keeper, false, R"(
Allow experimental feature to store Kafka related offsets in ClickHouse Keeper. When enabled a ClickHouse Keeper path and replica name can be specified to the Kafka table engine. As a result instead of the regular Kafka engine, a new type of storage engine will be used that stores the committed offsets primarily in ClickHouse Keeper
)", 0) \
    DECLARE(Bool, enable_software_prefetch_in_aggregation, true, R"(
Enable use of software prefetch in aggregation
)", 0) \
    DECLARE(Bool, allow_aggregate_partitions_independently, false, R"(
Enable independent aggregation of partitions on separate threads when partition key suits group by key. Beneficial when number of partitions close to number of cores and partitions have roughly the same size
)", 0) \
    DECLARE(Bool, force_aggregate_partitions_independently, false, R"(
Force the use of optimization when it is applicable, but heuristics decided not to use it
)", 0) \
    DECLARE(UInt64, max_number_of_partitions_for_independent_aggregation, 128, R"(
Maximal number of partitions in table to apply optimization
)", 0) \
    DECLARE(Float, min_hit_rate_to_use_consecutive_keys_optimization, 0.5, R"(
Minimal hit rate of a cache which is used for consecutive keys optimization in aggregation to keep it enabled
)", 0) \
    \
    DECLARE(Bool, engine_file_empty_if_not_exists, false, R"(
Allows to select data from a file engine table without file.

Possible values:
- 0 — `SELECT` throws exception.
- 1 — `SELECT` returns empty result.
)", 0) \
    DECLARE(Bool, engine_file_truncate_on_insert, false, R"(
Enables or disables truncate before insert in [File](../../engines/table-engines/special/file.md) engine tables.

Possible values:
- 0 — `INSERT` query appends new data to the end of the file.
- 1 — `INSERT` query replaces existing content of the file with the new data.
)", 0) \
    DECLARE(Bool, engine_file_allow_create_multiple_files, false, R"(
Enables or disables creating a new file on each insert in file engine tables if the format has the suffix (`JSON`, `ORC`, `Parquet`, etc.). If enabled, on each insert a new file will be created with a name following this pattern:

`data.Parquet` -> `data.1.Parquet` -> `data.2.Parquet`, etc.

Possible values:
- 0 — `INSERT` query appends new data to the end of the file.
- 1 — `INSERT` query creates a new file.
)", 0) \
    DECLARE(Bool, engine_file_skip_empty_files, false, R"(
Enables or disables skipping empty files in [File](../../engines/table-engines/special/file.md) engine tables.

Possible values:
- 0 — `SELECT` throws an exception if empty file is not compatible with requested format.
- 1 — `SELECT` returns empty result for empty file.
)", 0) \
    DECLARE(Bool, engine_url_skip_empty_files, false, R"(
Enables or disables skipping empty files in [URL](../../engines/table-engines/special/url.md) engine tables.

Possible values:
- 0 — `SELECT` throws an exception if empty file is not compatible with requested format.
- 1 — `SELECT` returns empty result for empty file.
)", 0) \
    DECLARE(Bool, enable_url_encoding, true, R"(
Allows to enable/disable decoding/encoding path in uri in [URL](../../engines/table-engines/special/url.md) engine tables.

Enabled by default.
)", 0) \
    DECLARE(UInt64, database_replicated_initial_query_timeout_sec, 300, R"(
Sets how long initial DDL query should wait for Replicated database to process previous DDL queue entries in seconds.

Possible values:

- Positive integer.
- 0 — Unlimited.
)", 0) \
    DECLARE(Bool, database_replicated_enforce_synchronous_settings, false, R"(
Enforces synchronous waiting for some queries (see also database_atomic_wait_for_drop_and_detach_synchronously, mutation_sync, alter_sync). Not recommended to enable these settings.
)", 0) \
    DECLARE(UInt64, max_distributed_depth, 5, R"(
Limits the maximum depth of recursive queries for [Distributed](../../engines/table-engines/special/distributed.md) tables.

If the value is exceeded, the server throws an exception.

Possible values:

- Positive integer.
- 0 — Unlimited depth.
)", 0) \
    DECLARE(Bool, database_replicated_always_detach_permanently, false, R"(
Execute DETACH TABLE as DETACH TABLE PERMANENTLY if database engine is Replicated
)", 0) \
    DECLARE(Bool, database_replicated_allow_only_replicated_engine, false, R"(
Allow to create only Replicated tables in database with engine Replicated
)", 0) \
    DECLARE(UInt64, database_replicated_allow_replicated_engine_arguments, 0, R"(
0 - Don't allow to explicitly specify ZooKeeper path and replica name for *MergeTree tables in Replicated databases. 1 - Allow. 2 - Allow, but ignore the specified path and use default one instead. 3 - Allow and don't log a warning.
)", 0) \
    DECLARE(UInt64, database_replicated_allow_explicit_uuid, 0, R"(
0 - Don't allow to explicitly specify UUIDs for tables in Replicated databases. 1 - Allow. 2 - Allow, but ignore the specified UUID and generate a random one instead.
)", 0) \
    DECLARE(Bool, database_replicated_allow_heavy_create, false, R"(
Allow long-running DDL queries (CREATE AS SELECT and POPULATE) in Replicated database engine. Note that it can block DDL queue for a long time.
)", 0) \
    DECLARE(Bool, cloud_mode, false, R"(
Cloud mode
)", 0) \
    DECLARE(UInt64, cloud_mode_engine, 1, R"(
The engine family allowed in Cloud. 0 - allow everything, 1 - rewrite DDLs to use *ReplicatedMergeTree, 2 - rewrite DDLs to use SharedMergeTree. UInt64 to minimize public part
)", 0) \
    DECLARE(UInt64, cloud_mode_database_engine, 1, R"(
The database engine allowed in Cloud. 1 - rewrite DDLs to use Replicated database, 2 - rewrite DDLs to use Shared database
)", 0) \
    DECLARE(DistributedDDLOutputMode, distributed_ddl_output_mode, DistributedDDLOutputMode::THROW, R"(
Sets format of distributed DDL query result.

Possible values:

- `throw` — Returns result set with query execution status for all hosts where query is finished. If query has failed on some hosts, then it will rethrow the first exception. If query is not finished yet on some hosts and [distributed_ddl_task_timeout](#distributed_ddl_task_timeout) exceeded, then it throws `TIMEOUT_EXCEEDED` exception.
- `none` — Is similar to throw, but distributed DDL query returns no result set.
- `null_status_on_timeout` — Returns `NULL` as execution status in some rows of result set instead of throwing `TIMEOUT_EXCEEDED` if query is not finished on the corresponding hosts.
- `never_throw` — Do not throw `TIMEOUT_EXCEEDED` and do not rethrow exceptions if query has failed on some hosts.
- `none_only_active` - similar to `none`, but doesn't wait for inactive replicas of the `Replicated` database. Note: with this mode it's impossible to figure out that the query was not executed on some replica and will be executed in background.
- `null_status_on_timeout_only_active` — similar to `null_status_on_timeout`, but doesn't wait for inactive replicas of the `Replicated` database
- `throw_only_active` — similar to `throw`, but doesn't wait for inactive replicas of the `Replicated` database

Cloud default value: `none`.
)", 0) \
    DECLARE(UInt64, distributed_ddl_entry_format_version, 5, R"(
Compatibility version of distributed DDL (ON CLUSTER) queries
)", 0) \
    \
    DECLARE(UInt64, external_storage_max_read_rows, 0, R"(
Limit maximum number of rows when table with external engine should flush history data. Now supported only for MySQL table engine, database engine, dictionary and MaterializedMySQL. If equal to 0, this setting is disabled
)", 0) \
    DECLARE(UInt64, external_storage_max_read_bytes, 0, R"(
Limit maximum number of bytes when table with external engine should flush history data. Now supported only for MySQL table engine, database engine, dictionary and MaterializedMySQL. If equal to 0, this setting is disabled
)", 0)  \
    DECLARE(UInt64, external_storage_connect_timeout_sec, DBMS_DEFAULT_CONNECT_TIMEOUT_SEC, R"(
Connect timeout in seconds. Now supported only for MySQL
)", 0)  \
    DECLARE(UInt64, external_storage_rw_timeout_sec, DBMS_DEFAULT_RECEIVE_TIMEOUT_SEC, R"(
Read/write timeout in seconds. Now supported only for MySQL
)", 0)  \
    \
    DECLARE(SetOperationMode, union_default_mode, SetOperationMode::Unspecified, R"(
Sets a mode for combining `SELECT` query results. The setting is only used when shared with [UNION](../../sql-reference/statements/select/union.md) without explicitly specifying the `UNION ALL` or `UNION DISTINCT`.

Possible values:

- `'DISTINCT'` — ClickHouse outputs rows as a result of combining queries removing duplicate rows.
- `'ALL'` — ClickHouse outputs all rows as a result of combining queries including duplicate rows.
- `''` — ClickHouse generates an exception when used with `UNION`.

See examples in [UNION](../../sql-reference/statements/select/union.md).
)", 0) \
    DECLARE(SetOperationMode, intersect_default_mode, SetOperationMode::ALL, R"(
Set default mode in INTERSECT query. Possible values: empty string, 'ALL', 'DISTINCT'. If empty, query without mode will throw exception.
)", 0) \
    DECLARE(SetOperationMode, except_default_mode, SetOperationMode::ALL, R"(
Set default mode in EXCEPT query. Possible values: empty string, 'ALL', 'DISTINCT'. If empty, query without mode will throw exception.
)", 0) \
    DECLARE(Bool, optimize_aggregators_of_group_by_keys, true, R"(
Eliminates min/max/any/anyLast aggregators of GROUP BY keys in SELECT section
)", 0) \
    DECLARE(Bool, optimize_injective_functions_in_group_by, true, R"(
Replaces injective functions by it's arguments in GROUP BY section
)", 0) \
    DECLARE(Bool, optimize_group_by_function_keys, true, R"(
Eliminates functions of other keys in GROUP BY section
)", 0) \
    DECLARE(Bool, optimize_group_by_constant_keys, true, R"(
Optimize GROUP BY when all keys in block are constant
)", 0) \
    DECLARE(Bool, legacy_column_name_of_tuple_literal, false, R"(
List all names of element of large tuple literals in their column names instead of hash. This settings exists only for compatibility reasons. It makes sense to set to 'true', while doing rolling update of cluster from version lower than 21.7 to higher.
)", 0) \
    DECLARE(Bool, enable_named_columns_in_function_tuple, true, R"(
Generate named tuples in function tuple() when all names are unique and can be treated as unquoted identifiers.
Beware that this setting might currently result in broken queries. It's not recommended to use in production
)", 0) \
    \
    DECLARE(Bool, query_plan_enable_optimizations, true, R"(
Toggles query optimization at the query plan level.

:::note
This is an expert-level setting which should only be used for debugging by developers. The setting may change in future in backward-incompatible ways or be removed.
:::

Possible values:

- 0 - Disable all optimizations at the query plan level
- 1 - Enable optimizations at the query plan level (but individual optimizations may still be disabled via their individual settings)
)", 0) \
    DECLARE(UInt64, query_plan_max_optimizations_to_apply, 10000, R"(
Limits the total number of optimizations applied to query plan, see setting [query_plan_enable_optimizations](#query_plan_enable_optimizations).
Useful to avoid long optimization times for complex queries.
If the actual number of optimizations exceeds this setting, an exception is thrown.

:::note
This is an expert-level setting which should only be used for debugging by developers. The setting may change in future in backward-incompatible ways or be removed.
:::
)", 0) \
    DECLARE(Bool, query_plan_lift_up_array_join, true, R"(
Toggles a query-plan-level optimization which moves ARRAY JOINs up in the execution plan.
Only takes effect if setting [query_plan_enable_optimizations](#query_plan_enable_optimizations) is 1.

:::note
This is an expert-level setting which should only be used for debugging by developers. The setting may change in future in backward-incompatible ways or be removed.
:::

Possible values:

- 0 - Disable
- 1 - Enable
)", 0) \
    DECLARE(Bool, query_plan_push_down_limit, true, R"(
Toggles a query-plan-level optimization which moves LIMITs down in the execution plan.
Only takes effect if setting [query_plan_enable_optimizations](#query_plan_enable_optimizations) is 1.

:::note
This is an expert-level setting which should only be used for debugging by developers. The setting may change in future in backward-incompatible ways or be removed.
:::

Possible values:

- 0 - Disable
- 1 - Enable
)", 0) \
    DECLARE(Bool, query_plan_split_filter, true, R"(
:::note
This is an expert-level setting which should only be used for debugging by developers. The setting may change in future in backward-incompatible ways or be removed.
:::

Toggles a query-plan-level optimization which splits filters into expressions.
Only takes effect if setting [query_plan_enable_optimizations](#query_plan_enable_optimizations) is 1.

Possible values:

- 0 - Disable
- 1 - Enable
)", 0) \
    DECLARE(Bool, query_plan_merge_expressions, true, R"(
Toggles a query-plan-level optimization which merges consecutive filters.
Only takes effect if setting [query_plan_enable_optimizations](#query_plan_enable_optimizations) is 1.

:::note
This is an expert-level setting which should only be used for debugging by developers. The setting may change in future in backward-incompatible ways or be removed.
:::

Possible values:

- 0 - Disable
- 1 - Enable
)", 0) \
    DECLARE(Bool, query_plan_merge_filters, false, R"(
Allow to merge filters in the query plan
)", 0) \
    DECLARE(Bool, query_plan_filter_push_down, true, R"(
Toggles a query-plan-level optimization which moves filters down in the execution plan.
Only takes effect if setting [query_plan_enable_optimizations](#query_plan_enable_optimizations) is 1.

:::note
This is an expert-level setting which should only be used for debugging by developers. The setting may change in future in backward-incompatible ways or be removed.
:::

Possible values:

- 0 - Disable
- 1 - Enable
)", 0) \
    DECLARE(Bool, query_plan_convert_outer_join_to_inner_join, true, R"(
Allow to convert OUTER JOIN to INNER JOIN if filter after JOIN always filters default values
)", 0) \
    DECLARE(Bool, query_plan_optimize_prewhere, true, R"(
Allow to push down filter to PREWHERE expression for supported storages
)", 0) \
    DECLARE(Bool, query_plan_execute_functions_after_sorting, true, R"(
Toggles a query-plan-level optimization which moves expressions after sorting steps.
Only takes effect if setting [query_plan_enable_optimizations](#query_plan_enable_optimizations) is 1.

:::note
This is an expert-level setting which should only be used for debugging by developers. The setting may change in future in backward-incompatible ways or be removed.
:::

Possible values:

- 0 - Disable
- 1 - Enable
)", 0) \
    DECLARE(Bool, query_plan_reuse_storage_ordering_for_window_functions, true, R"(
Toggles a query-plan-level optimization which uses storage sorting when sorting for window functions.
Only takes effect if setting [query_plan_enable_optimizations](#query_plan_enable_optimizations) is 1.

:::note
This is an expert-level setting which should only be used for debugging by developers. The setting may change in future in backward-incompatible ways or be removed.
:::

Possible values:

- 0 - Disable
- 1 - Enable
)", 0) \
    DECLARE(Bool, query_plan_lift_up_union, true, R"(
Toggles a query-plan-level optimization which moves larger subtrees of the query plan into union to enable further optimizations.
Only takes effect if setting [query_plan_enable_optimizations](#query_plan_enable_optimizations) is 1.

:::note
This is an expert-level setting which should only be used for debugging by developers. The setting may change in future in backward-incompatible ways or be removed.
:::

Possible values:

- 0 - Disable
- 1 - Enable
)", 0) \
    DECLARE(Bool, query_plan_read_in_order, true, R"(
Toggles the read in-order optimization query-plan-level optimization.
Only takes effect if setting [query_plan_enable_optimizations](#query_plan_enable_optimizations) is 1.

:::note
This is an expert-level setting which should only be used for debugging by developers. The setting may change in future in backward-incompatible ways or be removed.
:::

Possible values:

- 0 - Disable
- 1 - Enable
)", 0) \
    DECLARE(Bool, query_plan_aggregation_in_order, true, R"(
Toggles the aggregation in-order query-plan-level optimization.
Only takes effect if setting [query_plan_enable_optimizations](#query_plan_enable_optimizations) is 1.

:::note
This is an expert-level setting which should only be used for debugging by developers. The setting may change in future in backward-incompatible ways or be removed.
:::

Possible values:

- 0 - Disable
- 1 - Enable
)", 0) \
    DECLARE(Bool, query_plan_remove_redundant_sorting, true, R"(
Toggles a query-plan-level optimization which removes redundant sorting steps, e.g. in subqueries.
Only takes effect if setting [query_plan_enable_optimizations](#query_plan_enable_optimizations) is 1.

:::note
This is an expert-level setting which should only be used for debugging by developers. The setting may change in future in backward-incompatible ways or be removed.
:::

Possible values:

- 0 - Disable
- 1 - Enable
)", 0) \
    DECLARE(Bool, query_plan_remove_redundant_distinct, true, R"(
Toggles a query-plan-level optimization which removes redundant DISTINCT steps.
Only takes effect if setting [query_plan_enable_optimizations](#query_plan_enable_optimizations) is 1.

:::note
This is an expert-level setting which should only be used for debugging by developers. The setting may change in future in backward-incompatible ways or be removed.
:::

Possible values:

- 0 - Disable
- 1 - Enable
)", 0) \
    DECLARE(Bool, query_plan_enable_multithreading_after_window_functions, true, R"(
Enable multithreading after evaluating window functions to allow parallel stream processing
)", 0) \
    DECLARE(UInt64, regexp_max_matches_per_row, 1000, R"(
Sets the maximum number of matches for a single regular expression per row. Use it to protect against memory overload when using greedy regular expression in the [extractAllGroupsHorizontal](../../sql-reference/functions/string-search-functions.md/#extractallgroups-horizontal) function.

Possible values:

- Positive integer.
)", 0) \
    \
    DECLARE(UInt64, limit, 0, R"(
Sets the maximum number of rows to get from the query result. It adjusts the value set by the [LIMIT](../../sql-reference/statements/select/limit.md/#limit-clause) clause, so that the limit, specified in the query, cannot exceed the limit, set by this setting.

Possible values:

- 0 — The number of rows is not limited.
- Positive integer.
)", 0) \
    DECLARE(UInt64, offset, 0, R"(
Sets the number of rows to skip before starting to return rows from the query. It adjusts the offset set by the [OFFSET](../../sql-reference/statements/select/offset.md/#offset-fetch) clause, so that these two values are summarized.

Possible values:

- 0 — No rows are skipped .
- Positive integer.

**Example**

Input table:

``` sql
CREATE TABLE test (i UInt64) ENGINE = MergeTree() ORDER BY i;
INSERT INTO test SELECT number FROM numbers(500);
```

Query:

``` sql
SET limit = 5;
SET offset = 7;
SELECT * FROM test LIMIT 10 OFFSET 100;
```
Result:

``` text
┌───i─┐
│ 107 │
│ 108 │
│ 109 │
└─────┘
```
)", 0) \
    \
    DECLARE(UInt64, function_range_max_elements_in_block, 500000000, R"(
Sets the safety threshold for data volume generated by function [range](../../sql-reference/functions/array-functions.md/#range). Defines the maximum number of values generated by function per block of data (sum of array sizes for every row in a block).

Possible values:

- Positive integer.

**See Also**

- [max_block_size](#setting-max_block_size)
- [min_insert_block_size_rows](#min-insert-block-size-rows)
)", 0) \
    DECLARE(UInt64, function_sleep_max_microseconds_per_block, 3000000, R"(
Maximum number of microseconds the function `sleep` is allowed to sleep for each block. If a user called it with a larger value, it throws an exception. It is a safety threshold.
)", 0) \
    DECLARE(UInt64, function_visible_width_behavior, 1, R"(
The version of `visibleWidth` behavior. 0 - only count the number of code points; 1 - correctly count zero-width and combining characters, count full-width characters as two, estimate the tab width, count delete characters.
)", 0) \
    DECLARE(ShortCircuitFunctionEvaluation, short_circuit_function_evaluation, ShortCircuitFunctionEvaluation::ENABLE, R"(
Allows calculating the [if](../../sql-reference/functions/conditional-functions.md/#if), [multiIf](../../sql-reference/functions/conditional-functions.md/#multiif), [and](../../sql-reference/functions/logical-functions.md/#logical-and-function), and [or](../../sql-reference/functions/logical-functions.md/#logical-or-function) functions according to a [short scheme](https://en.wikipedia.org/wiki/Short-circuit_evaluation). This helps optimize the execution of complex expressions in these functions and prevent possible exceptions (such as division by zero when it is not expected).

Possible values:

- `enable` — Enables short-circuit function evaluation for functions that are suitable for it (can throw an exception or computationally heavy).
- `force_enable` — Enables short-circuit function evaluation for all functions.
- `disable` — Disables short-circuit function evaluation.
)", 0) \
    \
    DECLARE(LocalFSReadMethod, storage_file_read_method, LocalFSReadMethod::pread, R"(
Method of reading data from storage file, one of: `read`, `pread`, `mmap`. The mmap method does not apply to clickhouse-server (it's intended for clickhouse-local).
)", 0) \
    DECLARE(String, local_filesystem_read_method, "pread_threadpool", R"(
Method of reading data from local filesystem, one of: read, pread, mmap, io_uring, pread_threadpool. The 'io_uring' method is experimental and does not work for Log, TinyLog, StripeLog, File, Set and Join, and other tables with append-able files in presence of concurrent reads and writes.
)", 0) \
    DECLARE(String, remote_filesystem_read_method, "threadpool", R"(
Method of reading data from remote filesystem, one of: read, threadpool.
)", 0) \
    DECLARE(Bool, local_filesystem_read_prefetch, false, R"(
Should use prefetching when reading data from local filesystem.
)", 0) \
    DECLARE(Bool, remote_filesystem_read_prefetch, true, R"(
Should use prefetching when reading data from remote filesystem.
)", 0) \
    DECLARE(Int64, read_priority, 0, R"(
Priority to read data from local filesystem or remote filesystem. Only supported for 'pread_threadpool' method for local filesystem and for `threadpool` method for remote filesystem.
)", 0) \
    DECLARE(UInt64, merge_tree_min_rows_for_concurrent_read_for_remote_filesystem, 0, R"(
The minimum number of lines to read from one file before the [MergeTree](../../engines/table-engines/mergetree-family/mergetree.md) engine can parallelize reading, when reading from remote filesystem. We do not recommend using this setting.

Possible values:

- Positive integer.
)", 0) \
    DECLARE(UInt64, merge_tree_min_bytes_for_concurrent_read_for_remote_filesystem, 0, R"(
The minimum number of bytes to read from one file before [MergeTree](../../engines/table-engines/mergetree-family/mergetree.md) engine can parallelize reading, when reading from remote filesystem. We do not recommend using this setting.

Possible values:

- Positive integer.
)", 0) \
    DECLARE(UInt64, remote_read_min_bytes_for_seek, 4 * DBMS_DEFAULT_BUFFER_SIZE, R"(
Min bytes required for remote read (url, s3) to do seek, instead of read with ignore.
)", 0) \
    DECLARE(UInt64, merge_tree_min_bytes_per_task_for_remote_reading, 2 * DBMS_DEFAULT_BUFFER_SIZE, R"(
Min bytes to read per task.
)", 0) ALIAS(filesystem_prefetch_min_bytes_for_single_read_task) \
    DECLARE(Bool, merge_tree_use_const_size_tasks_for_remote_reading, true, R"(
Whether to use constant size tasks for reading from a remote table.
)", 0) \
    DECLARE(Bool, merge_tree_determine_task_size_by_prewhere_columns, true, R"(
Whether to use only prewhere columns size to determine reading task size.
)", 0) \
    DECLARE(UInt64, merge_tree_min_read_task_size, 8, R"(
Hard lower limit on the task size (even when the number of granules is low and the number of available threads is high we won't allocate smaller tasks
)", 0) \
    DECLARE(UInt64, merge_tree_compact_parts_min_granules_to_multibuffer_read, 16, R"(
Only available in ClickHouse Cloud. Number of granules in stripe of compact part of MergeTree tables to use multibuffer reader, which supports parallel reading and prefetch. In case of reading from remote fs using of multibuffer reader increases number of read request.
)", 0) \
    \
    DECLARE(Bool, async_insert, false, R"(
If true, data from INSERT query is stored in queue and later flushed to table in background. If wait_for_async_insert is false, INSERT query is processed almost instantly, otherwise client will wait until data will be flushed to table
)", 0) \
    DECLARE(Bool, wait_for_async_insert, true, R"(
If true wait for processing of asynchronous insertion
)", 0) \
    DECLARE(Seconds, wait_for_async_insert_timeout, DBMS_DEFAULT_LOCK_ACQUIRE_TIMEOUT_SEC, R"(
Timeout for waiting for processing asynchronous insertion
)", 0) \
    DECLARE(UInt64, async_insert_max_data_size, 10485760, R"(
Maximum size in bytes of unparsed data collected per query before being inserted
)", 0) \
    DECLARE(UInt64, async_insert_max_query_number, 450, R"(
Maximum number of insert queries before being inserted
)", 0) \
    DECLARE(Milliseconds, async_insert_poll_timeout_ms, 10, R"(
Timeout for polling data from asynchronous insert queue
)", 0) \
    DECLARE(Bool, async_insert_use_adaptive_busy_timeout, true, R"(
If it is set to true, use adaptive busy timeout for asynchronous inserts
)", 0) \
    DECLARE(Milliseconds, async_insert_busy_timeout_min_ms, 50, R"(
If auto-adjusting is enabled through async_insert_use_adaptive_busy_timeout, minimum time to wait before dumping collected data per query since the first data appeared. It also serves as the initial value for the adaptive algorithm
)", 0) \
    DECLARE(Milliseconds, async_insert_busy_timeout_max_ms, 200, R"(
Maximum time to wait before dumping collected data per query since the first data appeared.
)", 0) ALIAS(async_insert_busy_timeout_ms) \
    DECLARE(Double, async_insert_busy_timeout_increase_rate, 0.2, R"(
The exponential growth rate at which the adaptive asynchronous insert timeout increases
)", 0) \
    DECLARE(Double, async_insert_busy_timeout_decrease_rate, 0.2, R"(
The exponential growth rate at which the adaptive asynchronous insert timeout decreases
)", 0) \
    \
    DECLARE(UInt64, remote_fs_read_max_backoff_ms, 10000, R"(
Max wait time when trying to read data for remote disk
)", 0) \
    DECLARE(UInt64, remote_fs_read_backoff_max_tries, 5, R"(
Max attempts to read with backoff
)", 0) \
    DECLARE(Bool, enable_filesystem_cache, true, R"(
Use cache for remote filesystem. This setting does not turn on/off cache for disks (must be done via disk config), but allows to bypass cache for some queries if intended
)", 0) \
    DECLARE(String, filesystem_cache_name, "", R"(
Filesystem cache name to use for stateless table engines or data lakes
)", 0) \
    DECLARE(Bool, enable_filesystem_cache_on_write_operations, false, R"(
Write into cache on write operations. To actually work this setting requires be added to disk config too
)", 0) \
    DECLARE(Bool, enable_filesystem_cache_log, false, R"(
Allows to record the filesystem caching log for each query
)", 0) \
    DECLARE(Bool, read_from_filesystem_cache_if_exists_otherwise_bypass_cache, false, R"(
Allow to use the filesystem cache in passive mode - benefit from the existing cache entries, but don't put more entries into the cache. If you set this setting for heavy ad-hoc queries and leave it disabled for short real-time queries, this will allows to avoid cache threshing by too heavy queries and to improve the overall system efficiency.
)", 0) \
    DECLARE(Bool, skip_download_if_exceeds_query_cache, true, R"(
Skip download from remote filesystem if exceeds query cache size
)", 0) \
    DECLARE(UInt64, filesystem_cache_max_download_size, (128UL * 1024 * 1024 * 1024), R"(
Max remote filesystem cache size that can be downloaded by a single query
)", 0) \
    DECLARE(Bool, throw_on_error_from_cache_on_write_operations, false, R"(
Ignore error from cache when caching on write operations (INSERT, merges)
)", 0) \
    DECLARE(UInt64, filesystem_cache_segments_batch_size, 20, R"(
Limit on size of a single batch of file segments that a read buffer can request from cache. Too low value will lead to excessive requests to cache, too large may slow down eviction from cache
)", 0) \
    DECLARE(UInt64, filesystem_cache_reserve_space_wait_lock_timeout_milliseconds, 1000, R"(
Wait time to lock cache for space reservation in filesystem cache
)", 0) \
    DECLARE(UInt64, temporary_data_in_cache_reserve_space_wait_lock_timeout_milliseconds, (10 * 60 * 1000), R"(
Wait time to lock cache for space reservation for temporary data in filesystem cache
)", 0) \
    \
    DECLARE(Bool, use_page_cache_for_disks_without_file_cache, false, R"(
Use userspace page cache for remote disks that don't have filesystem cache enabled.
)", 0) \
    DECLARE(Bool, read_from_page_cache_if_exists_otherwise_bypass_cache, false, R"(
Use userspace page cache in passive mode, similar to read_from_filesystem_cache_if_exists_otherwise_bypass_cache.
)", 0) \
    DECLARE(Bool, page_cache_inject_eviction, false, R"(
Userspace page cache will sometimes invalidate some pages at random. Intended for testing.
)", 0) \
    \
    DECLARE(Bool, load_marks_asynchronously, false, R"(
Load MergeTree marks asynchronously
)", 0) \
    DECLARE(Bool, enable_filesystem_read_prefetches_log, false, R"(
Log to system.filesystem prefetch_log during query. Should be used only for testing or debugging, not recommended to be turned on by default
)", 0) \
    DECLARE(Bool, allow_prefetched_read_pool_for_remote_filesystem, true, R"(
Prefer prefetched threadpool if all parts are on remote filesystem
)", 0) \
    DECLARE(Bool, allow_prefetched_read_pool_for_local_filesystem, false, R"(
Prefer prefetched threadpool if all parts are on local filesystem
)", 0) \
    \
<<<<<<< HEAD
    M(UInt64, object_storage_remove_recursive_file_limit, DEFAULT_REMOVE_SHARED_RECURSIVE_FILE_LIMIT, "Max number of files to store in memory during remove. Zero value means unlimited. Used to reduce memory usage.", 0) \
    M(UInt64, prefetch_buffer_size, DBMS_DEFAULT_BUFFER_SIZE, R"(
=======
    DECLARE(UInt64, prefetch_buffer_size, DBMS_DEFAULT_BUFFER_SIZE, R"(
>>>>>>> 8f7fc5e4
The maximum size of the prefetch buffer to read from the filesystem.
)", 0) \
    DECLARE(UInt64, filesystem_prefetch_step_bytes, 0, R"(
Prefetch step in bytes. Zero means `auto` - approximately the best prefetch step will be auto deduced, but might not be 100% the best. The actual value might be different because of setting filesystem_prefetch_min_bytes_for_single_read_task
)", 0) \
    DECLARE(UInt64, filesystem_prefetch_step_marks, 0, R"(
Prefetch step in marks. Zero means `auto` - approximately the best prefetch step will be auto deduced, but might not be 100% the best. The actual value might be different because of setting filesystem_prefetch_min_bytes_for_single_read_task
)", 0) \
    DECLARE(UInt64, filesystem_prefetch_max_memory_usage, "1Gi", R"(
Maximum memory usage for prefetches.
)", 0) \
    DECLARE(UInt64, filesystem_prefetches_limit, 200, R"(
Maximum number of prefetches. Zero means unlimited. A setting `filesystem_prefetches_max_memory_usage` is more recommended if you want to limit the number of prefetches
)", 0) \
    \
    DECLARE(UInt64, use_structure_from_insertion_table_in_table_functions, 2, R"(
Use structure from insertion table instead of schema inference from data. Possible values: 0 - disabled, 1 - enabled, 2 - auto
)", 0) \
    \
    DECLARE(UInt64, http_max_tries, 10, R"(
Max attempts to read via http.
)", 0) \
    DECLARE(UInt64, http_retry_initial_backoff_ms, 100, R"(
Min milliseconds for backoff, when retrying read via http
)", 0) \
    DECLARE(UInt64, http_retry_max_backoff_ms, 10000, R"(
Max milliseconds for backoff, when retrying read via http
)", 0) \
    \
    DECLARE(Bool, force_remove_data_recursively_on_drop, false, R"(
Recursively remove data on DROP query. Avoids 'Directory not empty' error, but may silently remove detached data
)", 0) \
    DECLARE(Bool, check_table_dependencies, true, R"(
Check that DDL query (such as DROP TABLE or RENAME) will not break dependencies
)", 0) \
    DECLARE(Bool, check_referential_table_dependencies, false, R"(
Check that DDL query (such as DROP TABLE or RENAME) will not break referential dependencies
)", 0) \
    DECLARE(Bool, use_local_cache_for_remote_storage, true, R"(
Use local cache for remote storage like HDFS or S3, it's used for remote table engine only
)", 0) \
    \
    DECLARE(Bool, allow_unrestricted_reads_from_keeper, false, R"(
Allow unrestricted (without condition on path) reads from system.zookeeper table, can be handy, but is not safe for zookeeper
)", 0) \
    DECLARE(Bool, allow_deprecated_database_ordinary, false, R"(
Allow to create databases with deprecated Ordinary engine
)", 0) \
    DECLARE(Bool, allow_deprecated_syntax_for_merge_tree, false, R"(
Allow to create *MergeTree tables with deprecated engine definition syntax
)", 0) \
    DECLARE(Bool, allow_asynchronous_read_from_io_pool_for_merge_tree, false, R"(
Use background I/O pool to read from MergeTree tables. This setting may increase performance for I/O bound queries
)", 0) \
    DECLARE(UInt64, max_streams_for_merge_tree_reading, 0, R"(
If is not zero, limit the number of reading streams for MergeTree table.
)", 0) \
    \
    DECLARE(Bool, force_grouping_standard_compatibility, true, R"(
Make GROUPING function to return 1 when argument is not used as an aggregation key
)", 0) \
    \
    DECLARE(Bool, schema_inference_use_cache_for_file, true, R"(
Use cache in schema inference while using file table function
)", 0) \
    DECLARE(Bool, schema_inference_use_cache_for_s3, true, R"(
Use cache in schema inference while using s3 table function
)", 0) \
    DECLARE(Bool, schema_inference_use_cache_for_azure, true, R"(
Use cache in schema inference while using azure table function
)", 0) \
    DECLARE(Bool, schema_inference_use_cache_for_hdfs, true, R"(
Use cache in schema inference while using hdfs table function
)", 0) \
    DECLARE(Bool, schema_inference_use_cache_for_url, true, R"(
Use cache in schema inference while using url table function
)", 0) \
    DECLARE(Bool, schema_inference_cache_require_modification_time_for_url, true, R"(
Use schema from cache for URL with last modification time validation (for URLs with Last-Modified header)
)", 0) \
    \
    DECLARE(String, compatibility, "", R"(
The `compatibility` setting causes ClickHouse to use the default settings of a previous version of ClickHouse, where the previous version is provided as the setting.

If settings are set to non-default values, then those settings are honored (only settings that have not been modified are affected by the `compatibility` setting).

This setting takes a ClickHouse version number as a string, like `22.3`, `22.8`. An empty value means that this setting is disabled.

Disabled by default.

:::note
In ClickHouse Cloud the compatibility setting must be set by ClickHouse Cloud support.  Please [open a case](https://clickhouse.cloud/support) to have it set.
:::
)", 0) \
    \
    DECLARE(Map, additional_table_filters, "", R"(
An additional filter expression that is applied after reading
from the specified table.

**Example**

``` sql
INSERT INTO table_1 VALUES (1, 'a'), (2, 'bb'), (3, 'ccc'), (4, 'dddd');
SELECT * FROM table_1;
```
```response
┌─x─┬─y────┐
│ 1 │ a    │
│ 2 │ bb   │
│ 3 │ ccc  │
│ 4 │ dddd │
└───┴──────┘
```
```sql
SELECT *
FROM table_1
SETTINGS additional_table_filters = {'table_1': 'x != 2'}
```
```response
┌─x─┬─y────┐
│ 1 │ a    │
│ 3 │ ccc  │
│ 4 │ dddd │
└───┴──────┘
```
)", 0) \
    DECLARE(String, additional_result_filter, "", R"(
An additional filter expression to apply to the result of `SELECT` query.
This setting is not applied to any subquery.

**Example**

``` sql
INSERT INTO table_1 VALUES (1, 'a'), (2, 'bb'), (3, 'ccc'), (4, 'dddd');
SElECT * FROM table_1;
```
```response
┌─x─┬─y────┐
│ 1 │ a    │
│ 2 │ bb   │
│ 3 │ ccc  │
│ 4 │ dddd │
└───┴──────┘
```
```sql
SELECT *
FROM table_1
SETTINGS additional_result_filter = 'x != 2'
```
```response
┌─x─┬─y────┐
│ 1 │ a    │
│ 3 │ ccc  │
│ 4 │ dddd │
└───┴──────┘
```
)", 0) \
    \
    DECLARE(String, workload, "default", R"(
Name of workload to be used to access resources
)", 0) \
    DECLARE(Milliseconds, storage_system_stack_trace_pipe_read_timeout_ms, 100, R"(
Maximum time to read from a pipe for receiving information from the threads when querying the `system.stack_trace` table. This setting is used for testing purposes and not meant to be changed by users.
)", 0) \
    \
    DECLARE(String, rename_files_after_processing, "", R"(
- **Type:** String

- **Default value:** Empty string

This setting allows to specify renaming pattern for files processed by `file` table function. When option is set, all files read by `file` table function will be renamed according to specified pattern with placeholders, only if files processing was successful.

### Placeholders

- `%a` — Full original filename (e.g., "sample.csv").
- `%f` — Original filename without extension (e.g., "sample").
- `%e` — Original file extension with dot (e.g., ".csv").
- `%t` — Timestamp (in microseconds).
- `%%` — Percentage sign ("%").

### Example
- Option: `--rename_files_after_processing="processed_%f_%t%e"`

- Query: `SELECT * FROM file('sample.csv')`


If reading `sample.csv` is successful, file will be renamed to `processed_sample_1683473210851438.csv`
)", 0) \
    \
    /* CLOUD ONLY */ \
    DECLARE(Bool, read_through_distributed_cache, false, R"(
Only in ClickHouse Cloud. Allow reading from distributed cache
)", 0) \
    DECLARE(Bool, write_through_distributed_cache, false, R"(
Only in ClickHouse Cloud. Allow writing to distributed cache (writing to s3 will also be done by distributed cache)
)", 0) \
    DECLARE(Bool, distributed_cache_throw_on_error, false, R"(
Only in ClickHouse Cloud. Rethrow exception happened during communication with distributed cache or exception received from distributed cache. Otherwise fallback to skipping distributed cache on error
)", 0) \
    DECLARE(DistributedCacheLogMode, distributed_cache_log_mode, DistributedCacheLogMode::LOG_ON_ERROR, R"(
Only in ClickHouse Cloud. Mode for writing to system.distributed_cache_log
)", 0) \
    DECLARE(Bool, distributed_cache_fetch_metrics_only_from_current_az, true, R"(
Only in ClickHouse Cloud. Fetch metrics only from current availability zone in system.distributed_cache_metrics, system.distributed_cache_events
)", 0) \
    DECLARE(UInt64, distributed_cache_connect_max_tries, 100, R"(
Only in ClickHouse Cloud. Number of tries to connect to distributed cache if unsuccessful
)", 0) \
    DECLARE(UInt64, distributed_cache_receive_response_wait_milliseconds, 60000, R"(
Only in ClickHouse Cloud. Wait time in milliseconds to receive data for request from distributed cache
)", 0) \
    DECLARE(UInt64, distributed_cache_receive_timeout_milliseconds, 10000, R"(
Only in ClickHouse Cloud. Wait time in milliseconds to receive any kind of response from distributed cache
)", 0) \
    DECLARE(UInt64, distributed_cache_wait_connection_from_pool_milliseconds, 100, R"(
Only in ClickHouse Cloud. Wait time in milliseconds to receive connection from connection pool if distributed_cache_pool_behaviour_on_limit is wait
)", 0) \
    DECLARE(Bool, distributed_cache_bypass_connection_pool, false, R"(
Only in ClickHouse Cloud. Allow to bypass distributed cache connection pool
)", 0) \
    DECLARE(DistributedCachePoolBehaviourOnLimit, distributed_cache_pool_behaviour_on_limit, DistributedCachePoolBehaviourOnLimit::ALLOCATE_NEW_BYPASSING_POOL, R"(
Only in ClickHouse Cloud. Identifies behaviour of distributed cache connection on pool limit reached
)", 0) \
    DECLARE(UInt64, distributed_cache_read_alignment, 0, R"(
Only in ClickHouse Cloud. A setting for testing purposes, do not change it
)", 0) \
    DECLARE(UInt64, distributed_cache_max_unacked_inflight_packets, DistributedCache::MAX_UNACKED_INFLIGHT_PACKETS, R"(
Only in ClickHouse Cloud. A maximum number of unacknowledged in-flight packets in a single distributed cache read request
)", 0) \
    DECLARE(UInt64, distributed_cache_data_packet_ack_window, DistributedCache::ACK_DATA_PACKET_WINDOW, R"(
Only in ClickHouse Cloud. A window for sending ACK for DataPacket sequence in a single distributed cache read request
)", 0) \
    \
    DECLARE(Bool, parallelize_output_from_storages, true, R"(
Parallelize output for reading step from storage. It allows parallelization of  query processing right after reading from storage if possible
)", 0) \
    DECLARE(String, insert_deduplication_token, "", R"(
The setting allows a user to provide own deduplication semantic in MergeTree/ReplicatedMergeTree
For example, by providing a unique value for the setting in each INSERT statement,
user can avoid the same inserted data being deduplicated.

Possible values:

- Any string

`insert_deduplication_token` is used for deduplication _only_ when not empty.

For the replicated tables by default the only 100 of the most recent inserts for each partition are deduplicated (see [replicated_deduplication_window](merge-tree-settings.md/#replicated-deduplication-window), [replicated_deduplication_window_seconds](merge-tree-settings.md/#replicated-deduplication-window-seconds)).
For not replicated tables see [non_replicated_deduplication_window](merge-tree-settings.md/#non-replicated-deduplication-window).

:::note
`insert_deduplication_token` works on a partition level (the same as `insert_deduplication` checksum). Multiple partitions can have the same `insert_deduplication_token`.
:::

Example:

```sql
CREATE TABLE test_table
( A Int64 )
ENGINE = MergeTree
ORDER BY A
SETTINGS non_replicated_deduplication_window = 100;

INSERT INTO test_table SETTINGS insert_deduplication_token = 'test' VALUES (1);

-- the next insert won't be deduplicated because insert_deduplication_token is different
INSERT INTO test_table SETTINGS insert_deduplication_token = 'test1' VALUES (1);

-- the next insert will be deduplicated because insert_deduplication_token
-- is the same as one of the previous
INSERT INTO test_table SETTINGS insert_deduplication_token = 'test' VALUES (2);

SELECT * FROM test_table

┌─A─┐
│ 1 │
└───┘
┌─A─┐
│ 1 │
└───┘
```
)", 0) \
    DECLARE(Bool, count_distinct_optimization, false, R"(
Rewrite count distinct to subquery of group by
)", 0) \
    DECLARE(Bool, throw_if_no_data_to_insert, true, R"(
Allows or forbids empty INSERTs, enabled by default (throws an error on an empty insert). Only applies to INSERTs using [`clickhouse-client`](/docs/en/interfaces/cli) or using the [gRPC interface](/docs/en/interfaces/grpc).
)", 0) \
    DECLARE(Bool, compatibility_ignore_auto_increment_in_create_table, false, R"(
Ignore AUTO_INCREMENT keyword in column declaration if true, otherwise return error. It simplifies migration from MySQL
)", 0) \
    DECLARE(Bool, multiple_joins_try_to_keep_original_names, false, R"(
Do not add aliases to top level expression list on multiple joins rewrite
)", 0) \
    DECLARE(Bool, optimize_sorting_by_input_stream_properties, true, R"(
Optimize sorting by sorting properties of input stream
)", 0) \
    DECLARE(UInt64, keeper_max_retries, 10, R"(
Max retries for general keeper operations
)", 0) \
    DECLARE(UInt64, keeper_retry_initial_backoff_ms, 100, R"(
Initial backoff timeout for general keeper operations
)", 0) \
    DECLARE(UInt64, keeper_retry_max_backoff_ms, 5000, R"(
Max backoff timeout for general keeper operations
)", 0) \
    DECLARE(UInt64, insert_keeper_max_retries, 20, R"(
The setting sets the maximum number of retries for ClickHouse Keeper (or ZooKeeper) requests during insert into replicated MergeTree. Only Keeper requests which failed due to network error, Keeper session timeout, or request timeout are considered for retries.

Possible values:

- Positive integer.
- 0 — Retries are disabled

Cloud default value: `20`.

Keeper request retries are done after some timeout. The timeout is controlled by the following settings: `insert_keeper_retry_initial_backoff_ms`, `insert_keeper_retry_max_backoff_ms`.
The first retry is done after `insert_keeper_retry_initial_backoff_ms` timeout. The consequent timeouts will be calculated as follows:
```
timeout = min(insert_keeper_retry_max_backoff_ms, latest_timeout * 2)
```

For example, if `insert_keeper_retry_initial_backoff_ms=100`, `insert_keeper_retry_max_backoff_ms=10000` and `insert_keeper_max_retries=8` then timeouts will be `100, 200, 400, 800, 1600, 3200, 6400, 10000`.

Apart from fault tolerance, the retries aim to provide a better user experience - they allow to avoid returning an error during INSERT execution if Keeper is restarted, for example, due to an upgrade.
)", 0) \
    DECLARE(UInt64, insert_keeper_retry_initial_backoff_ms, 100, R"(
Initial timeout(in milliseconds) to retry a failed Keeper request during INSERT query execution

Possible values:

- Positive integer.
- 0 — No timeout
)", 0) \
    DECLARE(UInt64, insert_keeper_retry_max_backoff_ms, 10000, R"(
Maximum timeout (in milliseconds) to retry a failed Keeper request during INSERT query execution

Possible values:

- Positive integer.
- 0 — Maximum timeout is not limited
)", 0) \
    DECLARE(Float, insert_keeper_fault_injection_probability, 0.0f, R"(
Approximate probability of failure for a keeper request during insert. Valid value is in interval [0.0f, 1.0f]
)", 0) \
    DECLARE(UInt64, insert_keeper_fault_injection_seed, 0, R"(
0 - random seed, otherwise the setting value
)", 0) \
    DECLARE(Bool, force_aggregation_in_order, false, R"(
The setting is used by the server itself to support distributed queries. Do not change it manually, because it will break normal operations. (Forces use of aggregation in order on remote nodes during distributed aggregation).
)", IMPORTANT) \
    DECLARE(UInt64, http_max_request_param_data_size, 10_MiB, R"(
Limit on size of request data used as a query parameter in predefined HTTP requests.
)", 0) \
    DECLARE(Bool, function_json_value_return_type_allow_nullable, false, R"(
Control whether allow to return `NULL` when value is not exist for JSON_VALUE function.

```sql
SELECT JSON_VALUE('{"hello":"world"}', '$.b') settings function_json_value_return_type_allow_nullable=true;

┌─JSON_VALUE('{"hello":"world"}', '$.b')─┐
│ ᴺᵁᴸᴸ                                   │
└────────────────────────────────────────┘

1 row in set. Elapsed: 0.001 sec.
```

Possible values:

- true — Allow.
- false — Disallow.
)", 0) \
    DECLARE(Bool, function_json_value_return_type_allow_complex, false, R"(
Control whether allow to return complex type (such as: struct, array, map) for json_value function.

```sql
SELECT JSON_VALUE('{"hello":{"world":"!"}}', '$.hello') settings function_json_value_return_type_allow_complex=true

┌─JSON_VALUE('{"hello":{"world":"!"}}', '$.hello')─┐
│ {"world":"!"}                                    │
└──────────────────────────────────────────────────┘

1 row in set. Elapsed: 0.001 sec.
```

Possible values:

- true — Allow.
- false — Disallow.
)", 0) \
    DECLARE(Bool, use_with_fill_by_sorting_prefix, true, R"(
Columns preceding WITH FILL columns in ORDER BY clause form sorting prefix. Rows with different values in sorting prefix are filled independently
)", 0) \
    DECLARE(Bool, optimize_uniq_to_count, true, R"(
Rewrite uniq and its variants(except uniqUpTo) to count if subquery has distinct or group by clause.
)", 0) \
    DECLARE(Bool, use_variant_as_common_type, false, R"(
Allows to use `Variant` type as a result type for [if](../../sql-reference/functions/conditional-functions.md/#if)/[multiIf](../../sql-reference/functions/conditional-functions.md/#multiif)/[array](../../sql-reference/functions/array-functions.md)/[map](../../sql-reference/functions/tuple-map-functions.md) functions when there is no common type for argument types.

Example:

```sql
SET use_variant_as_common_type = 1;
SELECT toTypeName(if(number % 2, number, range(number))) as variant_type FROM numbers(1);
SELECT if(number % 2, number, range(number)) as variant FROM numbers(5);
```

```text
┌─variant_type───────────────────┐
│ Variant(Array(UInt64), UInt64) │
└────────────────────────────────┘
┌─variant───┐
│ []        │
│ 1         │
│ [0,1]     │
│ 3         │
│ [0,1,2,3] │
└───────────┘
```

```sql
SET use_variant_as_common_type = 1;
SELECT toTypeName(multiIf((number % 4) = 0, 42, (number % 4) = 1, [1, 2, 3], (number % 4) = 2, 'Hello, World!', NULL)) AS variant_type FROM numbers(1);
SELECT multiIf((number % 4) = 0, 42, (number % 4) = 1, [1, 2, 3], (number % 4) = 2, 'Hello, World!', NULL) AS variant FROM numbers(4);
```

```text
─variant_type─────────────────────────┐
│ Variant(Array(UInt8), String, UInt8) │
└──────────────────────────────────────┘

┌─variant───────┐
│ 42            │
│ [1,2,3]       │
│ Hello, World! │
│ ᴺᵁᴸᴸ          │
└───────────────┘
```

```sql
SET use_variant_as_common_type = 1;
SELECT toTypeName(array(range(number), number, 'str_' || toString(number))) as array_of_variants_type from numbers(1);
SELECT array(range(number), number, 'str_' || toString(number)) as array_of_variants FROM numbers(3);
```

```text
┌─array_of_variants_type────────────────────────┐
│ Array(Variant(Array(UInt64), String, UInt64)) │
└───────────────────────────────────────────────┘

┌─array_of_variants─┐
│ [[],0,'str_0']    │
│ [[0],1,'str_1']   │
│ [[0,1],2,'str_2'] │
└───────────────────┘
```

```sql
SET use_variant_as_common_type = 1;
SELECT toTypeName(map('a', range(number), 'b', number, 'c', 'str_' || toString(number))) as map_of_variants_type from numbers(1);
SELECT map('a', range(number), 'b', number, 'c', 'str_' || toString(number)) as map_of_variants FROM numbers(3);
```

```text
┌─map_of_variants_type────────────────────────────────┐
│ Map(String, Variant(Array(UInt64), String, UInt64)) │
└─────────────────────────────────────────────────────┘

┌─map_of_variants───────────────┐
│ {'a':[],'b':0,'c':'str_0'}    │
│ {'a':[0],'b':1,'c':'str_1'}   │
│ {'a':[0,1],'b':2,'c':'str_2'} │
└───────────────────────────────┘
```
)", 0) \
    DECLARE(Bool, enable_order_by_all, true, R"(
Enables or disables sorting with `ORDER BY ALL` syntax, see [ORDER BY](../../sql-reference/statements/select/order-by.md).

Possible values:

- 0 — Disable ORDER BY ALL.
- 1 — Enable ORDER BY ALL.

**Example**

Query:

```sql
CREATE TABLE TAB(C1 Int, C2 Int, ALL Int) ENGINE=Memory();

INSERT INTO TAB VALUES (10, 20, 30), (20, 20, 10), (30, 10, 20);

SELECT * FROM TAB ORDER BY ALL; -- returns an error that ALL is ambiguous

SELECT * FROM TAB ORDER BY ALL SETTINGS enable_order_by_all = 0;
```

Result:

```text
┌─C1─┬─C2─┬─ALL─┐
│ 20 │ 20 │  10 │
│ 30 │ 10 │  20 │
│ 10 │ 20 │  30 │
└────┴────┴─────┘
```
)", 0) \
    DECLARE(Float, ignore_drop_queries_probability, 0, R"(
If enabled, server will ignore all DROP table queries with specified probability (for Memory and JOIN engines it will replcase DROP to TRUNCATE). Used for testing purposes
)", 0) \
    DECLARE(Bool, traverse_shadow_remote_data_paths, false, R"(
Traverse frozen data (shadow directory) in addition to actual table data when query system.remote_data_paths
)", 0) \
    DECLARE(Bool, geo_distance_returns_float64_on_float64_arguments, true, R"(
If all four arguments to `geoDistance`, `greatCircleDistance`, `greatCircleAngle` functions are Float64, return Float64 and use double precision for internal calculations. In previous ClickHouse versions, the functions always returned Float32.
)", 0) \
    DECLARE(Bool, allow_get_client_http_header, false, R"(
Allow to use the function `getClientHTTPHeader` which lets to obtain a value of an the current HTTP request's header. It is not enabled by default for security reasons, because some headers, such as `Cookie`, could contain sensitive info. Note that the `X-ClickHouse-*` and `Authentication` headers are always restricted and cannot be obtained with this function.
)", 0) \
    DECLARE(Bool, cast_string_to_dynamic_use_inference, false, R"(
Use types inference during String to Dynamic conversion
)", 0) \
    DECLARE(Bool, enable_blob_storage_log, true, R"(
Write information about blob storage operations to system.blob_storage_log table
)", 0) \
    DECLARE(Bool, use_json_alias_for_old_object_type, false, R"(
When enabled, `JSON` data type alias will be used to create an old [Object('json')](../../sql-reference/data-types/json.md) type instead of the new [JSON](../../sql-reference/data-types/newjson.md) type.
)", 0) \
    DECLARE(Bool, allow_create_index_without_type, false, R"(
Allow CREATE INDEX query without TYPE. Query will be ignored. Made for SQL compatibility tests.
)", 0) \
    DECLARE(Bool, create_index_ignore_unique, false, R"(
Ignore UNIQUE keyword in CREATE UNIQUE INDEX. Made for SQL compatibility tests.
)", 0) \
    DECLARE(Bool, print_pretty_type_names, true, R"(
Allows to print deep-nested type names in a pretty way with indents in `DESCRIBE` query and in `toTypeName()` function.

Example:

```sql
CREATE TABLE test (a Tuple(b String, c Tuple(d Nullable(UInt64), e Array(UInt32), f Array(Tuple(g String, h Map(String, Array(Tuple(i String, j UInt64))))), k Date), l Nullable(String))) ENGINE=Memory;
DESCRIBE TABLE test FORMAT TSVRaw SETTINGS print_pretty_type_names=1;
```

```
a   Tuple(
    b String,
    c Tuple(
        d Nullable(UInt64),
        e Array(UInt32),
        f Array(Tuple(
            g String,
            h Map(
                String,
                Array(Tuple(
                    i String,
                    j UInt64
                ))
            )
        )),
        k Date
    ),
    l Nullable(String)
)
```
)", 0) \
    DECLARE(Bool, create_table_empty_primary_key_by_default, false, R"(
Allow to create *MergeTree tables with empty primary key when ORDER BY and PRIMARY KEY not specified
)", 0) \
    DECLARE(Bool, allow_named_collection_override_by_default, true, R"(
Allow named collections' fields override by default.
)", 0) \
    DECLARE(SQLSecurityType, default_normal_view_sql_security, SQLSecurityType::INVOKER, R"(
Allows to set default `SQL SECURITY` option while creating a normal view. [More about SQL security](../../sql-reference/statements/create/view.md#sql_security).

The default value is `INVOKER`.
)", 0) \
    DECLARE(SQLSecurityType, default_materialized_view_sql_security, SQLSecurityType::DEFINER, R"(
Allows to set a default value for SQL SECURITY option when creating a materialized view. [More about SQL security](../../sql-reference/statements/create/view.md#sql_security).

The default value is `DEFINER`.
)", 0) \
    DECLARE(String, default_view_definer, "CURRENT_USER", R"(
Allows to set default `DEFINER` option while creating a view. [More about SQL security](../../sql-reference/statements/create/view.md#sql_security).

The default value is `CURRENT_USER`.
)", 0) \
    DECLARE(UInt64, cache_warmer_threads, 4, R"(
Only available in ClickHouse Cloud. Number of background threads for speculatively downloading new data parts into file cache, when cache_populated_by_fetch is enabled. Zero to disable.
)", 0) \
    DECLARE(Int64, ignore_cold_parts_seconds, 0, R"(
Only available in ClickHouse Cloud. Exclude new data parts from SELECT queries until they're either pre-warmed (see cache_populated_by_fetch) or this many seconds old. Only for Replicated-/SharedMergeTree.
)", 0) \
    DECLARE(Int64, prefer_warmed_unmerged_parts_seconds, 0, R"(
Only available in ClickHouse Cloud. If a merged part is less than this many seconds old and is not pre-warmed (see cache_populated_by_fetch), but all its source parts are available and pre-warmed, SELECT queries will read from those parts instead. Only for ReplicatedMergeTree. Note that this only checks whether CacheWarmer processed the part; if the part was fetched into cache by something else, it'll still be considered cold until CacheWarmer gets to it; if it was warmed, then evicted from cache, it'll still be considered warm.
)", 0) \
    DECLARE(Bool, iceberg_engine_ignore_schema_evolution, false, R"(
Allow to ignore schema evolution in Iceberg table engine and read all data using schema specified by the user on table creation or latest schema parsed from metadata on table creation.

:::note
Enabling this setting can lead to incorrect result as in case of evolved schema all data files will be read using the same schema.
:::
)", 0) \
    DECLARE(Bool, allow_deprecated_error_prone_window_functions, false, R"(
Allow usage of deprecated error prone window functions (neighbor, runningAccumulate, runningDifferenceStartingWithFirstValue, runningDifference)
)", 0) \
    DECLARE(Bool, allow_deprecated_snowflake_conversion_functions, false, R"(
Functions `snowflakeToDateTime`, `snowflakeToDateTime64`, `dateTimeToSnowflake`, and `dateTime64ToSnowflake` are deprecated and disabled by default.
Please use functions `snowflakeIDToDateTime`, `snowflakeIDToDateTime64`, `dateTimeToSnowflakeID`, and `dateTime64ToSnowflakeID` instead.

To re-enable the deprecated functions (e.g., during a transition period), please set this setting to `true`.
)", 0) \
    DECLARE(Bool, optimize_distinct_in_order, true, R"(
Enable DISTINCT optimization if some columns in DISTINCT form a prefix of sorting. For example, prefix of sorting key in merge tree or ORDER BY statement
)", 0) \
    DECLARE(Bool, keeper_map_strict_mode, false, R"(
Enforce additional checks during operations on KeeperMap. E.g. throw an exception on an insert for already existing key
)", 0) \
    DECLARE(UInt64, extract_key_value_pairs_max_pairs_per_row, 1000, R"(
Max number of pairs that can be produced by the `extractKeyValuePairs` function. Used as a safeguard against consuming too much memory.
)", 0) ALIAS(extract_kvp_max_pairs_per_row) \
    DECLARE(Bool, restore_replace_external_engines_to_null, false, R"(
For testing purposes. Replaces all external engines to Null to not initiate external connections.
)", 0) \
    DECLARE(Bool, restore_replace_external_table_functions_to_null, false, R"(
For testing purposes. Replaces all external table functions to Null to not initiate external connections.
)", 0) \
    DECLARE(Bool, restore_replace_external_dictionary_source_to_null, false, R"(
Replace external dictionary sources to Null on restore. Useful for testing purposes
)", 0) \
    DECLARE(Bool, create_if_not_exists, false, R"(
Enable `IF NOT EXISTS` for `CREATE` statement by default. If either this setting or `IF NOT EXISTS` is specified and a table with the provided name already exists, no exception will be thrown.
)", 0) \
    DECLARE(Bool, enforce_strict_identifier_format, false, R"(
If enabled, only allow identifiers containing alphanumeric characters and underscores.
)", 0) \
    DECLARE(Bool, mongodb_throw_on_unsupported_query, true, R"(
If enabled, MongoDB tables will return an error when a MongoDB query cannot be built. Otherwise, ClickHouse reads the full table and processes it locally. This option does not apply to the legacy implementation or when 'allow_experimental_analyzer=0'.
)", 0) \
    \
    /* ###################################### */ \
    /* ######## EXPERIMENTAL FEATURES ####### */ \
    /* ###################################### */ \
    DECLARE(Bool, allow_experimental_materialized_postgresql_table, false, R"(
Allows to use the MaterializedPostgreSQL table engine. Disabled by default, because this feature is experimental
)", 0) \
    DECLARE(Bool, allow_experimental_funnel_functions, false, R"(
Enable experimental functions for funnel analysis.
)", 0) \
    DECLARE(Bool, allow_experimental_nlp_functions, false, R"(
Enable experimental functions for natural language processing.
)", 0) \
    DECLARE(Bool, allow_experimental_hash_functions, false, R"(
Enable experimental hash functions
)", 0) \
    DECLARE(Bool, allow_experimental_object_type, false, R"(
Allow Object and JSON data types
)", 0) \
    DECLARE(Bool, allow_experimental_time_series_table, false, R"(
Allows creation of tables with the [TimeSeries](../../engines/table-engines/integrations/time-series.md) table engine.

Possible values:

- 0 — the [TimeSeries](../../engines/table-engines/integrations/time-series.md) table engine is disabled.
- 1 — the [TimeSeries](../../engines/table-engines/integrations/time-series.md) table engine is enabled.
)", 0) \
    DECLARE(Bool, allow_experimental_vector_similarity_index, false, R"(
Allow experimental vector similarity index
)", 0) \
    DECLARE(Bool, allow_experimental_variant_type, false, R"(
Allows creation of experimental [Variant](../../sql-reference/data-types/variant.md).
)", 0) \
    DECLARE(Bool, allow_experimental_dynamic_type, false, R"(
Allow Dynamic data type
)", 0) \
    DECLARE(Bool, allow_experimental_json_type, false, R"(
Allow JSON data type
)", 0) \
    DECLARE(Bool, allow_experimental_codecs, false, R"(
If it is set to true, allow to specify experimental compression codecs (but we don't have those yet and this option does nothing).
)", 0) \
    DECLARE(Bool, allow_experimental_shared_set_join, true, R"(
Only in ClickHouse Cloud. Allow to create ShareSet and SharedJoin
)", 0) \
    DECLARE(UInt64, max_limit_for_ann_queries, 1'000'000, R"(
SELECT queries with LIMIT bigger than this setting cannot use vector similarity indexes. Helps to prevent memory overflows in vector similarity indexes.
)", 0) \
    DECLARE(UInt64, hnsw_candidate_list_size_for_search, 256, R"(
The size of the dynamic candidate list when searching the vector similarity index, also known as 'ef_search'.
)", 0) \
    DECLARE(Bool, throw_on_unsupported_query_inside_transaction, true, R"(
Throw exception if unsupported query is used inside transaction
)", 0) \
    DECLARE(TransactionsWaitCSNMode, wait_changes_become_visible_after_commit_mode, TransactionsWaitCSNMode::WAIT_UNKNOWN, R"(
Wait for committed changes to become actually visible in the latest snapshot
)", 0) \
    DECLARE(Bool, implicit_transaction, false, R"(
If enabled and not already inside a transaction, wraps the query inside a full transaction (begin + commit or rollback)
)", 0) \
    DECLARE(UInt64, grace_hash_join_initial_buckets, 1, R"(
Initial number of grace hash join buckets
)", 0) \
    DECLARE(UInt64, grace_hash_join_max_buckets, 1024, R"(
Limit on the number of grace hash join buckets
)", 0) \
    DECLARE(UInt64, join_to_sort_minimum_perkey_rows, 40, R"(
The lower limit of per-key average rows in the right table to determine whether to rerange the right table by key in left or inner join. This setting ensures that the optimization is not applied for sparse table keys
)", 0) \
    DECLARE(UInt64, join_to_sort_maximum_table_rows, 10000, R"(
The maximum number of rows in the right table to determine whether to rerange the right table by key in left or inner join.
)", 0) \
    DECLARE(Bool, allow_experimental_join_right_table_sorting, false, R"(
If it is set to true, and the conditions of `join_to_sort_minimum_perkey_rows` and `join_to_sort_maximum_table_rows` are met, rerange the right table by key to improve the performance in left or inner hash join.
)", 0) \
    DECLARE(Timezone, session_timezone, "", R"(
Sets the implicit time zone of the current session or query.
The implicit time zone is the time zone applied to values of type DateTime/DateTime64 which have no explicitly specified time zone.
The setting takes precedence over the globally configured (server-level) implicit time zone.
A value of '' (empty string) means that the implicit time zone of the current session or query is equal to the [server time zone](../server-configuration-parameters/settings.md#timezone).

You can use functions `timeZone()` and `serverTimeZone()` to get the session time zone and server time zone.

Possible values:

-    Any time zone name from `system.time_zones`, e.g. `Europe/Berlin`, `UTC` or `Zulu`

Examples:

```sql
SELECT timeZone(), serverTimeZone() FORMAT CSV

"Europe/Berlin","Europe/Berlin"
```

```sql
SELECT timeZone(), serverTimeZone() SETTINGS session_timezone = 'Asia/Novosibirsk' FORMAT CSV

"Asia/Novosibirsk","Europe/Berlin"
```

Assign session time zone 'America/Denver' to the inner DateTime without explicitly specified time zone:

```sql
SELECT toDateTime64(toDateTime64('1999-12-12 23:23:23.123', 3), 3, 'Europe/Zurich') SETTINGS session_timezone = 'America/Denver' FORMAT TSV

1999-12-13 07:23:23.123
```

:::warning
Not all functions that parse DateTime/DateTime64 respect `session_timezone`. This can lead to subtle errors.
See the following example and explanation.
:::

```sql
CREATE TABLE test_tz (`d` DateTime('UTC')) ENGINE = Memory AS SELECT toDateTime('2000-01-01 00:00:00', 'UTC');

SELECT *, timeZone() FROM test_tz WHERE d = toDateTime('2000-01-01 00:00:00') SETTINGS session_timezone = 'Asia/Novosibirsk'
0 rows in set.

SELECT *, timeZone() FROM test_tz WHERE d = '2000-01-01 00:00:00' SETTINGS session_timezone = 'Asia/Novosibirsk'
┌───────────────────d─┬─timeZone()───────┐
│ 2000-01-01 00:00:00 │ Asia/Novosibirsk │
└─────────────────────┴──────────────────┘
```

This happens due to different parsing pipelines:

- `toDateTime()` without explicitly given time zone used in the first `SELECT` query honors setting `session_timezone` and the global time zone.
- In the second query, a DateTime is parsed from a String, and inherits the type and time zone of the existing column`d`. Thus, setting `session_timezone` and the global time zone are not honored.

**See also**

- [timezone](../server-configuration-parameters/settings.md#timezone)
)", 0) \
    DECLARE(Bool, use_hive_partitioning, false, R"(
When enabled, ClickHouse will detect Hive-style partitioning in path (`/name=value/`) in file-like table engines [File](../../engines/table-engines/special/file.md#hive-style-partitioning)/[S3](../../engines/table-engines/integrations/s3.md#hive-style-partitioning)/[URL](../../engines/table-engines/special/url.md#hive-style-partitioning)/[HDFS](../../engines/table-engines/integrations/hdfs.md#hive-style-partitioning)/[AzureBlobStorage](../../engines/table-engines/integrations/azureBlobStorage.md#hive-style-partitioning) and will allow to use partition columns as virtual columns in the query. These virtual columns will have the same names as in the partitioned path, but starting with `_`.
)", 0)\
    \
    DECLARE(Bool, allow_statistics_optimize, false, R"(
Allows using statistics to optimize queries
)", 0) ALIAS(allow_statistic_optimize) \
    DECLARE(Bool, allow_experimental_statistics, false, R"(
Allows defining columns with [statistics](../../engines/table-engines/mergetree-family/mergetree.md#table_engine-mergetree-creating-a-table) and [manipulate statistics](../../engines/table-engines/mergetree-family/mergetree.md#column-statistics).
)", 0) ALIAS(allow_experimental_statistic) \
    \
    /* Parallel replicas */ \
    DECLARE(UInt64, allow_experimental_parallel_reading_from_replicas, 0, R"(
Use up to `max_parallel_replicas` the number of replicas from each shard for SELECT query execution. Reading is parallelized and coordinated dynamically. 0 - disabled, 1 - enabled, silently disable them in case of failure, 2 - enabled, throw an exception in case of failure
)", 0) ALIAS(enable_parallel_replicas) \
    DECLARE(NonZeroUInt64, max_parallel_replicas, 1, R"(
The maximum number of replicas for each shard when executing a query.

Possible values:

- Positive integer.

**Additional Info**

This options will produce different results depending on the settings used.

:::note
This setting will produce incorrect results when joins or subqueries are involved, and all tables don't meet certain requirements. See [Distributed Subqueries and max_parallel_replicas](../../sql-reference/operators/in.md/#max_parallel_replica-subqueries) for more details.
:::

### Parallel processing using `SAMPLE` key

A query may be processed faster if it is executed on several servers in parallel. But the query performance may degrade in the following cases:

- The position of the sampling key in the partitioning key does not allow efficient range scans.
- Adding a sampling key to the table makes filtering by other columns less efficient.
- The sampling key is an expression that is expensive to calculate.
- The cluster latency distribution has a long tail, so that querying more servers increases the query overall latency.

### Parallel processing using [parallel_replicas_custom_key](#parallel_replicas_custom_key)

This setting is useful for any replicated table.
)", 0) \
    DECLARE(ParallelReplicasMode, parallel_replicas_mode, ParallelReplicasMode::READ_TASKS, R"(
Type of filter to use with custom key for parallel replicas. default - use modulo operation on the custom key, range - use range filter on custom key using all possible values for the value type of custom key.
)", 0) \
    DECLARE(UInt64, parallel_replicas_count, 0, R"(
This is internal setting that should not be used directly and represents an implementation detail of the 'parallel replicas' mode. This setting will be automatically set up by the initiator server for distributed queries to the number of parallel replicas participating in query processing.
)", 0) \
    DECLARE(UInt64, parallel_replica_offset, 0, R"(
This is internal setting that should not be used directly and represents an implementation detail of the 'parallel replicas' mode. This setting will be automatically set up by the initiator server for distributed queries to the index of the replica participating in query processing among parallel replicas.
)", 0) \
    DECLARE(String, parallel_replicas_custom_key, "", R"(
An arbitrary integer expression that can be used to split work between replicas for a specific table.
The value can be any integer expression.

Simple expressions using primary keys are preferred.

If the setting is used on a cluster that consists of a single shard with multiple replicas, those replicas will be converted into virtual shards.
Otherwise, it will behave same as for `SAMPLE` key, it will use multiple replicas of each shard.
)", 0) \
    DECLARE(UInt64, parallel_replicas_custom_key_range_lower, 0, R"(
Allows the filter type `range` to split the work evenly between replicas based on the custom range `[parallel_replicas_custom_key_range_lower, INT_MAX]`.

When used in conjunction with [parallel_replicas_custom_key_range_upper](#parallel_replicas_custom_key_range_upper), it lets the filter evenly split the work over replicas for the range `[parallel_replicas_custom_key_range_lower, parallel_replicas_custom_key_range_upper]`.

Note: This setting will not cause any additional data to be filtered during query processing, rather it changes the points at which the range filter breaks up the range `[0, INT_MAX]` for parallel processing.
)", 0) \
    DECLARE(UInt64, parallel_replicas_custom_key_range_upper, 0, R"(
Allows the filter type `range` to split the work evenly between replicas based on the custom range `[0, parallel_replicas_custom_key_range_upper]`. A value of 0 disables the upper bound, setting it the max value of the custom key expression.

When used in conjunction with [parallel_replicas_custom_key_range_lower](#parallel_replicas_custom_key_range_lower), it lets the filter evenly split the work over replicas for the range `[parallel_replicas_custom_key_range_lower, parallel_replicas_custom_key_range_upper]`.

Note: This setting will not cause any additional data to be filtered during query processing, rather it changes the points at which the range filter breaks up the range `[0, INT_MAX]` for parallel processing
)", 0) \
    DECLARE(String, cluster_for_parallel_replicas, "", R"(
Cluster for a shard in which current server is located
)", 0) \
    DECLARE(Bool, parallel_replicas_allow_in_with_subquery, true, R"(
If true, subquery for IN will be executed on every follower replica.
)", 0) \
    DECLARE(Float, parallel_replicas_single_task_marks_count_multiplier, 2, R"(
A multiplier which will be added during calculation for minimal number of marks to retrieve from coordinator. This will be applied only for remote replicas.
)", 0) \
    DECLARE(Bool, parallel_replicas_for_non_replicated_merge_tree, false, R"(
If true, ClickHouse will use parallel replicas algorithm also for non-replicated MergeTree tables
)", 0) \
    DECLARE(UInt64, parallel_replicas_min_number_of_rows_per_replica, 0, R"(
Limit the number of replicas used in a query to (estimated rows to read / min_number_of_rows_per_replica). The max is still limited by 'max_parallel_replicas'
)", 0) \
    DECLARE(Bool, parallel_replicas_prefer_local_join, true, R"(
If true, and JOIN can be executed with parallel replicas algorithm, and all storages of right JOIN part are *MergeTree, local JOIN will be used instead of GLOBAL JOIN.
)", 0) \
    DECLARE(UInt64, parallel_replicas_mark_segment_size, 0, R"(
Parts virtually divided into segments to be distributed between replicas for parallel reading. This setting controls the size of these segments. Not recommended to change until you're absolutely sure in what you're doing. Value should be in range [128; 16384]
)", 0) \
    DECLARE(Bool, allow_archive_path_syntax, true, R"(
File/S3 engines/table function will parse paths with '::' as '\\<archive\\> :: \\<file\\>' if archive has correct extension
)", 0) \
    DECLARE(Bool, parallel_replicas_local_plan, false, R"(
Build local plan for local replica
)", 0) \
    \
    DECLARE(Bool, allow_experimental_inverted_index, false, R"(
If it is set to true, allow to use experimental inverted index.
)", 0) \
    DECLARE(Bool, allow_experimental_full_text_index, false, R"(
If it is set to true, allow to use experimental full-text index.
)", 0) \
    \
    DECLARE(Bool, allow_experimental_join_condition, false, R"(
Support join with inequal conditions which involve columns from both left and right table. e.g. t1.y < t2.y.
)", 0) \
    \
    DECLARE(Bool, allow_experimental_analyzer, true, R"(
Allow new query analyzer.
)", IMPORTANT) ALIAS(enable_analyzer) \
    DECLARE(Bool, analyzer_compatibility_join_using_top_level_identifier, false, R"(
Force to resolve identifier in JOIN USING from projection (for example, in `SELECT a + 1 AS b FROM t1 JOIN t2 USING (b)` join will be performed by `t1.a + 1 = t2.b`, rather then `t1.b = t2.b`).
)", 0) \
    \
    DECLARE(Bool, allow_experimental_live_view, false, R"(
Allows creation of a deprecated LIVE VIEW.

Possible values:

- 0 — Working with live views is disabled.
- 1 — Working with live views is enabled.
)", 0) \
    DECLARE(Seconds, live_view_heartbeat_interval, 15, R"(
The heartbeat interval in seconds to indicate live query is alive.
)", 0) \
    DECLARE(UInt64, max_live_view_insert_blocks_before_refresh, 64, R"(
Limit maximum number of inserted blocks after which mergeable blocks are dropped and query is re-executed.
)", 0) \
    \
    DECLARE(Bool, allow_experimental_window_view, false, R"(
Enable WINDOW VIEW. Not mature enough.
)", 0) \
    DECLARE(Seconds, window_view_clean_interval, 60, R"(
The clean interval of window view in seconds to free outdated data.
)", 0) \
    DECLARE(Seconds, window_view_heartbeat_interval, 15, R"(
The heartbeat interval in seconds to indicate watch query is alive.
)", 0) \
    DECLARE(Seconds, wait_for_window_view_fire_signal_timeout, 10, R"(
Timeout for waiting for window view fire signal in event time processing
)", 0) \
    \
    DECLARE(Bool, stop_refreshable_materialized_views_on_startup, false, R"(
On server startup, prevent scheduling of refreshable materialized views, as if with SYSTEM STOP VIEWS. You can manually start them with SYSTEM START VIEWS or SYSTEM START VIEW \\<name\\> afterwards. Also applies to newly created views. Has no effect on non-refreshable materialized views.
)", 0) \
    \
    DECLARE(Bool, allow_experimental_database_materialized_mysql, false, R"(
Allow to create database with Engine=MaterializedMySQL(...).
)", 0) \
    DECLARE(Bool, allow_experimental_database_materialized_postgresql, false, R"(
Allow to create database with Engine=MaterializedPostgreSQL(...).
)", 0) \
    \
    /** Experimental feature for moving data between shards. */ \
    DECLARE(Bool, allow_experimental_query_deduplication, false, R"(
Experimental data deduplication for SELECT queries based on part UUIDs
)", 0) \
    DECLARE(Bool, implicit_select, false, R"(
Allow writing simple SELECT queries without the leading SELECT keyword, which makes it simple for calculator-style usage, e.g. `1 + 2` becomes a valid query.
)", 0)


// End of COMMON_SETTINGS
// Please add settings related to formats in Core/FormatFactorySettings.h, move obsolete settings to OBSOLETE_SETTINGS and obsolete format settings to OBSOLETE_FORMAT_SETTINGS.

#define OBSOLETE_SETTINGS(M, ALIAS) \
    /** Obsolete settings that do nothing but left for compatibility reasons. Remove each one after half a year of obsolescence. */ \
    MAKE_OBSOLETE(M, Bool, update_insert_deduplication_token_in_dependent_materialized_views, 0) \
    MAKE_OBSOLETE(M, UInt64, max_memory_usage_for_all_queries, 0) \
    MAKE_OBSOLETE(M, UInt64, multiple_joins_rewriter_version, 0) \
    MAKE_OBSOLETE(M, Bool, enable_debug_queries, false) \
    MAKE_OBSOLETE(M, Bool, allow_experimental_database_atomic, true) \
    MAKE_OBSOLETE(M, Bool, allow_experimental_bigint_types, true) \
    MAKE_OBSOLETE(M, Bool, allow_experimental_window_functions, true) \
    MAKE_OBSOLETE(M, Bool, allow_experimental_geo_types, true) \
    MAKE_OBSOLETE(M, Bool, allow_experimental_query_cache, true) \
    MAKE_OBSOLETE(M, Bool, allow_experimental_alter_materialized_view_structure, true) \
    MAKE_OBSOLETE(M, Bool, allow_experimental_shared_merge_tree, true) \
    MAKE_OBSOLETE(M, Bool, allow_experimental_database_replicated, true) \
    MAKE_OBSOLETE(M, Bool, allow_experimental_refreshable_materialized_view, true) \
    \
    MAKE_OBSOLETE(M, Milliseconds, async_insert_stale_timeout_ms, 0) \
    MAKE_OBSOLETE(M, StreamingHandleErrorMode, handle_kafka_error_mode, StreamingHandleErrorMode::DEFAULT) \
    MAKE_OBSOLETE(M, Bool, database_replicated_ddl_output, true) \
    MAKE_OBSOLETE(M, UInt64, replication_alter_columns_timeout, 60) \
    MAKE_OBSOLETE(M, UInt64, odbc_max_field_size, 0) \
    MAKE_OBSOLETE(M, Bool, allow_experimental_map_type, true) \
    MAKE_OBSOLETE(M, UInt64, merge_tree_clear_old_temporary_directories_interval_seconds, 60) \
    MAKE_OBSOLETE(M, UInt64, merge_tree_clear_old_parts_interval_seconds, 1) \
    MAKE_OBSOLETE(M, UInt64, partial_merge_join_optimizations, 0) \
    MAKE_OBSOLETE(M, MaxThreads, max_alter_threads, 0) \
    MAKE_OBSOLETE(M, Bool, use_mysql_types_in_show_columns, false) \
    MAKE_OBSOLETE(M, Bool, s3queue_allow_experimental_sharded_mode, false) \
    MAKE_OBSOLETE(M, LightweightMutationProjectionMode, lightweight_mutation_projection_mode, LightweightMutationProjectionMode::THROW) \
    /* moved to config.xml: see also src/Core/ServerSettings.h */ \
    MAKE_DEPRECATED_BY_SERVER_CONFIG(M, UInt64, background_buffer_flush_schedule_pool_size, 16) \
    MAKE_DEPRECATED_BY_SERVER_CONFIG(M, UInt64, background_pool_size, 16) \
    MAKE_DEPRECATED_BY_SERVER_CONFIG(M, Float, background_merges_mutations_concurrency_ratio, 2) \
    MAKE_DEPRECATED_BY_SERVER_CONFIG(M, UInt64, background_move_pool_size, 8) \
    MAKE_DEPRECATED_BY_SERVER_CONFIG(M, UInt64, background_fetches_pool_size, 8) \
    MAKE_DEPRECATED_BY_SERVER_CONFIG(M, UInt64, background_common_pool_size, 8) \
    MAKE_DEPRECATED_BY_SERVER_CONFIG(M, UInt64, background_schedule_pool_size, 128) \
    MAKE_DEPRECATED_BY_SERVER_CONFIG(M, UInt64, background_message_broker_schedule_pool_size, 16) \
    MAKE_DEPRECATED_BY_SERVER_CONFIG(M, UInt64, background_distributed_schedule_pool_size, 16) \
    MAKE_DEPRECATED_BY_SERVER_CONFIG(M, UInt64, max_remote_read_network_bandwidth_for_server, 0) \
    MAKE_DEPRECATED_BY_SERVER_CONFIG(M, UInt64, max_remote_write_network_bandwidth_for_server, 0) \
    MAKE_DEPRECATED_BY_SERVER_CONFIG(M, UInt64, async_insert_threads, 16) \
    MAKE_DEPRECATED_BY_SERVER_CONFIG(M, UInt64, max_replicated_fetches_network_bandwidth_for_server, 0) \
    MAKE_DEPRECATED_BY_SERVER_CONFIG(M, UInt64, max_replicated_sends_network_bandwidth_for_server, 0) \
    MAKE_DEPRECATED_BY_SERVER_CONFIG(M, UInt64, max_entries_for_hash_table_stats, 10'000) \
    /* ---- */ \
    MAKE_OBSOLETE(M, DefaultDatabaseEngine, default_database_engine, DefaultDatabaseEngine::Atomic) \
    MAKE_OBSOLETE(M, UInt64, max_pipeline_depth, 0) \
    MAKE_OBSOLETE(M, Seconds, temporary_live_view_timeout, 1) \
    MAKE_OBSOLETE(M, Milliseconds, async_insert_cleanup_timeout_ms, 1000) \
    MAKE_OBSOLETE(M, Bool, optimize_fuse_sum_count_avg, 0) \
    MAKE_OBSOLETE(M, Seconds, drain_timeout, 3) \
    MAKE_OBSOLETE(M, UInt64, backup_threads, 16) \
    MAKE_OBSOLETE(M, UInt64, restore_threads, 16) \
    MAKE_OBSOLETE(M, Bool, optimize_duplicate_order_by_and_distinct, false) \
    MAKE_OBSOLETE(M, UInt64, parallel_replicas_min_number_of_granules_to_enable, 0) \
    MAKE_OBSOLETE(M, ParallelReplicasCustomKeyFilterType, parallel_replicas_custom_key_filter_type, ParallelReplicasCustomKeyFilterType::DEFAULT) \
    MAKE_OBSOLETE(M, Bool, query_plan_optimize_projection, true) \
    MAKE_OBSOLETE(M, Bool, query_cache_store_results_of_queries_with_nondeterministic_functions, false) \
    MAKE_OBSOLETE(M, Bool, allow_experimental_annoy_index, false) \
    MAKE_OBSOLETE(M, UInt64, max_threads_for_annoy_index_creation, 4) \
    MAKE_OBSOLETE(M, Int64, annoy_index_search_k_nodes, -1) \
    MAKE_OBSOLETE(M, Bool, allow_experimental_usearch_index, false) \
    MAKE_OBSOLETE(M, Bool, optimize_move_functions_out_of_any, false) \
    MAKE_OBSOLETE(M, Bool, allow_experimental_undrop_table_query, true) \
    MAKE_OBSOLETE(M, Bool, allow_experimental_s3queue, true) \
    MAKE_OBSOLETE(M, Bool, query_plan_optimize_primary_key, true) \
    MAKE_OBSOLETE(M, Bool, optimize_monotonous_functions_in_order_by, false) \
    MAKE_OBSOLETE(M, UInt64, http_max_chunk_size, 100_GiB) \
    MAKE_OBSOLETE(M, Bool, enable_deflate_qpl_codec, false) \

    /** The section above is for obsolete settings. Do not add anything there. */
#endif /// __CLION_IDE__


#define LIST_OF_SETTINGS(M, ALIAS)     \
    COMMON_SETTINGS(M, ALIAS)          \
    OBSOLETE_SETTINGS(M, ALIAS)        \
    FORMAT_FACTORY_SETTINGS(M, ALIAS)  \
    OBSOLETE_FORMAT_SETTINGS(M, ALIAS) \

DECLARE_SETTINGS_TRAITS_ALLOW_CUSTOM_SETTINGS(SettingsTraits, LIST_OF_SETTINGS)
IMPLEMENT_SETTINGS_TRAITS(SettingsTraits, LIST_OF_SETTINGS)

/** Settings of query execution.
  * These settings go to users.xml.
  */
struct SettingsImpl : public BaseSettings<SettingsTraits>, public IHints<2>
{
    SettingsImpl() = default;

    /** Set multiple settings from "profile" (in server configuration file (users.xml), profiles contain groups of multiple settings).
        * The profile can also be set using the `set` functions, like the profile setting.
        */
    void setProfile(const String & profile_name, const Poco::Util::AbstractConfiguration & config);

    /// Load settings from configuration file, at "path" prefix in configuration.
    void loadSettingsFromConfig(const String & path, const Poco::Util::AbstractConfiguration & config);

    /// Dumps profile events to column of type Map(String, String)
    void dumpToMapColumn(IColumn * column, bool changed_only = true);

    /// Check that there is no user-level settings at the top level in config.
    /// This is a common source of mistake (user don't know where to write user-level setting).
    static void checkNoSettingNamesAtTopLevel(const Poco::Util::AbstractConfiguration & config, const String & config_path);

    std::vector<String> getAllRegisteredNames() const override;

    void set(std::string_view name, const Field & value) override;

private:
    void applyCompatibilitySetting(const String & compatibility);

    std::unordered_set<std::string_view> settings_changed_by_compatibility_setting;
};

/** Set the settings from the profile (in the server configuration, many settings can be listed in one profile).
    * The profile can also be set using the `set` functions, like the `profile` setting.
    */
void SettingsImpl::setProfile(const String & profile_name, const Poco::Util::AbstractConfiguration & config)
{
    String elem = "profiles." + profile_name;

    if (!config.has(elem))
        throw Exception(ErrorCodes::THERE_IS_NO_PROFILE, "There is no profile '{}' in configuration file.", profile_name);

    Poco::Util::AbstractConfiguration::Keys config_keys;
    config.keys(elem, config_keys);

    for (const std::string & key : config_keys)
    {
        if (key == "constraints")
            continue;
        if (key == "profile" || key.starts_with("profile["))   /// Inheritance of profiles from the current one.
            setProfile(config.getString(elem + "." + key), config);
        else
            set(key, config.getString(elem + "." + key));
    }
}

void SettingsImpl::loadSettingsFromConfig(const String & path, const Poco::Util::AbstractConfiguration & config)
{
    if (!config.has(path))
        throw Exception(ErrorCodes::NO_ELEMENTS_IN_CONFIG, "There is no path '{}' in configuration file.", path);

    Poco::Util::AbstractConfiguration::Keys config_keys;
    config.keys(path, config_keys);

    for (const std::string & key : config_keys)
    {
        set(key, config.getString(path + "." + key));
    }
}

void SettingsImpl::dumpToMapColumn(IColumn * column, bool changed_only)
{
    /// Convert ptr and make simple check
    auto * column_map = column ? &typeid_cast<ColumnMap &>(*column) : nullptr;
    if (!column_map)
        return;

    auto & offsets = column_map->getNestedColumn().getOffsets();
    auto & tuple_column = column_map->getNestedData();
    auto & key_column = tuple_column.getColumn(0);
    auto & value_column = tuple_column.getColumn(1);

    size_t size = 0;
    for (const auto & setting : all(changed_only ? SKIP_UNCHANGED : SKIP_NONE))
    {
        auto name = setting.getName();
        key_column.insertData(name.data(), name.size());
        value_column.insert(setting.getValueString());
        size++;
    }

    offsets.push_back(offsets.back() + size);
}

void SettingsImpl::checkNoSettingNamesAtTopLevel(const Poco::Util::AbstractConfiguration & config, const String & config_path)
{
    if (config.getBool("skip_check_for_incorrect_settings", false))
        return;

    SettingsImpl settings;
    for (const auto & setting : settings.all())
    {
        const auto & name = setting.getName();
        bool should_skip_check = name == "max_table_size_to_drop" || name == "max_partition_size_to_drop";
        if (config.has(name) && !setting.isObsolete() && !should_skip_check)
        {
            throw Exception(ErrorCodes::UNKNOWN_ELEMENT_IN_CONFIG, "A setting '{}' appeared at top level in config {}."
                " But it is user-level setting that should be located in users.xml inside <profiles> section for specific profile."
                " You can add it to <profiles><default> if you want to change default value of this setting."
                " You can also disable the check - specify <skip_check_for_incorrect_settings>1</skip_check_for_incorrect_settings>"
                " in the main configuration file.",
                name, config_path);
        }
    }
}

std::vector<String> SettingsImpl::getAllRegisteredNames() const
{
    std::vector<String> all_settings;
    for (const auto & setting_field : all())
        all_settings.push_back(setting_field.getName());
    return all_settings;
}

void SettingsImpl::set(std::string_view name, const Field & value)
{
    if (name == "compatibility")
    {
        if (value.getType() != Field::Types::Which::String)
            throw Exception(ErrorCodes::BAD_ARGUMENTS, "Unexpected type of value for setting 'compatibility'. Expected String, got {}", value.getTypeName());
        applyCompatibilitySetting(value.safeGet<String>());
    }
    /// If we change setting that was changed by compatibility setting before
    /// we should remove it from settings_changed_by_compatibility_setting,
    /// otherwise the next time we will change compatibility setting
    /// this setting will be changed too (and we don't want it).
    else if (settings_changed_by_compatibility_setting.contains(name))
        settings_changed_by_compatibility_setting.erase(name);

    BaseSettings::set(name, value);
}

void SettingsImpl::applyCompatibilitySetting(const String & compatibility_value)
{
    /// First, revert all changes applied by previous compatibility setting
    for (const auto & setting_name : settings_changed_by_compatibility_setting)
        resetToDefault(setting_name);

    settings_changed_by_compatibility_setting.clear();
    /// If setting value is empty, we don't need to change settings
    if (compatibility_value.empty())
        return;

    ClickHouseVersion version(compatibility_value);
    const auto & settings_changes_history = getSettingsChangesHistory();
    /// Iterate through ClickHouse version in descending order and apply reversed
    /// changes for each version that is higher that version from compatibility setting
    for (auto it = settings_changes_history.rbegin(); it != settings_changes_history.rend(); ++it)
    {
        if (version >= it->first)
            break;

        /// Apply reversed changes from this version.
        for (const auto & change : it->second)
        {
            /// In case the alias is being used (e.g. use enable_analyzer) we must change the original setting
            auto final_name = SettingsTraits::resolveName(change.name);

            /// If this setting was changed manually, we don't change it
            if (isChanged(final_name) && !settings_changed_by_compatibility_setting.contains(final_name))
                continue;

            BaseSettings::set(final_name, change.previous_value);
            settings_changed_by_compatibility_setting.insert(final_name);
        }
    }
}

#define INITIALIZE_SETTING_EXTERN(TYPE, NAME, DEFAULT, DESCRIPTION, FLAGS) \
    Settings ## TYPE NAME = & SettingsImpl :: NAME;

namespace Setting
{
    LIST_OF_SETTINGS(INITIALIZE_SETTING_EXTERN, SKIP_ALIAS)
}

#undef INITIALIZE_SETTING_EXTERN

Settings::Settings()
    : impl(std::make_unique<SettingsImpl>())
{}

Settings::Settings(const Settings & settings)
    : impl(std::make_unique<SettingsImpl>(*settings.impl))
{}

Settings::Settings(Settings && settings) noexcept
    : impl(std::make_unique<SettingsImpl>(std::move(*settings.impl)))
{}

Settings::~Settings() = default;

Settings & Settings::operator=(const Settings & other)
{
    *impl = *other.impl;
    return *this;
}

bool Settings::operator==(const Settings & other) const
{
    return *impl == *other.impl;
}

COMMON_SETTINGS_SUPPORTED_TYPES(Settings, IMPLEMENT_SETTING_SUBSCRIPT_OPERATOR)

bool Settings::has(std::string_view name) const
{
    return impl->has(name);
}

bool Settings::isChanged(std::string_view name) const
{
    return impl->isChanged(name);
}

bool Settings::tryGet(std::string_view name, Field & value) const
{
    return impl->tryGet(name, value);
}

Field Settings::get(std::string_view name) const
{
    return impl->get(name);
}

void Settings::set(std::string_view name, const Field & value)
{
    impl->set(name, value);
}

void Settings::setDefaultValue(std::string_view name)
{
    impl->resetToDefault(name);
}

std::vector<String> Settings::getHints(const String & name) const
{
    return impl->getHints(name);
}

String Settings::toString() const
{
    return impl->toString();
}

SettingsChanges Settings::changes() const
{
    return impl->changes();
}

void Settings::applyChanges(const SettingsChanges & changes)
{
    impl->applyChanges(changes);
}

std::vector<std::string_view> Settings::getAllRegisteredNames() const
{
    std::vector<std::string_view> setting_names;
    for (const auto & setting : impl->all())
    {
        setting_names.emplace_back(setting.getName());
    }
    return setting_names;
}

std::vector<std::string_view> Settings::getChangedAndObsoleteNames() const
{
    std::vector<std::string_view> setting_names;
    for (const auto & setting : impl->allChanged())
    {
        if (setting.isObsolete())
            setting_names.emplace_back(setting.getName());
    }
    return setting_names;
}

std::vector<std::string_view> Settings::getUnchangedNames() const
{
    std::vector<std::string_view> setting_names;
    for (const auto & setting : impl->allUnchanged())
    {
        setting_names.emplace_back(setting.getName());
    }
    return setting_names;
}

void Settings::dumpToSystemSettingsColumns(MutableColumnsAndConstraints & params) const
{
    MutableColumns & res_columns = params.res_columns;

    const auto fill_data_for_setting = [&](std::string_view setting_name, const auto & setting)
    {
        res_columns[1]->insert(setting.getValueString());
        res_columns[2]->insert(setting.isValueChanged());

        /// Trim starting/ending newline.
        std::string_view doc = setting.getDescription();
        if (!doc.empty() && doc[0] == '\n')
            doc = doc.substr(1);
        if (!doc.empty() && doc[doc.length() - 1] == '\n')
            doc = doc.substr(0, doc.length() - 1);

        res_columns[3]->insert(doc);

        Field min, max;
        SettingConstraintWritability writability = SettingConstraintWritability::WRITABLE;
        params.constraints.get(*this, setting_name, min, max, writability);

        /// These two columns can accept strings only.
        if (!min.isNull())
            min = Settings::valueToStringUtil(setting_name, min);
        if (!max.isNull())
            max = Settings::valueToStringUtil(setting_name, max);

        res_columns[4]->insert(min);
        res_columns[5]->insert(max);
        res_columns[6]->insert(writability == SettingConstraintWritability::CONST);
        res_columns[7]->insert(setting.getTypeName());
        res_columns[8]->insert(setting.getDefaultValueString());
        res_columns[10]->insert(setting.isObsolete());
    };

    const auto & settings_to_aliases = SettingsImpl::Traits::settingsToAliases();
    for (const auto & setting : impl->all())
    {
        const auto & setting_name = setting.getName();
        res_columns[0]->insert(setting_name);

        fill_data_for_setting(setting_name, setting);
        res_columns[9]->insert("");

        if (auto it = settings_to_aliases.find(setting_name); it != settings_to_aliases.end())
        {
            for (const auto alias : it->second)
            {
                res_columns[0]->insert(alias);
                fill_data_for_setting(alias, setting);
                res_columns[9]->insert(setting_name);
            }
        }
    }
}

void Settings::dumpToMapColumn(IColumn * column, bool changed_only) const
{
    impl->dumpToMapColumn(column, changed_only);
}

NameToNameMap Settings::toNameToNameMap() const
{
    NameToNameMap query_parameters;
    for (const auto & param : *impl)
    {
        std::string value;
        ReadBufferFromOwnString buf(param.getValueString());
        readQuoted(value, buf);
        query_parameters.emplace(param.getName(), value);
    }
    return query_parameters;
}

void Settings::write(WriteBuffer & out, SettingsWriteFormat format) const
{
    impl->write(out, format);
}

void Settings::read(ReadBuffer & in, SettingsWriteFormat format)
{
    impl->read(in, format);
}

void Settings::addToProgramOptions(boost::program_options::options_description & options)
{
    addProgramOptions(*impl, options);
}

void Settings::addToProgramOptions(std::string_view setting_name, boost::program_options::options_description & options)
{
    const auto & accessor = SettingsImpl::Traits::Accessor::instance();
    size_t index = accessor.find(setting_name);
    chassert(index != static_cast<size_t>(-1));
    auto on_program_option = boost::function1<void, const std::string &>(
            [this, setting_name](const std::string & value)
            {
                this->set(setting_name, value);
            });
    options.add(boost::shared_ptr<boost::program_options::option_description>(new boost::program_options::option_description(
            setting_name.data(), boost::program_options::value<std::string>()->composing()->notifier(on_program_option), accessor.getDescription(index)))); // NOLINT
}

void Settings::addToProgramOptionsAsMultitokens(boost::program_options::options_description & options) const
{
    addProgramOptionsAsMultitokens(*impl, options);
}

void Settings::addToClientOptions(Poco::Util::LayeredConfiguration &config, const boost::program_options::variables_map &options, bool repeated_settings) const
{
    for (const auto & setting : impl->all())
    {
        const auto & name = setting.getName();
        if (options.count(name))
        {
            if (repeated_settings)
                config.setString(name, options[name].as<Strings>().back());
            else
                config.setString(name, options[name].as<String>());
        }
    }
}

Field Settings::castValueUtil(std::string_view name, const Field & value)
{
    return SettingsImpl::castValueUtil(name, value);
}

String Settings::valueToStringUtil(std::string_view name, const Field & value)
{
    return SettingsImpl::valueToStringUtil(name, value);
}

Field Settings::stringToValueUtil(std::string_view name, const String & str)
{
    return SettingsImpl::stringToValueUtil(name, str);
}

bool Settings::hasBuiltin(std::string_view name)
{
    return SettingsImpl::hasBuiltin(name);
}

std::string_view Settings::resolveName(std::string_view name)
{
    return SettingsImpl::Traits::resolveName(name);
}

void Settings::checkNoSettingNamesAtTopLevel(const Poco::Util::AbstractConfiguration & config, const String & config_path)
{
    SettingsImpl::checkNoSettingNamesAtTopLevel(config, config_path);
}

}<|MERGE_RESOLUTION|>--- conflicted
+++ resolved
@@ -4872,12 +4872,8 @@
 Prefer prefetched threadpool if all parts are on local filesystem
 )", 0) \
     \
-<<<<<<< HEAD
-    M(UInt64, object_storage_remove_recursive_file_limit, DEFAULT_REMOVE_SHARED_RECURSIVE_FILE_LIMIT, "Max number of files to store in memory during remove. Zero value means unlimited. Used to reduce memory usage.", 0) \
-    M(UInt64, prefetch_buffer_size, DBMS_DEFAULT_BUFFER_SIZE, R"(
-=======
+    DECLARE(UInt64, object_storage_remove_recursive_file_limit, DEFAULT_REMOVE_SHARED_RECURSIVE_FILE_LIMIT, "Max number of files to store in memory during remove. Zero value means unlimited. Used to reduce memory usage.", 0) \
     DECLARE(UInt64, prefetch_buffer_size, DBMS_DEFAULT_BUFFER_SIZE, R"(
->>>>>>> 8f7fc5e4
 The maximum size of the prefetch buffer to read from the filesystem.
 )", 0) \
     DECLARE(UInt64, filesystem_prefetch_step_bytes, 0, R"(
