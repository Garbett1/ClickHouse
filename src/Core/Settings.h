--- conflicted
+++ resolved
@@ -934,12 +934,9 @@
     M(Int64, prefer_warmed_unmerged_parts_seconds, 0, "Only available in ClickHouse Cloud. If a merged part is less than this many seconds old and is not pre-warmed (see cache_populated_by_fetch), but all its source parts are available and pre-warmed, SELECT queries will read from those parts instead. Only for ReplicatedMergeTree. Note that this only checks whether CacheWarmer processed the part; if the part was fetched into cache by something else, it'll still be considered cold until CacheWarmer gets to it; if it was warmed, then evicted from cache, it'll still be considered warm.", 0) \
     M(Bool, iceberg_engine_ignore_schema_evolution, false, "Ignore schema evolution in Iceberg table engine and read all data using latest schema saved on table creation. Note that it can lead to incorrect result", 0) \
     M(Bool, allow_deprecated_error_prone_window_functions, false, "Allow usage of deprecated error prone window functions (neighbor, runningAccumulate, runningDifferenceStartingWithFirstValue, runningDifference)", 0) \
-<<<<<<< HEAD
     M(Bool, uniform_snowflake_conversion_functions, true, "Enables functions snowflakeIDToDateTime[64] and dateTime[64]ToSnowflakeID while disabling functions snowflakeToDateTime[64] and dateTime[64]ToSnowflake.", 0) \
     M(Bool, mongodb_fail_on_query_build_error, true, "If enabled, MongoDB tables will return an error when a MongoDB query can't be built. Not applied for the legacy implementation, or if the new analyzer is used.", 0) \
-=======
     M(Bool, allow_deprecated_snowflake_conversion_functions, false, "Enables deprecated functions snowflakeToDateTime[64] and dateTime[64]ToSnowflake.", 0) \
->>>>>>> 4f01b971
 
 // End of COMMON_SETTINGS
 // Please add settings related to formats into the FORMAT_FACTORY_SETTINGS, move obsolete settings to OBSOLETE_SETTINGS and obsolete format settings to OBSOLETE_FORMAT_SETTINGS.
