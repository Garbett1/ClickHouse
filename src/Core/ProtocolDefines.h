#pragma once

namespace DB
{

/// In the names below, "REVISION" and "PROTOCOL_VERSION" are synonyms.

static constexpr auto DBMS_MIN_REVISION_WITH_CLIENT_INFO = 54032;
static constexpr auto DBMS_MIN_REVISION_WITH_SERVER_TIMEZONE = 54058;
static constexpr auto DBMS_MIN_REVISION_WITH_QUOTA_KEY_IN_CLIENT_INFO = 54060;
static constexpr auto DBMS_MIN_REVISION_WITH_TABLES_STATUS = 54226;
static constexpr auto DBMS_MIN_REVISION_WITH_TIME_ZONE_PARAMETER_IN_DATETIME_DATA_TYPE = 54337;
static constexpr auto DBMS_MIN_REVISION_WITH_SERVER_DISPLAY_NAME = 54372;
static constexpr auto DBMS_MIN_REVISION_WITH_VERSION_PATCH = 54401;
static constexpr auto DBMS_MIN_REVISION_WITH_SERVER_LOGS = 54406;
/// Minimum revision with exactly the same set of aggregation methods and rules to select them.
/// Two-level (bucketed) aggregation is incompatible if servers are inconsistent in these rules
/// (keys will be placed in different buckets and result will not be fully aggregated).
static constexpr auto DBMS_MIN_REVISION_WITH_CURRENT_AGGREGATION_VARIANT_SELECTION_METHOD = 54448;
static constexpr auto DBMS_MIN_MAJOR_VERSION_WITH_CURRENT_AGGREGATION_VARIANT_SELECTION_METHOD = 21;
static constexpr auto DBMS_MIN_MINOR_VERSION_WITH_CURRENT_AGGREGATION_VARIANT_SELECTION_METHOD = 4;
static constexpr auto DBMS_MIN_REVISION_WITH_COLUMN_DEFAULTS_METADATA = 54410;

static constexpr auto DBMS_MIN_REVISION_WITH_LOW_CARDINALITY_TYPE = 54405;
static constexpr auto DBMS_MIN_REVISION_WITH_CLIENT_WRITE_INFO = 54420;

/// Minimum revision supporting SettingsBinaryFormat::STRINGS.
static constexpr auto DBMS_MIN_REVISION_WITH_SETTINGS_SERIALIZED_AS_STRINGS = 54429;
static constexpr auto DBMS_MIN_REVISION_WITH_SCALARS = 54429;

/// Minimum revision supporting OpenTelemetry
static constexpr auto DBMS_MIN_REVISION_WITH_OPENTELEMETRY = 54442;

static constexpr auto DBMS_MIN_REVISION_WITH_AGGREGATE_FUNCTIONS_VERSIONING = 54452;

static constexpr auto DBMS_CLUSTER_PROCESSING_PROTOCOL_VERSION = 1;

static constexpr auto DBMS_MIN_SUPPORTED_PARALLEL_REPLICAS_PROTOCOL_VERSION = 3;
static constexpr auto DBMS_PARALLEL_REPLICAS_MIN_VERSION_WITH_MARK_SEGMENT_SIZE_FIELD = 4;
static constexpr auto DBMS_PARALLEL_REPLICAS_PROTOCOL_VERSION = 4;
static constexpr auto DBMS_MIN_REVISION_WITH_PARALLEL_REPLICAS = 54453;
static constexpr auto DBMS_MIN_REVISION_WITH_QUERY_AND_LINE_NUMBERS = 54475;

static constexpr auto DBMS_MERGE_TREE_PART_INFO_VERSION = 1;

static constexpr auto DBMS_QUERY_PLAN_SERIALIZATION_VERSION = 0;

static constexpr auto DBMS_MIN_REVISION_WITH_INTERSERVER_SECRET = 54441;

static constexpr auto DBMS_MIN_REVISION_WITH_X_FORWARDED_FOR_IN_CLIENT_INFO = 54443;
static constexpr auto DBMS_MIN_REVISION_WITH_REFERER_IN_CLIENT_INFO = 54447;

static constexpr auto DBMS_MIN_PROTOCOL_VERSION_WITH_DISTRIBUTED_DEPTH = 54448;

static constexpr auto DBMS_MIN_PROTOCOL_VERSION_WITH_INCREMENTAL_PROFILE_EVENTS = 54451;

static constexpr auto DBMS_MIN_REVISION_WITH_CUSTOM_SERIALIZATION = 54454;

static constexpr auto DBMS_MIN_PROTOCOL_VERSION_WITH_INITIAL_QUERY_START_TIME = 54449;

static constexpr auto DBMS_MIN_PROTOCOL_VERSION_WITH_PROFILE_EVENTS_IN_INSERT = 54456;

static constexpr auto DBMS_MIN_PROTOCOL_VERSION_WITH_VIEW_IF_PERMITTED = 54457;

static constexpr auto DBMS_MIN_PROTOCOL_VERSION_WITH_ADDENDUM = 54458;

static constexpr auto DBMS_MIN_PROTOCOL_VERSION_WITH_QUOTA_KEY = 54458;

static constexpr auto DBMS_MIN_PROTOCOL_VERSION_WITH_PARAMETERS = 54459;

/// The server will send query elapsed run time in the Progress packet.
static constexpr auto DBMS_MIN_PROTOCOL_VERSION_WITH_SERVER_QUERY_TIME_IN_PROGRESS = 54460;

static constexpr auto DBMS_MIN_PROTOCOL_VERSION_WITH_PASSWORD_COMPLEXITY_RULES = 54461;

static constexpr auto DBMS_MIN_REVISION_WITH_INTERSERVER_SECRET_V2 = 54462;

static constexpr auto DBMS_MIN_PROTOCOL_VERSION_WITH_TOTAL_BYTES_IN_PROGRESS = 54463;

static constexpr auto DBMS_MIN_PROTOCOL_VERSION_WITH_TIMEZONE_UPDATES = 54464;

static constexpr auto DBMS_MIN_REVISION_WITH_SPARSE_SERIALIZATION = 54465;

static constexpr auto DBMS_MIN_REVISION_WITH_SSH_AUTHENTICATION = 54466;

/// Send read-only flag for Replicated tables as well
static constexpr auto DBMS_MIN_REVISION_WITH_TABLE_READ_ONLY_CHECK = 54467;

static constexpr auto DBMS_MIN_REVISION_WITH_SYSTEM_KEYWORDS_TABLE = 54468;

static constexpr auto DBMS_MIN_REVISION_WITH_ROWS_BEFORE_AGGREGATION = 54469;

/// Packets size header
static constexpr auto DBMS_MIN_PROTOCOL_VERSION_WITH_CHUNKED_PACKETS = 54470;

static constexpr auto DBMS_MIN_REVISION_WITH_VERSIONED_PARALLEL_REPLICAS_PROTOCOL = 54471;

/// Push externally granted roles to other nodes
static constexpr auto DBMS_MIN_PROTOCOL_VERSION_WITH_INTERSERVER_EXTERNALLY_GRANTED_ROLES = 54472;

static constexpr auto DBMS_MIN_REVISION_WITH_V2_DYNAMIC_AND_JSON_SERIALIZATION = 54473;

static constexpr auto DBMS_MIN_REVISION_WITH_SERVER_SETTINGS = 54474;

<<<<<<< HEAD
static constexpr auto DBMS_MIN_REVISION_WITH_QUERY_PLAN_SERIALIZATION = 54475;
=======
static constexpr auto DBMS_MIN_REVISON_WITH_JWT_IN_INTERSERVER = 54476;
>>>>>>> 57f48d8b

/// Version of ClickHouse TCP protocol.
///
/// Should be incremented manually on protocol changes.
///
/// NOTE: DBMS_TCP_PROTOCOL_VERSION has nothing common with VERSION_REVISION,
/// later is just a number for server version (one number instead of commit SHA)
/// for simplicity (sometimes it may be more convenient in some use cases).
<<<<<<< HEAD
static constexpr auto DBMS_TCP_PROTOCOL_VERSION = 54475;
=======
static constexpr auto DBMS_TCP_PROTOCOL_VERSION = 54476;
>>>>>>> 57f48d8b

}<|MERGE_RESOLUTION|>--- conflicted
+++ resolved
@@ -102,11 +102,9 @@
 
 static constexpr auto DBMS_MIN_REVISION_WITH_SERVER_SETTINGS = 54474;
 
-<<<<<<< HEAD
-static constexpr auto DBMS_MIN_REVISION_WITH_QUERY_PLAN_SERIALIZATION = 54475;
-=======
 static constexpr auto DBMS_MIN_REVISON_WITH_JWT_IN_INTERSERVER = 54476;
->>>>>>> 57f48d8b
+
+static constexpr auto DBMS_MIN_REVISION_WITH_QUERY_PLAN_SERIALIZATION = 54477;
 
 /// Version of ClickHouse TCP protocol.
 ///
@@ -115,10 +113,6 @@
 /// NOTE: DBMS_TCP_PROTOCOL_VERSION has nothing common with VERSION_REVISION,
 /// later is just a number for server version (one number instead of commit SHA)
 /// for simplicity (sometimes it may be more convenient in some use cases).
-<<<<<<< HEAD
-static constexpr auto DBMS_TCP_PROTOCOL_VERSION = 54475;
-=======
-static constexpr auto DBMS_TCP_PROTOCOL_VERSION = 54476;
->>>>>>> 57f48d8b
+static constexpr auto DBMS_TCP_PROTOCOL_VERSION = 54477;
 
 }