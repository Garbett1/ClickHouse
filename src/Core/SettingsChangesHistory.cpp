#include <Core/Defines.h>
#include <Core/SettingsChangesHistory.h>
#include <IO/ReadBufferFromString.h>
#include <IO/ReadHelpers.h>
#include <boost/algorithm/string.hpp>


namespace DB
{

namespace ErrorCodes
{
    extern const int BAD_ARGUMENTS;
    extern const int LOGICAL_ERROR;
}

ClickHouseVersion::ClickHouseVersion(std::string_view version)
{
    Strings split;
    boost::split(split, version, [](char c){ return c == '.'; });
    components.reserve(split.size());
    if (split.empty())
        throw Exception{ErrorCodes::BAD_ARGUMENTS, "Cannot parse ClickHouse version here: {}", version};

    for (const auto & split_element : split)
    {
        size_t component;
        ReadBufferFromString buf(split_element);
        if (!tryReadIntText(component, buf) || !buf.eof())
            throw Exception{ErrorCodes::BAD_ARGUMENTS, "Cannot parse ClickHouse version here: {}", version};
        components.push_back(component);
    }
}

String ClickHouseVersion::toString() const
{
    return fmt::format("{}", fmt::join(components, "."));
}

static void addSettingsChanges(
    VersionToSettingsChangesMap & settings_changes_history,
    std::string_view version,
    SettingsChangesHistory::SettingsChanges && changes)
{
    /// Forbid duplicate versions
    auto [_, inserted] = settings_changes_history.emplace(ClickHouseVersion(version), std::move(changes));
    if (!inserted)
        throw Exception{ErrorCodes::LOGICAL_ERROR, "Detected duplicate version '{}'", ClickHouseVersion(version).toString()};
}

const VersionToSettingsChangesMap & getSettingsChangesHistory()
{
    static VersionToSettingsChangesMap settings_changes_history;
    static std::once_flag initialized_flag;
    std::call_once(initialized_flag, [&]
    {
        // clang-format off
        /// History of settings changes that controls some backward incompatible changes
        /// across all ClickHouse versions. It maps ClickHouse version to settings changes that were done
        /// in this version. This history contains both changes to existing settings and newly added settings.
        /// Settings changes is a vector of structs
        ///     {setting_name, previous_value, new_value, reason}.
        /// For newly added setting choose the most appropriate previous_value (for example, if new setting
        /// controls new feature and it's 'true' by default, use 'false' as previous_value).
        /// It's used to implement `compatibility` setting (see https://github.com/ClickHouse/ClickHouse/issues/35972)
        /// Note: please check if the key already exists to prevent duplicate entries.
        addSettingsChanges(settings_changes_history, "25.1",
        {
            {"output_format_json_pretty_print", false, true, "Print values in a pretty format in JSON output format by default"},
            {"allow_experimental_ts_to_grid_aggregate_function", false, false, "Cloud only"},
            {"formatdatetime_f_prints_scale_number_of_digits", true, false, "New setting."},
            {"distributed_cache_connect_max_tries", 20, 20, "Cloud only"},
            {"distributed_cache_min_bytes_for_seek", false, false, "New private setting."},
            {"max_bytes_ratio_before_external_group_by", 0.0, 0.5, "Enable automatic spilling to disk by default."},
            {"max_bytes_ratio_before_external_sort", 0.0, 0.5, "Enable automatic spilling to disk by default."},
            {"min_external_sort_block_bytes", 0., 100_MiB, "New setting."},
            {"s3queue_migrate_old_metadata_to_buckets", false, false, "New setting."},
            {"distributed_cache_pool_behaviour_on_limit", "allocate_bypassing_pool", "wait", "Cloud only"},
            {"use_hive_partitioning", false, true, "Enabled the setting by default."},
            {"query_plan_try_use_vector_search", false, true, "New setting."},
            {"short_circuit_function_evaluation_for_nulls", false, true, "Allow to execute functions with Nullable arguments only on rows with non-NULL values in all arguments"},
            {"short_circuit_function_evaluation_for_nulls_threshold", 1.0, 1.0, "Ratio threshold of NULL values to execute functions with Nullable arguments only on rows with non-NULL values in all arguments. Applies when setting short_circuit_function_evaluation_for_nulls is enabled."},
            {"output_format_orc_writer_time_zone_name", "GMT", "GMT", "The time zone name for ORC writer, the default ORC writer's time zone is GMT."},
            {"output_format_pretty_highlight_trailing_spaces", false, true, "A new setting."},
            {"allow_experimental_bfloat16_type", false, true, "Add new BFloat16 type"},
            {"output_format_pretty_squash_consecutive_ms", 0, 50, "Add new setting"},
            {"output_format_pretty_squash_max_wait_ms", 0, 1000, "Add new setting"},
            {"output_format_pretty_max_column_name_width_cut_to", 0, 24, "A new setting"},
            {"output_format_pretty_max_column_name_width_min_chars_to_cut", 0, 4, "A new setting"},
<<<<<<< HEAD
            {"use_query_condition_cache", false, false, "New setting."},
=======
            {"output_format_pretty_multiline_fields", false, true, "A new setting"},
            {"output_format_pretty_fallback_to_vertical", false, true, "A new setting"},
            {"output_format_pretty_fallback_to_vertical_max_rows_per_chunk", 0, 100, "A new setting"},
            {"output_format_pretty_fallback_to_vertical_min_table_width", 0, 1000, "A new setting"},
            {"max_autoincrement_series", 1000, 1000, "A new setting"},
>>>>>>> 74a9ad79
        });
        addSettingsChanges(settings_changes_history, "24.12",
        {
            /// Release closed. Please use 25.1
            {"allow_experimental_database_iceberg", false, false, "New setting."},
            {"shared_merge_tree_sync_parts_on_partition_operations", 1, 1, "New setting. By default parts are always synchronized"},
            {"query_plan_join_swap_table", "false", "auto", "New setting. Right table was always chosen before."},
            {"max_size_to_preallocate_for_aggregation", 100'000'000, 1'000'000'000'000, "Enable optimisation for bigger tables."},
            {"max_size_to_preallocate_for_joins", 100'000'000, 1'000'000'000'000, "Enable optimisation for bigger tables."},
            {"max_bytes_ratio_before_external_group_by", 0., 0., "New setting."},
            {"optimize_extract_common_expressions", false, true, "Optimize WHERE, PREWHERE, ON, HAVING and QUALIFY expressions by extracting common expressions out from disjunction of conjunctions."},
            {"allow_general_join_planning", false, true, "Allow more general join planning algorithm when hash join algorithm is enabled."},
            {"optimize_extract_common_expressions", false, false, "Introduce setting to optimize WHERE, PREWHERE, ON, HAVING and QUALIFY expressions by extracting common expressions out from disjunction of conjunctions."},
            {"max_bytes_ratio_before_external_sort", 0., 0., "New setting."},
            {"use_async_executor_for_materialized_views", false, false, "New setting."},
            {"http_response_headers", "", "", "New setting."},
            {"output_format_parquet_datetime_as_uint32", true, false, "Write DateTime as DateTime64(3) instead of UInt32 (these are the two Parquet types closest to DateTime)."},
            {"skip_redundant_aliases_in_udf", false, false, "New setting."},
            {"parallel_replicas_index_analysis_only_on_coordinator", true, true, "Index analysis done only on replica-coordinator and skipped on other replicas. Effective only with enabled parallel_replicas_local_plan"}, // enabling it was moved to 24.10
            {"least_greatest_legacy_null_behavior", true, false, "New setting"},
            /// Release closed. Please use 25.1
        });
        addSettingsChanges(settings_changes_history, "24.11",
        {
            {"validate_mutation_query", false, true, "New setting to validate mutation queries by default."},
            {"enable_job_stack_trace", false, true, "Enable by default collecting stack traces from job's scheduling."},
            {"allow_suspicious_types_in_group_by", true, false, "Don't allow Variant/Dynamic types in GROUP BY by default"},
            {"allow_suspicious_types_in_order_by", true, false, "Don't allow Variant/Dynamic types in ORDER BY by default"},
            {"distributed_cache_discard_connection_if_unread_data", true, true, "New setting"},
            {"filesystem_cache_enable_background_download_for_metadata_files_in_packed_storage", true, true, "New setting"},
            {"filesystem_cache_enable_background_download_during_fetch", true, true, "New setting"},
            {"azure_check_objects_after_upload", false, false, "Check each uploaded object in azure blob storage to be sure that upload was successful"},
            {"backup_restore_keeper_max_retries", 20, 1000, "Should be big enough so the whole operation BACKUP or RESTORE operation won't fail because of a temporary [Zoo]Keeper failure in the middle of it."},
            {"backup_restore_failure_after_host_disconnected_for_seconds", 0, 3600, "New setting."},
            {"backup_restore_keeper_max_retries_while_initializing", 0, 20, "New setting."},
            {"backup_restore_keeper_max_retries_while_handling_error", 0, 20, "New setting."},
            {"backup_restore_finish_timeout_after_error_sec", 0, 180, "New setting."},
            {"query_plan_merge_filters", false, true, "Allow to merge filters in the query plan. This is required to properly support filter-push-down with a new analyzer."},
            {"parallel_replicas_local_plan", false, true, "Use local plan for local replica in a query with parallel replicas"},
            {"allow_experimental_shared_set_join", 1, 0, "Disable a setting for ClickHouse Cloud"},
            {"merge_tree_use_v1_object_and_dynamic_serialization", true, false, "Add new serialization V2 version for JSON and Dynamic types"},
            {"min_joined_block_size_bytes", 524288, 524288, "New setting."},
            {"allow_experimental_bfloat16_type", false, false, "Add new experimental BFloat16 type"},
            {"filesystem_cache_skip_download_if_exceeds_per_query_cache_write_limit", 1, 1, "Rename of setting skip_download_if_exceeds_query_cache_limit"},
            {"filesystem_cache_prefer_bigger_buffer_size", true, true, "New setting"},
            {"read_in_order_use_virtual_row", false, false, "Use virtual row while reading in order of primary key or its monotonic function fashion. It is useful when searching over multiple parts as only relevant ones are touched."},
            {"s3_skip_empty_files", false, true, "We hope it will provide better UX"},
            {"filesystem_cache_boundary_alignment", 0, 0, "New setting"},
            {"push_external_roles_in_interserver_queries", false, true, "New setting."},
            {"enable_variant_type", false, false, "Add alias to allow_experimental_variant_type"},
            {"enable_dynamic_type", false, false, "Add alias to allow_experimental_dynamic_type"},
            {"enable_json_type", false, false, "Add alias to allow_experimental_json_type"},
        });
        addSettingsChanges(settings_changes_history, "24.10",
        {
            {"query_metric_log_interval", 0, -1, "New setting."},
            {"enforce_strict_identifier_format", false, false, "New setting."},
            {"enable_parsing_to_custom_serialization", false, true, "New setting"},
            {"mongodb_throw_on_unsupported_query", false, true, "New setting."},
            {"enable_parallel_replicas", false, false, "Parallel replicas with read tasks became the Beta tier feature."},
            {"parallel_replicas_mode", "read_tasks", "read_tasks", "This setting was introduced as a part of making parallel replicas feature Beta"},
            {"filesystem_cache_name", "", "", "Filesystem cache name to use for stateless table engines or data lakes"},
            {"restore_replace_external_dictionary_source_to_null", false, false, "New setting."},
            {"show_create_query_identifier_quoting_rule", "when_necessary", "when_necessary", "New setting."},
            {"show_create_query_identifier_quoting_style", "Backticks", "Backticks", "New setting."},
            {"merge_tree_min_read_task_size", 8, 8, "New setting"},
            {"merge_tree_min_rows_for_concurrent_read_for_remote_filesystem", (20 * 8192), 0, "Setting is deprecated"},
            {"merge_tree_min_bytes_for_concurrent_read_for_remote_filesystem", (24 * 10 * 1024 * 1024), 0, "Setting is deprecated"},
            {"implicit_select", false, false, "A new setting."},
            {"output_format_native_write_json_as_string", false, false, "Add new setting to allow write JSON column as single String column in Native format"},
            {"output_format_binary_write_json_as_string", false, false, "Add new setting to write values of JSON type as JSON string in RowBinary output format"},
            {"input_format_binary_read_json_as_string", false, false, "Add new setting to read values of JSON type as JSON string in RowBinary input format"},
            {"min_free_disk_bytes_to_perform_insert", 0, 0, "New setting."},
            {"min_free_disk_ratio_to_perform_insert", 0.0, 0.0, "New setting."},
            {"enable_named_columns_in_function_tuple", false, false, "Disabled pending usability improvements"},
            {"cloud_mode_database_engine", 1, 1, "A setting for ClickHouse Cloud"},
            {"allow_experimental_shared_set_join", 0, 0, "A setting for ClickHouse Cloud"},
            {"read_through_distributed_cache", 0, 0, "A setting for ClickHouse Cloud"},
            {"write_through_distributed_cache", 0, 0, "A setting for ClickHouse Cloud"},
            {"distributed_cache_throw_on_error", 0, 0, "A setting for ClickHouse Cloud"},
            {"distributed_cache_log_mode", "on_error", "on_error", "A setting for ClickHouse Cloud"},
            {"distributed_cache_fetch_metrics_only_from_current_az", 1, 1, "A setting for ClickHouse Cloud"},
            {"distributed_cache_connect_max_tries", 20, 20, "A setting for ClickHouse Cloud"},
            {"distributed_cache_receive_response_wait_milliseconds", 60000, 60000, "A setting for ClickHouse Cloud"},
            {"distributed_cache_receive_timeout_milliseconds", 10000, 10000, "A setting for ClickHouse Cloud"},
            {"distributed_cache_wait_connection_from_pool_milliseconds", 100, 100, "A setting for ClickHouse Cloud"},
            {"distributed_cache_bypass_connection_pool", 0, 0, "A setting for ClickHouse Cloud"},
            {"distributed_cache_pool_behaviour_on_limit", "allocate_bypassing_pool", "allocate_bypassing_pool", "A setting for ClickHouse Cloud"},
            {"distributed_cache_read_alignment", 0, 0, "A setting for ClickHouse Cloud"},
            {"distributed_cache_max_unacked_inflight_packets", 10, 10, "A setting for ClickHouse Cloud"},
            {"distributed_cache_data_packet_ack_window", 5, 5, "A setting for ClickHouse Cloud"},
            {"input_format_parquet_enable_row_group_prefetch", false, true, "Enable row group prefetching during parquet parsing. Currently, only single-threaded parsing can prefetch."},
            {"input_format_orc_dictionary_as_low_cardinality", false, true, "Treat ORC dictionary encoded columns as LowCardinality columns while reading ORC files"},
            {"allow_experimental_refreshable_materialized_view", false, true, "Not experimental anymore"},
            {"max_parts_to_move", 0, 1000, "New setting"},
            {"hnsw_candidate_list_size_for_search", 64, 256, "New setting. Previously, the value was optionally specified in CREATE INDEX and 64 by default."},
            {"allow_reorder_prewhere_conditions", true, true, "New setting"},
            {"input_format_parquet_bloom_filter_push_down", false, true, "When reading Parquet files, skip whole row groups based on the WHERE/PREWHERE expressions and bloom filter in the Parquet metadata."},
            {"date_time_64_output_format_cut_trailing_zeros_align_to_groups_of_thousands", false, false, "Dynamically trim the trailing zeros of datetime64 values to adjust the output scale to (0, 3, 6), corresponding to 'seconds', 'milliseconds', and 'microseconds'."},
            {"parallel_replicas_index_analysis_only_on_coordinator", false, true, "Index analysis done only on replica-coordinator and skipped on other replicas. Effective only with enabled parallel_replicas_local_plan"},
        });
        addSettingsChanges(settings_changes_history, "24.9",
        {
            {"output_format_orc_dictionary_key_size_threshold", 0.0, 0.0, "For a string column in ORC output format, if the number of distinct values is greater than this fraction of the total number of non-null rows, turn off dictionary encoding. Otherwise dictionary encoding is enabled"},
            {"input_format_json_empty_as_default", false, false, "Added new setting to allow to treat empty fields in JSON input as default values."},
            {"input_format_try_infer_variants", false, false, "Try to infer Variant type in text formats when there is more than one possible type for column/array elements"},
            {"join_output_by_rowlist_perkey_rows_threshold", 0, 5, "The lower limit of per-key average rows in the right table to determine whether to output by row list in hash join."},
            {"create_if_not_exists", false, false, "New setting."},
            {"allow_materialized_view_with_bad_select", true, true, "Support (but not enable yet) stricter validation in CREATE MATERIALIZED VIEW"},
            {"parallel_replicas_mark_segment_size", 128, 0, "Value for this setting now determined automatically"},
            {"database_replicated_allow_replicated_engine_arguments", 1, 0, "Don't allow explicit arguments by default"},
            {"database_replicated_allow_explicit_uuid", 1, 0, "Added a new setting to disallow explicitly specifying table UUID"},
            {"parallel_replicas_local_plan", false, false, "Use local plan for local replica in a query with parallel replicas"},
            {"join_to_sort_minimum_perkey_rows", 0, 40, "The lower limit of per-key average rows in the right table to determine whether to rerange the right table by key in left or inner join. This setting ensures that the optimization is not applied for sparse table keys"},
            {"join_to_sort_maximum_table_rows", 0, 10000, "The maximum number of rows in the right table to determine whether to rerange the right table by key in left or inner join"},
            {"allow_experimental_join_right_table_sorting", false, false, "If it is set to true, and the conditions of `join_to_sort_minimum_perkey_rows` and `join_to_sort_maximum_table_rows` are met, rerange the right table by key to improve the performance in left or inner hash join"},
            {"mongodb_throw_on_unsupported_query", false, true, "New setting."},
            {"min_free_disk_bytes_to_perform_insert", 0, 0, "Maintain some free disk space bytes from inserts while still allowing for temporary writing."},
            {"min_free_disk_ratio_to_perform_insert", 0.0, 0.0, "Maintain some free disk space bytes expressed as ratio to total disk space from inserts while still allowing for temporary writing."},
        });
        addSettingsChanges(settings_changes_history, "24.8",
        {
            {"rows_before_aggregation", false, false, "Provide exact value for rows_before_aggregation statistic, represents the number of rows read before aggregation"},
            {"restore_replace_external_table_functions_to_null", false, false, "New setting."},
            {"restore_replace_external_engines_to_null", false, false, "New setting."},
            {"input_format_json_max_depth", 1000000, 1000, "It was unlimited in previous versions, but that was unsafe."},
            {"merge_tree_min_bytes_per_task_for_remote_reading", 4194304, 2097152, "Value is unified with `filesystem_prefetch_min_bytes_for_single_read_task`"},
            {"use_hive_partitioning", false, false, "Allows to use hive partitioning for File, URL, S3, AzureBlobStorage and HDFS engines."},
            {"allow_experimental_kafka_offsets_storage_in_keeper", false, false, "Allow the usage of experimental Kafka storage engine that stores the committed offsets in ClickHouse Keeper"},
            {"allow_archive_path_syntax", true, true, "Added new setting to allow disabling archive path syntax."},
            {"query_cache_tag", "", "", "New setting for labeling query cache settings."},
            {"allow_experimental_time_series_table", false, false, "Added new setting to allow the TimeSeries table engine"},
            {"enable_analyzer", 1, 1, "Added an alias to a setting `allow_experimental_analyzer`."},
            {"optimize_functions_to_subcolumns", false, true, "Enabled settings by default"},
            {"allow_experimental_json_type", false, false, "Add new experimental JSON type"},
            {"use_json_alias_for_old_object_type", true, false, "Use JSON type alias to create new JSON type"},
            {"type_json_skip_duplicated_paths", false, false, "Allow to skip duplicated paths during JSON parsing"},
            {"allow_experimental_vector_similarity_index", false, false, "Added new setting to allow experimental vector similarity indexes"},
            {"input_format_try_infer_datetimes_only_datetime64", true, false, "Allow to infer DateTime instead of DateTime64 in data formats"},
        });
        addSettingsChanges(settings_changes_history, "24.7",
        {
            {"output_format_parquet_write_page_index", false, true, "Add a possibility to write page index into parquet files."},
            {"output_format_binary_encode_types_in_binary_format", false, false, "Added new setting to allow to write type names in binary format in RowBinaryWithNamesAndTypes output format"},
            {"input_format_binary_decode_types_in_binary_format", false, false, "Added new setting to allow to read type names in binary format in RowBinaryWithNamesAndTypes input format"},
            {"output_format_native_encode_types_in_binary_format", false, false, "Added new setting to allow to write type names in binary format in Native output format"},
            {"input_format_native_decode_types_in_binary_format", false, false, "Added new setting to allow to read type names in binary format in Native output format"},
            {"read_in_order_use_buffering", false, true, "Use buffering before merging while reading in order of primary key"},
            {"enable_named_columns_in_function_tuple", false, false, "Generate named tuples in function tuple() when all names are unique and can be treated as unquoted identifiers."},
            {"optimize_trivial_insert_select", true, false, "The optimization does not make sense in many cases."},
            {"dictionary_validate_primary_key_type", false, false, "Validate primary key type for dictionaries. By default id type for simple layouts will be implicitly converted to UInt64."},
            {"collect_hash_table_stats_during_joins", false, true, "New setting."},
            {"max_size_to_preallocate_for_joins", 0, 100'000'000, "New setting."},
            {"input_format_orc_reader_time_zone_name", "GMT", "GMT", "The time zone name for ORC row reader, the default ORC row reader's time zone is GMT."},
            {"database_replicated_allow_heavy_create", true, false, "Long-running DDL queries (CREATE AS SELECT and POPULATE) for Replicated database engine was forbidden"},
            {"query_plan_merge_filters", false, false, "Allow to merge filters in the query plan"},
            {"azure_sdk_max_retries", 10, 10, "Maximum number of retries in azure sdk"},
            {"azure_sdk_retry_initial_backoff_ms", 10, 10, "Minimal backoff between retries in azure sdk"},
            {"azure_sdk_retry_max_backoff_ms", 1000, 1000, "Maximal backoff between retries in azure sdk"},
            {"ignore_on_cluster_for_replicated_named_collections_queries", false, false, "Ignore ON CLUSTER clause for replicated named collections management queries."},
            {"backup_restore_s3_retry_attempts", 1000,1000, "Setting for Aws::Client::RetryStrategy, Aws::Client does retries itself, 0 means no retries. It takes place only for backup/restore."},
            {"postgresql_connection_attempt_timeout", 2, 2, "Allow to control 'connect_timeout' parameter of PostgreSQL connection."},
            {"postgresql_connection_pool_retries", 2, 2, "Allow to control the number of retries in PostgreSQL connection pool."}
        });
        addSettingsChanges(settings_changes_history, "24.6",
        {
            {"materialize_skip_indexes_on_insert", true, true, "Added new setting to allow to disable materialization of skip indexes on insert"},
            {"materialize_statistics_on_insert", true, true, "Added new setting to allow to disable materialization of statistics on insert"},
            {"input_format_parquet_use_native_reader", false, false, "When reading Parquet files, to use native reader instead of arrow reader."},
            {"hdfs_throw_on_zero_files_match", false, false, "Allow to throw an error when ListObjects request cannot match any files in HDFS engine instead of empty query result"},
            {"azure_throw_on_zero_files_match", false, false, "Allow to throw an error when ListObjects request cannot match any files in AzureBlobStorage engine instead of empty query result"},
            {"s3_validate_request_settings", true, true, "Allow to disable S3 request settings validation"},
            {"allow_experimental_full_text_index", false, false, "Enable experimental full-text index"},
            {"azure_skip_empty_files", false, false, "Allow to skip empty files in azure table engine"},
            {"hdfs_ignore_file_doesnt_exist", false, false, "Allow to return 0 rows when the requested files don't exist instead of throwing an exception in HDFS table engine"},
            {"azure_ignore_file_doesnt_exist", false, false, "Allow to return 0 rows when the requested files don't exist instead of throwing an exception in AzureBlobStorage table engine"},
            {"s3_ignore_file_doesnt_exist", false, false, "Allow to return 0 rows when the requested files don't exist instead of throwing an exception in S3 table engine"},
            {"s3_max_part_number", 10000, 10000, "Maximum part number number for s3 upload part"},
            {"s3_max_single_operation_copy_size", 32 * 1024 * 1024, 32 * 1024 * 1024, "Maximum size for a single copy operation in s3"},
            {"input_format_parquet_max_block_size", 8192, DEFAULT_BLOCK_SIZE, "Increase block size for parquet reader."},
            {"input_format_parquet_prefer_block_bytes", 0, DEFAULT_BLOCK_SIZE * 256, "Average block bytes output by parquet reader."},
            {"enable_blob_storage_log", true, true, "Write information about blob storage operations to system.blob_storage_log table"},
            {"allow_deprecated_snowflake_conversion_functions", true, false, "Disabled deprecated functions snowflakeToDateTime[64] and dateTime[64]ToSnowflake."},
            {"allow_statistic_optimize", false, false, "Old setting which popped up here being renamed."},
            {"allow_experimental_statistic", false, false, "Old setting which popped up here being renamed."},
            {"allow_statistics_optimize", false, false, "The setting was renamed. The previous name is `allow_statistic_optimize`."},
            {"allow_experimental_statistics", false, false, "The setting was renamed. The previous name is `allow_experimental_statistic`."},
            {"enable_vertical_final", false, true, "Enable vertical final by default again after fixing bug"},
            {"parallel_replicas_custom_key_range_lower", 0, 0, "Add settings to control the range filter when using parallel replicas with dynamic shards"},
            {"parallel_replicas_custom_key_range_upper", 0, 0, "Add settings to control the range filter when using parallel replicas with dynamic shards. A value of 0 disables the upper limit"},
            {"output_format_pretty_display_footer_column_names", 0, 1, "Add a setting to display column names in the footer if there are many rows. Threshold value is controlled by output_format_pretty_display_footer_column_names_min_rows."},
            {"output_format_pretty_display_footer_column_names_min_rows", 0, 50, "Add a setting to control the threshold value for setting output_format_pretty_display_footer_column_names_min_rows. Default 50."},
            {"output_format_csv_serialize_tuple_into_separate_columns", true, true, "A new way of how interpret tuples in CSV format was added."},
            {"input_format_csv_deserialize_separate_columns_into_tuple", true, true, "A new way of how interpret tuples in CSV format was added."},
            {"input_format_csv_try_infer_strings_from_quoted_tuples", true, true, "A new way of how interpret tuples in CSV format was added."},
        });
        addSettingsChanges(settings_changes_history, "24.5",
        {
            {"allow_deprecated_error_prone_window_functions", true, false, "Allow usage of deprecated error prone window functions (neighbor, runningAccumulate, runningDifferenceStartingWithFirstValue, runningDifference)"},
            {"allow_experimental_join_condition", false, false, "Support join with inequal conditions which involve columns from both left and right table. e.g. t1.y < t2.y."},
            {"input_format_tsv_crlf_end_of_line", false, false, "Enables reading of CRLF line endings with TSV formats"},
            {"output_format_parquet_use_custom_encoder", false, true, "Enable custom Parquet encoder."},
            {"cross_join_min_rows_to_compress", 0, 10000000, "Minimal count of rows to compress block in CROSS JOIN. Zero value means - disable this threshold. This block is compressed when any of the two thresholds (by rows or by bytes) are reached."},
            {"cross_join_min_bytes_to_compress", 0, 1_GiB, "Minimal size of block to compress in CROSS JOIN. Zero value means - disable this threshold. This block is compressed when any of the two thresholds (by rows or by bytes) are reached."},
            {"http_max_chunk_size", 0, 0, "Internal limitation"},
            {"prefer_external_sort_block_bytes", 0, DEFAULT_BLOCK_SIZE * 256, "Prefer maximum block bytes for external sort, reduce the memory usage during merging."},
            {"input_format_force_null_for_omitted_fields", false, false, "Disable type-defaults for omitted fields when needed"},
            {"cast_string_to_dynamic_use_inference", false, false, "Add setting to allow converting String to Dynamic through parsing"},
            {"allow_experimental_dynamic_type", false, false, "Add new experimental Dynamic type"},
            {"azure_max_blocks_in_multipart_upload", 50000, 50000, "Maximum number of blocks in multipart upload for Azure."},
            {"allow_archive_path_syntax", false, true, "Added new setting to allow disabling archive path syntax."},
        });
        addSettingsChanges(settings_changes_history, "24.4",
        {
            {"input_format_json_throw_on_bad_escape_sequence", true, true, "Allow to save JSON strings with bad escape sequences"},
            {"max_parsing_threads", 0, 0, "Add a separate setting to control number of threads in parallel parsing from files"},
            {"ignore_drop_queries_probability", 0, 0, "Allow to ignore drop queries in server with specified probability for testing purposes"},
            {"lightweight_deletes_sync", 2, 2, "The same as 'mutation_sync', but controls only execution of lightweight deletes"},
            {"query_cache_system_table_handling", "save", "throw", "The query cache no longer caches results of queries against system tables"},
            {"input_format_json_ignore_unnecessary_fields", false, true, "Ignore unnecessary fields and not parse them. Enabling this may not throw exceptions on json strings of invalid format or with duplicated fields"},
            {"input_format_hive_text_allow_variable_number_of_columns", false, true, "Ignore extra columns in Hive Text input (if file has more columns than expected) and treat missing fields in Hive Text input as default values."},
            {"allow_experimental_database_replicated", false, true, "Database engine Replicated is now in Beta stage"},
            {"temporary_data_in_cache_reserve_space_wait_lock_timeout_milliseconds", (10 * 60 * 1000), (10 * 60 * 1000), "Wait time to lock cache for sapce reservation in temporary data in filesystem cache"},
            {"optimize_rewrite_sum_if_to_count_if", false, true, "Only available for the analyzer, where it works correctly"},
            {"azure_allow_parallel_part_upload", "true", "true", "Use multiple threads for azure multipart upload."},
            {"max_recursive_cte_evaluation_depth", DBMS_RECURSIVE_CTE_MAX_EVALUATION_DEPTH, DBMS_RECURSIVE_CTE_MAX_EVALUATION_DEPTH, "Maximum limit on recursive CTE evaluation depth"},
            {"query_plan_convert_outer_join_to_inner_join", false, true, "Allow to convert OUTER JOIN to INNER JOIN if filter after JOIN always filters default values"},
        });
        addSettingsChanges(settings_changes_history, "24.3",
        {
            {"s3_connect_timeout_ms", 1000, 1000, "Introduce new dedicated setting for s3 connection timeout"},
            {"allow_experimental_shared_merge_tree", false, true, "The setting is obsolete"},
            {"use_page_cache_for_disks_without_file_cache", false, false, "Added userspace page cache"},
            {"read_from_page_cache_if_exists_otherwise_bypass_cache", false, false, "Added userspace page cache"},
            {"page_cache_inject_eviction", false, false, "Added userspace page cache"},
            {"default_table_engine", "None", "MergeTree", "Set default table engine to MergeTree for better usability"},
            {"input_format_json_use_string_type_for_ambiguous_paths_in_named_tuples_inference_from_objects", false, false, "Allow to use String type for ambiguous paths during named tuple inference from JSON objects"},
            {"traverse_shadow_remote_data_paths", false, false, "Traverse shadow directory when query system.remote_data_paths."},
            {"throw_if_deduplication_in_dependent_materialized_views_enabled_with_async_insert", false, true, "Deduplication in dependent materialized view cannot work together with async inserts."},
            {"parallel_replicas_allow_in_with_subquery", false, true, "If true, subquery for IN will be executed on every follower replica"},
            {"log_processors_profiles", false, true, "Enable by default"},
            {"function_locate_has_mysql_compatible_argument_order", false, true, "Increase compatibility with MySQL's locate function."},
            {"allow_suspicious_primary_key", true, false, "Forbid suspicious PRIMARY KEY/ORDER BY for MergeTree (i.e. SimpleAggregateFunction)"},
            {"filesystem_cache_reserve_space_wait_lock_timeout_milliseconds", 1000, 1000, "Wait time to lock cache for sapce reservation in filesystem cache"},
            {"max_parser_backtracks", 0, 1000000, "Limiting the complexity of parsing"},
            {"analyzer_compatibility_join_using_top_level_identifier", false, false, "Force to resolve identifier in JOIN USING from projection"},
            {"distributed_insert_skip_read_only_replicas", false, false, "If true, INSERT into Distributed will skip read-only replicas"},
            {"keeper_max_retries", 10, 10, "Max retries for general keeper operations"},
            {"keeper_retry_initial_backoff_ms", 100, 100, "Initial backoff timeout for general keeper operations"},
            {"keeper_retry_max_backoff_ms", 5000, 5000, "Max backoff timeout for general keeper operations"},
            {"s3queue_allow_experimental_sharded_mode", false, false, "Enable experimental sharded mode of S3Queue table engine. It is experimental because it will be rewritten"},
            {"allow_experimental_analyzer", false, true, "Enable analyzer and planner by default."},
            {"merge_tree_read_split_ranges_into_intersecting_and_non_intersecting_injection_probability", 0.0, 0.0, "For testing of `PartsSplitter` - split read ranges into intersecting and non intersecting every time you read from MergeTree with the specified probability."},
            {"allow_get_client_http_header", false, false, "Introduced a new function."},
            {"output_format_pretty_row_numbers", false, true, "It is better for usability."},
            {"output_format_pretty_max_value_width_apply_for_single_value", true, false, "Single values in Pretty formats won't be cut."},
            {"output_format_parquet_string_as_string", false, true, "ClickHouse allows arbitrary binary data in the String data type, which is typically UTF-8. Parquet/ORC/Arrow Strings only support UTF-8. That's why you can choose which Arrow's data type to use for the ClickHouse String data type - String or Binary. While Binary would be more correct and compatible, using String by default will correspond to user expectations in most cases."},
            {"output_format_orc_string_as_string", false, true, "ClickHouse allows arbitrary binary data in the String data type, which is typically UTF-8. Parquet/ORC/Arrow Strings only support UTF-8. That's why you can choose which Arrow's data type to use for the ClickHouse String data type - String or Binary. While Binary would be more correct and compatible, using String by default will correspond to user expectations in most cases."},
            {"output_format_arrow_string_as_string", false, true, "ClickHouse allows arbitrary binary data in the String data type, which is typically UTF-8. Parquet/ORC/Arrow Strings only support UTF-8. That's why you can choose which Arrow's data type to use for the ClickHouse String data type - String or Binary. While Binary would be more correct and compatible, using String by default will correspond to user expectations in most cases."},
            {"output_format_parquet_compression_method", "lz4", "zstd", "Parquet/ORC/Arrow support many compression methods, including lz4 and zstd. ClickHouse supports each and every compression method. Some inferior tools, such as 'duckdb', lack support for the faster `lz4` compression method, that's why we set zstd by default."},
            {"output_format_orc_compression_method", "lz4", "zstd", "Parquet/ORC/Arrow support many compression methods, including lz4 and zstd. ClickHouse supports each and every compression method. Some inferior tools, such as 'duckdb', lack support for the faster `lz4` compression method, that's why we set zstd by default."},
            {"output_format_pretty_highlight_digit_groups", false, true, "If enabled and if output is a terminal, highlight every digit corresponding to the number of thousands, millions, etc. with underline."},
            {"geo_distance_returns_float64_on_float64_arguments", false, true, "Increase the default precision."},
            {"azure_max_inflight_parts_for_one_file", 20, 20, "The maximum number of a concurrent loaded parts in multipart upload request. 0 means unlimited."},
            {"azure_strict_upload_part_size", 0, 0, "The exact size of part to upload during multipart upload to Azure blob storage."},
            {"azure_min_upload_part_size", 16*1024*1024, 16*1024*1024, "The minimum size of part to upload during multipart upload to Azure blob storage."},
            {"azure_max_upload_part_size", 5ull*1024*1024*1024, 5ull*1024*1024*1024, "The maximum size of part to upload during multipart upload to Azure blob storage."},
            {"azure_upload_part_size_multiply_factor", 2, 2, "Multiply azure_min_upload_part_size by this factor each time azure_multiply_parts_count_threshold parts were uploaded from a single write to Azure blob storage."},
            {"azure_upload_part_size_multiply_parts_count_threshold", 500, 500, "Each time this number of parts was uploaded to Azure blob storage, azure_min_upload_part_size is multiplied by azure_upload_part_size_multiply_factor."},
            {"output_format_csv_serialize_tuple_into_separate_columns", true, true, "A new way of how interpret tuples in CSV format was added."},
            {"input_format_csv_deserialize_separate_columns_into_tuple", true, true, "A new way of how interpret tuples in CSV format was added."},
            {"input_format_csv_try_infer_strings_from_quoted_tuples", true, true, "A new way of how interpret tuples in CSV format was added."},
        });
        addSettingsChanges(settings_changes_history, "24.2",
        {
            {"allow_suspicious_variant_types", true, false, "Don't allow creating Variant type with suspicious variants by default"},
            {"validate_experimental_and_suspicious_types_inside_nested_types", false, true, "Validate usage of experimental and suspicious types inside nested types"},
            {"output_format_values_escape_quote_with_quote", false, false, "If true escape ' with '', otherwise quoted with \\'"},
            {"output_format_pretty_single_large_number_tip_threshold", 0, 1'000'000, "Print a readable number tip on the right side of the table if the block consists of a single number which exceeds this value (except 0)"},
            {"input_format_try_infer_exponent_floats", true, false, "Don't infer floats in exponential notation by default"},
            {"query_plan_optimize_prewhere", true, true, "Allow to push down filter to PREWHERE expression for supported storages"},
            {"async_insert_max_data_size", 1000000, 10485760, "The previous value appeared to be too small."},
            {"async_insert_poll_timeout_ms", 10, 10, "Timeout in milliseconds for polling data from asynchronous insert queue"},
            {"async_insert_use_adaptive_busy_timeout", false, true, "Use adaptive asynchronous insert timeout"},
            {"async_insert_busy_timeout_min_ms", 50, 50, "The minimum value of the asynchronous insert timeout in milliseconds; it also serves as the initial value, which may be increased later by the adaptive algorithm"},
            {"async_insert_busy_timeout_max_ms", 200, 200, "The minimum value of the asynchronous insert timeout in milliseconds; async_insert_busy_timeout_ms is aliased to async_insert_busy_timeout_max_ms"},
            {"async_insert_busy_timeout_increase_rate", 0.2, 0.2, "The exponential growth rate at which the adaptive asynchronous insert timeout increases"},
            {"async_insert_busy_timeout_decrease_rate", 0.2, 0.2, "The exponential growth rate at which the adaptive asynchronous insert timeout decreases"},
            {"format_template_row_format", "", "", "Template row format string can be set directly in query"},
            {"format_template_resultset_format", "", "", "Template result set format string can be set in query"},
            {"split_parts_ranges_into_intersecting_and_non_intersecting_final", true, true, "Allow to split parts ranges into intersecting and non intersecting during FINAL optimization"},
            {"split_intersecting_parts_ranges_into_layers_final", true, true, "Allow to split intersecting parts ranges into layers during FINAL optimization"},
            {"azure_max_single_part_copy_size", 256*1024*1024, 256*1024*1024, "The maximum size of object to copy using single part copy to Azure blob storage."},
            {"min_external_table_block_size_rows", DEFAULT_INSERT_BLOCK_SIZE, DEFAULT_INSERT_BLOCK_SIZE, "Squash blocks passed to external table to specified size in rows, if blocks are not big enough"},
            {"min_external_table_block_size_bytes", DEFAULT_INSERT_BLOCK_SIZE * 256, DEFAULT_INSERT_BLOCK_SIZE * 256, "Squash blocks passed to external table to specified size in bytes, if blocks are not big enough."},
            {"parallel_replicas_prefer_local_join", true, true, "If true, and JOIN can be executed with parallel replicas algorithm, and all storages of right JOIN part are *MergeTree, local JOIN will be used instead of GLOBAL JOIN."},
            {"optimize_time_filter_with_preimage", true, true, "Optimize Date and DateTime predicates by converting functions into equivalent comparisons without conversions (e.g. toYear(col) = 2023 -> col >= '2023-01-01' AND col <= '2023-12-31')"},
            {"extract_key_value_pairs_max_pairs_per_row", 0, 0, "Max number of pairs that can be produced by the `extractKeyValuePairs` function. Used as a safeguard against consuming too much memory."},
            {"default_view_definer", "CURRENT_USER", "CURRENT_USER", "Allows to set default `DEFINER` option while creating a view"},
            {"default_materialized_view_sql_security", "DEFINER", "DEFINER", "Allows to set a default value for SQL SECURITY option when creating a materialized view"},
            {"default_normal_view_sql_security", "INVOKER", "INVOKER", "Allows to set default `SQL SECURITY` option while creating a normal view"},
            {"mysql_map_string_to_text_in_show_columns", false, true, "Reduce the configuration effort to connect ClickHouse with BI tools."},
            {"mysql_map_fixed_string_to_text_in_show_columns", false, true, "Reduce the configuration effort to connect ClickHouse with BI tools."},
        });
        addSettingsChanges(settings_changes_history, "24.1",
        {
            {"print_pretty_type_names", false, true, "Better user experience."},
            {"input_format_json_read_bools_as_strings", false, true, "Allow to read bools as strings in JSON formats by default"},
            {"output_format_arrow_use_signed_indexes_for_dictionary", false, true, "Use signed indexes type for Arrow dictionaries by default as it's recommended"},
            {"allow_experimental_variant_type", false, false, "Add new experimental Variant type"},
            {"use_variant_as_common_type", false, false, "Allow to use Variant in if/multiIf if there is no common type"},
            {"output_format_arrow_use_64_bit_indexes_for_dictionary", false, false, "Allow to use 64 bit indexes type in Arrow dictionaries"},
            {"parallel_replicas_mark_segment_size", 128, 128, "Add new setting to control segment size in new parallel replicas coordinator implementation"},
            {"ignore_materialized_views_with_dropped_target_table", false, false, "Add new setting to allow to ignore materialized views with dropped target table"},
            {"output_format_compression_level", 3, 3, "Allow to change compression level in the query output"},
            {"output_format_compression_zstd_window_log", 0, 0, "Allow to change zstd window log in the query output when zstd compression is used"},
            {"enable_zstd_qat_codec", false, false, "Add new ZSTD_QAT codec"},
            {"enable_vertical_final", false, true, "Use vertical final by default"},
            {"output_format_arrow_use_64_bit_indexes_for_dictionary", false, false, "Allow to use 64 bit indexes type in Arrow dictionaries"},
            {"max_rows_in_set_to_optimize_join", 100000, 0, "Disable join optimization as it prevents from read in order optimization"},
            {"output_format_pretty_color", true, "auto", "Setting is changed to allow also for auto value, disabling ANSI escapes if output is not a tty"},
            {"function_visible_width_behavior", 0, 1, "We changed the default behavior of `visibleWidth` to be more precise"},
            {"max_estimated_execution_time", 0, 0, "Separate max_execution_time and max_estimated_execution_time"},
            {"iceberg_engine_ignore_schema_evolution", false, false, "Allow to ignore schema evolution in Iceberg table engine"},
            {"optimize_injective_functions_in_group_by", false, true, "Replace injective functions by it's arguments in GROUP BY section in analyzer"},
            {"update_insert_deduplication_token_in_dependent_materialized_views", false, false, "Allow to update insert deduplication token with table identifier during insert in dependent materialized views"},
            {"azure_max_unexpected_write_error_retries", 4, 4, "The maximum number of retries in case of unexpected errors during Azure blob storage write"},
            {"split_parts_ranges_into_intersecting_and_non_intersecting_final", false, true, "Allow to split parts ranges into intersecting and non intersecting during FINAL optimization"},
            {"split_intersecting_parts_ranges_into_layers_final", true, true, "Allow to split intersecting parts ranges into layers during FINAL optimization"}
        });
        addSettingsChanges(settings_changes_history, "23.12",
        {
            {"allow_suspicious_ttl_expressions", true, false, "It is a new setting, and in previous versions the behavior was equivalent to allowing."},
            {"input_format_parquet_allow_missing_columns", false, true, "Allow missing columns in Parquet files by default"},
            {"input_format_orc_allow_missing_columns", false, true, "Allow missing columns in ORC files by default"},
            {"input_format_arrow_allow_missing_columns", false, true, "Allow missing columns in Arrow files by default"}
        });
        addSettingsChanges(settings_changes_history, "23.11",
        {
            {"parsedatetime_parse_without_leading_zeros", false, true, "Improved compatibility with MySQL DATE_FORMAT/STR_TO_DATE"}
        });
        addSettingsChanges(settings_changes_history, "23.9",
        {
            {"optimize_group_by_constant_keys", false, true, "Optimize group by constant keys by default"},
            {"input_format_json_try_infer_named_tuples_from_objects", false, true, "Try to infer named Tuples from JSON objects by default"},
            {"input_format_json_read_numbers_as_strings", false, true, "Allow to read numbers as strings in JSON formats by default"},
            {"input_format_json_read_arrays_as_strings", false, true, "Allow to read arrays as strings in JSON formats by default"},
            {"input_format_json_infer_incomplete_types_as_strings", false, true, "Allow to infer incomplete types as Strings in JSON formats by default"},
            {"input_format_json_try_infer_numbers_from_strings", true, false, "Don't infer numbers from strings in JSON formats by default to prevent possible parsing errors"},
            {"http_write_exception_in_output_format", false, true, "Output valid JSON/XML on exception in HTTP streaming."}
        });
        addSettingsChanges(settings_changes_history, "23.8",
        {
            {"rewrite_count_distinct_if_with_count_distinct_implementation", false, true, "Rewrite countDistinctIf with count_distinct_implementation configuration"}
        });
        addSettingsChanges(settings_changes_history, "23.7",
        {
            {"function_sleep_max_microseconds_per_block", 0, 3000000, "In previous versions, the maximum sleep time of 3 seconds was applied only for `sleep`, but not for `sleepEachRow` function. In the new version, we introduce this setting. If you set compatibility with the previous versions, we will disable the limit altogether."}
        });
        addSettingsChanges(settings_changes_history, "23.6",
        {
            {"http_send_timeout", 180, 30, "3 minutes seems crazy long. Note that this is timeout for a single network write call, not for the whole upload operation."},
            {"http_receive_timeout", 180, 30, "See http_send_timeout."}
        });
        addSettingsChanges(settings_changes_history, "23.5",
        {
            {"input_format_parquet_preserve_order", true, false, "Allow Parquet reader to reorder rows for better parallelism."},
            {"parallelize_output_from_storages", false, true, "Allow parallelism when executing queries that read from file/url/s3/etc. This may reorder rows."},
            {"use_with_fill_by_sorting_prefix", false, true, "Columns preceding WITH FILL columns in ORDER BY clause form sorting prefix. Rows with different values in sorting prefix are filled independently"},
            {"output_format_parquet_compliant_nested_types", false, true, "Change an internal field name in output Parquet file schema."}
        });
        addSettingsChanges(settings_changes_history, "23.4",
        {
            {"allow_suspicious_indices", true, false, "If true, index can defined with identical expressions"},
            {"allow_nonconst_timezone_arguments", true, false, "Allow non-const timezone arguments in certain time-related functions like toTimeZone(), fromUnixTimestamp*(), snowflakeToDateTime*()."},
            {"connect_timeout_with_failover_ms", 50, 1000, "Increase default connect timeout because of async connect"},
            {"connect_timeout_with_failover_secure_ms", 100, 1000, "Increase default secure connect timeout because of async connect"},
            {"hedged_connection_timeout_ms", 100, 50, "Start new connection in hedged requests after 50 ms instead of 100 to correspond with previous connect timeout"},
            {"formatdatetime_f_prints_single_zero", true, false, "Improved compatibility with MySQL DATE_FORMAT()/STR_TO_DATE()"},
            {"formatdatetime_parsedatetime_m_is_month_name", false, true, "Improved compatibility with MySQL DATE_FORMAT/STR_TO_DATE"}
        });
        addSettingsChanges(settings_changes_history, "23.3",
        {
            {"output_format_parquet_version", "1.0", "2.latest", "Use latest Parquet format version for output format"},
            {"input_format_json_ignore_unknown_keys_in_named_tuple", false, true, "Improve parsing JSON objects as named tuples"},
            {"input_format_native_allow_types_conversion", false, true, "Allow types conversion in Native input forma"},
            {"output_format_arrow_compression_method", "none", "lz4_frame", "Use lz4 compression in Arrow output format by default"},
            {"output_format_parquet_compression_method", "snappy", "lz4", "Use lz4 compression in Parquet output format by default"},
            {"output_format_orc_compression_method", "none", "lz4_frame", "Use lz4 compression in ORC output format by default"},
            {"async_query_sending_for_remote", false, true, "Create connections and send query async across shards"}
        });
        addSettingsChanges(settings_changes_history, "23.2",
        {
            {"output_format_parquet_fixed_string_as_fixed_byte_array", false, true, "Use Parquet FIXED_LENGTH_BYTE_ARRAY type for FixedString by default"},
            {"output_format_arrow_fixed_string_as_fixed_byte_array", false, true, "Use Arrow FIXED_SIZE_BINARY type for FixedString by default"},
            {"query_plan_remove_redundant_distinct", false, true, "Remove redundant Distinct step in query plan"},
            {"optimize_duplicate_order_by_and_distinct", true, false, "Remove duplicate ORDER BY and DISTINCT if it's possible"},
            {"insert_keeper_max_retries", 0, 20, "Enable reconnections to Keeper on INSERT, improve reliability"}
        });
        addSettingsChanges(settings_changes_history, "23.1",
        {
            {"input_format_json_read_objects_as_strings", 0, 1, "Enable reading nested json objects as strings while object type is experimental"},
            {"input_format_json_defaults_for_missing_elements_in_named_tuple", false, true, "Allow missing elements in JSON objects while reading named tuples by default"},
            {"input_format_csv_detect_header", false, true, "Detect header in CSV format by default"},
            {"input_format_tsv_detect_header", false, true, "Detect header in TSV format by default"},
            {"input_format_custom_detect_header", false, true, "Detect header in CustomSeparated format by default"},
            {"query_plan_remove_redundant_sorting", false, true, "Remove redundant sorting in query plan. For example, sorting steps related to ORDER BY clauses in subqueries"}
        });
        addSettingsChanges(settings_changes_history, "22.12",
        {
            {"max_size_to_preallocate_for_aggregation", 10'000'000, 100'000'000, "This optimizes performance"},
            {"query_plan_aggregation_in_order", 0, 1, "Enable some refactoring around query plan"},
            {"format_binary_max_string_size", 0, 1_GiB, "Prevent allocating large amount of memory"}
        });
        addSettingsChanges(settings_changes_history, "22.11",
        {
            {"use_structure_from_insertion_table_in_table_functions", 0, 2, "Improve using structure from insertion table in table functions"}
        });
        addSettingsChanges(settings_changes_history, "22.9",
        {
            {"force_grouping_standard_compatibility", false, true, "Make GROUPING function output the same as in SQL standard and other DBMS"}
        });
        addSettingsChanges(settings_changes_history, "22.7",
        {
            {"cross_to_inner_join_rewrite", 1, 2, "Force rewrite comma join to inner"},
            {"enable_positional_arguments", false, true, "Enable positional arguments feature by default"},
            {"format_csv_allow_single_quotes", true, false, "Most tools don't treat single quote in CSV specially, don't do it by default too"}
        });
        addSettingsChanges(settings_changes_history, "22.6",
        {
            {"output_format_json_named_tuples_as_objects", false, true, "Allow to serialize named tuples as JSON objects in JSON formats by default"},
            {"input_format_skip_unknown_fields", false, true, "Optimize reading subset of columns for some input formats"}
        });
        addSettingsChanges(settings_changes_history, "22.5",
        {
            {"memory_overcommit_ratio_denominator", 0, 1073741824, "Enable memory overcommit feature by default"},
            {"memory_overcommit_ratio_denominator_for_user", 0, 1073741824, "Enable memory overcommit feature by default"}
        });
        addSettingsChanges(settings_changes_history, "22.4",
        {
            {"allow_settings_after_format_in_insert", true, false, "Do not allow SETTINGS after FORMAT for INSERT queries because ClickHouse interpret SETTINGS as some values, which is misleading"}
        });
        addSettingsChanges(settings_changes_history, "22.3",
        {
            {"cast_ipv4_ipv6_default_on_conversion_error", true, false, "Make functions cast(value, 'IPv4') and cast(value, 'IPv6') behave same as toIPv4 and toIPv6 functions"}
        });
        addSettingsChanges(settings_changes_history, "21.12",
        {
            {"stream_like_engine_allow_direct_select", true, false, "Do not allow direct select for Kafka/RabbitMQ/FileLog by default"}
        });
        addSettingsChanges(settings_changes_history, "21.9",
        {
            {"output_format_decimal_trailing_zeros", true, false, "Do not output trailing zeros in text representation of Decimal types by default for better looking output"},
            {"use_hedged_requests", false, true, "Enable Hedged Requests feature by default"}
        });
        addSettingsChanges(settings_changes_history, "21.7",
        {
            {"legacy_column_name_of_tuple_literal", true, false, "Add this setting only for compatibility reasons. It makes sense to set to 'true', while doing rolling update of cluster from version lower than 21.7 to higher"}
        });
        addSettingsChanges(settings_changes_history, "21.5",
        {
            {"async_socket_for_remote", false, true, "Fix all problems and turn on asynchronous reads from socket for remote queries by default again"}
        });
        addSettingsChanges(settings_changes_history, "21.3",
        {
            {"async_socket_for_remote", true, false, "Turn off asynchronous reads from socket for remote queries because of some problems"},
            {"optimize_normalize_count_variants", false, true, "Rewrite aggregate functions that semantically equals to count() as count() by default"},
            {"normalize_function_names", false, true, "Normalize function names to their canonical names, this was needed for projection query routing"}
        });
        addSettingsChanges(settings_changes_history, "21.2",
        {
            {"enable_global_with_statement", false, true, "Propagate WITH statements to UNION queries and all subqueries by default"}
        });
        addSettingsChanges(settings_changes_history, "21.1",
        {
            {"insert_quorum_parallel", false, true, "Use parallel quorum inserts by default. It is significantly more convenient to use than sequential quorum inserts"},
            {"input_format_null_as_default", false, true, "Allow to insert NULL as default for input formats by default"},
            {"optimize_on_insert", false, true, "Enable data optimization on INSERT by default for better user experience"},
            {"use_compact_format_in_distributed_parts_names", false, true, "Use compact format for async INSERT into Distributed tables by default"}
        });
        addSettingsChanges(settings_changes_history, "20.10",
        {
            {"format_regexp_escaping_rule", "Escaped", "Raw", "Use Raw as default escaping rule for Regexp format to male the behaviour more like to what users expect"}
        });
        addSettingsChanges(settings_changes_history, "20.7",
        {
            {"show_table_uuid_in_table_create_query_if_not_nil", true, false, "Stop showing  UID of the table in its CREATE query for Engine=Atomic"}
        });
        addSettingsChanges(settings_changes_history, "20.5",
        {
            {"input_format_with_names_use_header", false, true, "Enable using header with names for formats with WithNames/WithNamesAndTypes suffixes"},
            {"allow_suspicious_codecs", true, false, "Don't allow to specify meaningless compression codecs"}
        });
        addSettingsChanges(settings_changes_history, "20.4",
        {
            {"validate_polygons", false, true, "Throw exception if polygon is invalid in function pointInPolygon by default instead of returning possibly wrong results"}
        });
        addSettingsChanges(settings_changes_history, "19.18",
        {
            {"enable_scalar_subquery_optimization", false, true, "Prevent scalar subqueries from (de)serializing large scalar values and possibly avoid running the same subquery more than once"}
        });
        addSettingsChanges(settings_changes_history, "19.14",
        {
            {"any_join_distinct_right_table_keys", true, false, "Disable ANY RIGHT and ANY FULL JOINs by default to avoid inconsistency"}
        });
        addSettingsChanges(settings_changes_history, "19.12",
        {
            {"input_format_defaults_for_omitted_fields", false, true, "Enable calculation of complex default expressions for omitted fields for some input formats, because it should be the expected behaviour"}
        });
        addSettingsChanges(settings_changes_history, "19.5",
        {
            {"max_partitions_per_insert_block", 0, 100, "Add a limit for the number of partitions in one block"}
        });
        addSettingsChanges(settings_changes_history, "18.12.17",
        {
            {"enable_optimize_predicate_expression", 0, 1, "Optimize predicates to subqueries by default"}
        });
    });
    return settings_changes_history;
}

const VersionToSettingsChangesMap & getMergeTreeSettingsChangesHistory()
{
    static VersionToSettingsChangesMap merge_tree_settings_changes_history;
    static std::once_flag initialized_flag;
    std::call_once(initialized_flag, [&]
    {
        addSettingsChanges(merge_tree_settings_changes_history, "25.1",
        {
        });
        addSettingsChanges(merge_tree_settings_changes_history, "24.12",
        {
            /// Release closed. Please use 25.1
            {"enforce_index_structure_match_on_partition_manipulation", true, false, "Add new setting to allow attach when source table's projections and secondary indices is a subset of those in the target table."},
            {"use_primary_key_cache", false, false, "New setting"},
            {"prewarm_primary_key_cache", false, false, "New setting"},
            {"min_bytes_to_prewarm_caches", 0, 0, "New setting"},
            {"allow_experimental_reverse_key", false, false, "New setting"},
            /// Release closed. Please use 25.1
        });
        addSettingsChanges(merge_tree_settings_changes_history, "24.11",
        {
        });
        addSettingsChanges(merge_tree_settings_changes_history, "24.10",
        {
        });
        addSettingsChanges(merge_tree_settings_changes_history, "24.9",
        {
        });
        addSettingsChanges(merge_tree_settings_changes_history, "24.8",
        {
            {"deduplicate_merge_projection_mode", "ignore", "throw", "Do not allow to create inconsistent projection"}
        });
    });

    return merge_tree_settings_changes_history;
}

}<|MERGE_RESOLUTION|>--- conflicted
+++ resolved
@@ -87,15 +87,12 @@
             {"output_format_pretty_squash_max_wait_ms", 0, 1000, "Add new setting"},
             {"output_format_pretty_max_column_name_width_cut_to", 0, 24, "A new setting"},
             {"output_format_pretty_max_column_name_width_min_chars_to_cut", 0, 4, "A new setting"},
-<<<<<<< HEAD
             {"use_query_condition_cache", false, false, "New setting."},
-=======
             {"output_format_pretty_multiline_fields", false, true, "A new setting"},
             {"output_format_pretty_fallback_to_vertical", false, true, "A new setting"},
             {"output_format_pretty_fallback_to_vertical_max_rows_per_chunk", 0, 100, "A new setting"},
             {"output_format_pretty_fallback_to_vertical_min_table_width", 0, 1000, "A new setting"},
             {"max_autoincrement_series", 1000, 1000, "A new setting"},
->>>>>>> 74a9ad79
         });
         addSettingsChanges(settings_changes_history, "24.12",
         {
