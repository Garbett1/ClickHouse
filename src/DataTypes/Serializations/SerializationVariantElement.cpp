#include <DataTypes/Serializations/SerializationVariantElement.h>
#include <DataTypes/Serializations/SerializationNumber.h>
#include <DataTypes/Serializations/SerializationVariant.h>
#include <Columns/ColumnLowCardinality.h>
#include <Columns/ColumnNullable.h>
#include <IO/ReadHelpers.h>

namespace DB
{

namespace ErrorCodes
{
    extern const int NOT_IMPLEMENTED;
}

struct DeserializeBinaryBulkStateVariantElement : public ISerialization::DeserializeBinaryBulkState
{
    /// During deserialization discriminators and variant streams can be shared.
    /// For example we can read several variant elements together: "select v.UInt32, v.String from table",
    /// or we can read the whole variant and some of variant elements: "select v, v.UInt32 from table".
    /// To read the same column from the same stream more than once we use substream cache,
    /// but this cache stores the whole column, not only the current range.
    /// During deserialization of variant element discriminators and variant columns are not stored
    /// in the result column, so we need to store them inside deserialization state, so we can use
    /// substream cache correctly.
    ColumnPtr discriminators;
    ColumnPtr variant;

    ISerialization::DeserializeBinaryBulkStatePtr variant_element_state;
};

void SerializationVariantElement::enumerateStreams(
    DB::ISerialization::EnumerateStreamsSettings & settings,
    const DB::ISerialization::StreamCallback & callback,
    const DB::ISerialization::SubstreamData & data) const
{
    /// We will need stream for discriminators during deserialization.
    settings.path.push_back(Substream::VariantDiscriminators);
    callback(settings.path);
    settings.path.pop_back();

    const auto * deserialize_state = data.deserialize_state ? checkAndGetState<DeserializeBinaryBulkStateVariantElement>(data.deserialize_state) : nullptr;
    addVariantToPath(settings.path);
    auto nested_data = SubstreamData(nested_serialization)
                       .withType(data.type ? removeNullableOrLowCardinalityNullable(data.type) : nullptr)
                       .withColumn(data.column ? removeNullableOrLowCardinalityNullable(data.column) : nullptr)
                       .withSerializationInfo(data.serialization_info)
                       .withDeserializeState(deserialize_state ? deserialize_state->variant_element_state : nullptr);
    settings.path.back().data = nested_data;
    nested_serialization->enumerateStreams(settings, callback, nested_data);
    removeVariantFromPath(settings.path);
}

void SerializationVariantElement::serializeBinaryBulkStatePrefix(const IColumn &, SerializeBinaryBulkSettings &, SerializeBinaryBulkStatePtr &) const
{
    throw Exception(
        ErrorCodes::NOT_IMPLEMENTED, "Method serializeBinaryBulkStatePrefix is not implemented for SerializationVariantElement");
}

void SerializationVariantElement::serializeBinaryBulkStateSuffix(SerializeBinaryBulkSettings &, SerializeBinaryBulkStatePtr &) const
{
    throw Exception(
        ErrorCodes::NOT_IMPLEMENTED, "Method serializeBinaryBulkStateSuffix is not implemented for SerializationVariantElement");
}

<<<<<<< HEAD
struct SerializationVariantElement::DeserializeBinaryBulkStateVariantElement : public ISerialization::DeserializeBinaryBulkState
{
    /// During deserialization discriminators and variant streams can be shared.
    /// For example we can read several variant elements together: "select v.UInt32, v.String from table",
    /// or we can read the whole variant and some of variant elements: "select v, v.UInt32 from table".
    /// To read the same column from the same stream more than once we use substream cache,
    /// but this cache stores the whole column, not only the current range.
    /// During deserialization of variant element discriminators and variant columns are not stored
    /// in the result column, so we need to store them inside deserialization state, so we can use
    /// substream cache correctly.
    ColumnPtr discriminators;
    ColumnPtr variant;
    ISerialization::DeserializeBinaryBulkStatePtr discriminators_state;
    ISerialization::DeserializeBinaryBulkStatePtr variant_element_state;
};

=======
>>>>>>> e513fc19
void SerializationVariantElement::deserializeBinaryBulkStatePrefix(
    DeserializeBinaryBulkSettings & settings, DeserializeBinaryBulkStatePtr & state, SubstreamsDeserializeStatesCache * cache) const
{
    DeserializeBinaryBulkStatePtr discriminators_state = SerializationVariant::deserializeDiscriminatorsStatePrefix(settings, cache);
    if (!discriminators_state)
        return;

    auto variant_element_state = std::make_shared<DeserializeBinaryBulkStateVariantElement>();
    variant_element_state->discriminators_state = discriminators_state;

    addVariantToPath(settings.path);
    nested_serialization->deserializeBinaryBulkStatePrefix(settings, variant_element_state->variant_element_state, cache);
    removeVariantFromPath(settings.path);

    state = std::move(variant_element_state);
}

void SerializationVariantElement::serializeBinaryBulkWithMultipleStreams(const IColumn &, size_t, size_t, SerializeBinaryBulkSettings &, SerializeBinaryBulkStatePtr &) const
{
    throw Exception(ErrorCodes::NOT_IMPLEMENTED, "Method serializeBinaryBulkWithMultipleStreams is not implemented for SerializationVariantElement");
}

void SerializationVariantElement::deserializeBinaryBulkWithMultipleStreams(
    ColumnPtr & result_column,
    size_t limit,
    DeserializeBinaryBulkSettings & settings,
    DeserializeBinaryBulkStatePtr & state,
    SubstreamsCache * cache) const
{
    /// First, deserialize discriminators from Variant column.
    settings.path.push_back(Substream::VariantDiscriminators);

    DeserializeBinaryBulkStateVariantElement * variant_element_state = nullptr;
    std::optional<size_t> variant_limit;
    if (auto cached_discriminators = getFromSubstreamsCache(cache, settings.path))
    {
        variant_element_state = checkAndGetState<DeserializeBinaryBulkStateVariantElement>(state);
        variant_element_state->discriminators = cached_discriminators;
    }
    else if (auto * discriminators_stream = settings.getter(settings.path))
    {
        variant_element_state = checkAndGetState<DeserializeBinaryBulkStateVariantElement>(state);
        auto * discriminators_state = checkAndGetState<SerializationVariant::DeserializeBinaryBulkStateVariantDiscriminators>(variant_element_state->discriminators_state);

        /// If we started to read a new column, reinitialize discriminators column in deserialization state.
        if (!variant_element_state->discriminators || result_column->empty())
            variant_element_state->discriminators = ColumnVariant::ColumnDiscriminators::create();

        /// Deserialize discriminators according to serialization mode.
        if (discriminators_state->mode.value == SerializationVariant::DiscriminatorsSerializationMode::BASIC)
            SerializationNumber<ColumnVariant::Discriminator>().deserializeBinaryBulk(*variant_element_state->discriminators->assumeMutable(), *discriminators_stream, limit, 0);
        else
            variant_limit = deserializeCompactDiscriminators(variant_element_state->discriminators, limit, discriminators_stream, settings.continuous_reading, *variant_element_state);

        addToSubstreamsCache(cache, settings.path, variant_element_state->discriminators);
    }
    else
    {
        settings.path.pop_back();
        return;
    }

    settings.path.pop_back();

    /// We could read less than limit discriminators, but we will need actual number of read rows later.
    size_t num_new_discriminators = variant_element_state->discriminators->size() - result_column->size();

    /// Iterate through new discriminators to calculate the limit for our variant
    /// if we didn't do it during discriminators deserialization.
    const auto & discriminators_data = assert_cast<const ColumnVariant::ColumnDiscriminators &>(*variant_element_state->discriminators).getData();
    size_t discriminators_offset = variant_element_state->discriminators->size() - num_new_discriminators;
    if (!variant_limit)
    {
        variant_limit = 0;
        for (size_t i = discriminators_offset; i != discriminators_data.size(); ++i)
            *variant_limit += (discriminators_data[i] == variant_discriminator);
    }

    /// Now we know the limit for our variant and can deserialize it.

    /// If result column is Nullable, fill null map and extract nested column.
    MutableColumnPtr mutable_column = result_column->assumeMutable();
    if (isColumnNullable(*mutable_column))
    {
        auto & nullable_column = assert_cast<ColumnNullable &>(*mutable_column);
        NullMap & null_map = nullable_column.getNullMapData();
        /// If we have only our discriminator in range, fill null map with 0.
        if (variant_limit == num_new_discriminators)
        {
            null_map.resize_fill(null_map.size() + num_new_discriminators, 0);
        }
        /// If no our discriminator in current range, fill null map with 1.
        else if (variant_limit == 0)
        {
            null_map.resize_fill(null_map.size() + num_new_discriminators, 1);
        }
        /// Otherwise we should iterate through discriminators to fill null map.
        else
        {
            null_map.reserve(null_map.size() + num_new_discriminators);
            for (size_t i = discriminators_offset; i != discriminators_data.size(); ++i)
                null_map.push_back(discriminators_data[i] != variant_discriminator);
        }

        mutable_column = nullable_column.getNestedColumnPtr()->assumeMutable();
    }

    /// If we started to read a new column, reinitialize variant column in deserialization state.
    if (!variant_element_state->variant || result_column->empty())
    {
        variant_element_state->variant = mutable_column->cloneEmpty();

        /// When result column is LowCardinality(Nullable(T)) we should
        /// remove Nullable from variant column before deserialization.
        if (isColumnLowCardinalityNullable(*mutable_column))
            assert_cast<ColumnLowCardinality &>(*variant_element_state->variant->assumeMutable()).nestedRemoveNullable();
    }

    /// If nothing to deserialize, just insert defaults.
    if (variant_limit == 0)
    {
        mutable_column->insertManyDefaults(num_new_discriminators);
        return;
    }

    addVariantToPath(settings.path);
    nested_serialization->deserializeBinaryBulkWithMultipleStreams(variant_element_state->variant, *variant_limit, settings, variant_element_state->variant_element_state, cache);
    removeVariantFromPath(settings.path);

    /// If nothing was deserialized when variant_limit > 0
    /// it means that we don't have a stream for such sub-column.
    /// It may happen during ALTER MODIFY column with Variant extension.
    /// In this case we should just insert default values.
    if (variant_element_state->variant->empty())
    {
        mutable_column->insertManyDefaults(num_new_discriminators);
        return;
    }

    size_t variant_offset = variant_element_state->variant->size() - *variant_limit;

    /// If we have only our discriminator in range, insert the whole range to result column.
    if (variant_limit == num_new_discriminators)
    {
        mutable_column->insertRangeFrom(*variant_element_state->variant, variant_offset, *variant_limit);
    }
    /// Otherwise iterate through discriminators and insert value from variant or default value depending on the discriminator.
    else
    {
        for (size_t i = discriminators_offset; i != discriminators_data.size(); ++i)
        {
            if (discriminators_data[i] == variant_discriminator)
                mutable_column->insertFrom(*variant_element_state->variant, variant_offset++);
            else
                mutable_column->insertDefault();
        }
    }
}

size_t SerializationVariantElement::deserializeCompactDiscriminators(
    DB::ColumnPtr & discriminators_column,
    size_t limit,
    DB::ReadBuffer * stream,
    bool continuous_reading,
    DeserializeBinaryBulkStateVariantElement & variant_element_state) const
{
    auto * discriminators_state = checkAndGetState<SerializationVariant::DeserializeBinaryBulkStateVariantDiscriminators>(variant_element_state.discriminators_state);
    auto & discriminators = assert_cast<ColumnVariant::ColumnDiscriminators &>(*discriminators_column->assumeMutable());
    auto & discriminators_data = discriminators.getData();

    /// Reset state if we are reading from the start of the granule and not from the previous position in the file.
    if (!continuous_reading)
        discriminators_state->remaining_rows_in_granule = 0;

    /// Calculate our variant limit during discriminators deserialization.
    size_t variant_limit = 0;
    while (limit)
    {
        /// If we read all rows from current granule, start reading the next one.
        if (discriminators_state->remaining_rows_in_granule == 0)
        {
            if (stream->eof())
                return variant_limit;

            SerializationVariant::readDiscriminatorsGranuleStart(*discriminators_state, stream);
        }

        size_t limit_in_granule = std::min(limit, discriminators_state->remaining_rows_in_granule);
        if (discriminators_state->granule_format == SerializationVariant::CompactDiscriminatorsGranuleFormat::COMPACT)
        {
            auto & data = discriminators.getData();
            data.resize_fill(data.size() + limit_in_granule, discriminators_state->compact_discr);
            if (discriminators_state->compact_discr == variant_discriminator)
                variant_limit += limit_in_granule;
        }
        else
        {
            SerializationNumber<ColumnVariant::Discriminator>().deserializeBinaryBulk(discriminators, *stream, limit_in_granule, 0);
            size_t start = discriminators_data.size() - limit_in_granule;
            for (size_t i = start; i != discriminators_data.size(); ++i)
                variant_limit += (discriminators_data[i] == variant_discriminator);
        }

        discriminators_state->remaining_rows_in_granule -= limit_in_granule;
        limit -= limit_in_granule;
    }

    return variant_limit;
}

void SerializationVariantElement::addVariantToPath(DB::ISerialization::SubstreamPath & path) const
{
    path.push_back(Substream::VariantElements);
    path.push_back(Substream::VariantElement);
    path.back().variant_element_name = variant_element_name;
}

void SerializationVariantElement::removeVariantFromPath(DB::ISerialization::SubstreamPath & path) const
{
    path.pop_back();
    path.pop_back();
}

SerializationVariantElement::VariantSubcolumnCreator::VariantSubcolumnCreator(
    const ColumnPtr & local_discriminators_,
    const String & variant_element_name_,
    ColumnVariant::Discriminator global_variant_discriminator_,
    ColumnVariant::Discriminator local_variant_discriminator_)
    : local_discriminators(local_discriminators_)
    , variant_element_name(variant_element_name_)
    , global_variant_discriminator(global_variant_discriminator_)
    , local_variant_discriminator(local_variant_discriminator_)
{
}

DataTypePtr SerializationVariantElement::VariantSubcolumnCreator::create(const DB::DataTypePtr & prev) const
{
    return makeNullableOrLowCardinalityNullableSafe(prev);
}

SerializationPtr SerializationVariantElement::VariantSubcolumnCreator::create(const DB::SerializationPtr & prev) const
{
    return std::make_shared<SerializationVariantElement>(prev, variant_element_name, global_variant_discriminator);
}

ColumnPtr SerializationVariantElement::VariantSubcolumnCreator::create(const DB::ColumnPtr & prev) const
{
    /// Case when original Variant column contained only one non-empty variant and no NULLs.
    /// In this case just use this variant.
    if (prev->size() == local_discriminators->size())
        return makeNullableOrLowCardinalityNullableSafe(prev);

    /// If this variant is empty, fill result column with default values.
    if (prev->empty())
    {
        auto res = makeNullableOrLowCardinalityNullableSafe(prev)->cloneEmpty();
        res->insertManyDefaults(local_discriminators->size());
        return res;
    }

    /// In general case we should iterate through discriminators and create null-map for our variant.
    NullMap null_map;
    null_map.reserve(local_discriminators->size());
    const auto & local_discriminators_data = assert_cast<const ColumnVariant::ColumnDiscriminators &>(*local_discriminators).getData();
    for (auto local_discr : local_discriminators_data)
        null_map.push_back(local_discr != local_variant_discriminator);

    /// Now we can create new column from null-map and variant column using IColumn::expand.
    auto res_column = IColumn::mutate(prev);

    /// Special case for LowCardinality. We want the result to be LowCardinality(Nullable),
    /// but we don't have a good way to apply null-mask for LowCardinality(), so, we first
    /// convert our column to LowCardinality(Nullable()) and then use expand which will
    /// fill rows with 0 in mask with default value (that is NULL).
    if (prev->lowCardinality())
        res_column = assert_cast<ColumnLowCardinality &>(*res_column).cloneNullable();

    res_column->expand(null_map, /*inverted = */ true);

    if (res_column->canBeInsideNullable())
    {
        auto null_map_col = ColumnUInt8::create();
        null_map_col->getData() = std::move(null_map);
        return ColumnNullable::create(std::move(res_column), std::move(null_map_col));
    }

    return res_column;
}

}<|MERGE_RESOLUTION|>--- conflicted
+++ resolved
@@ -13,57 +13,6 @@
     extern const int NOT_IMPLEMENTED;
 }
 
-struct DeserializeBinaryBulkStateVariantElement : public ISerialization::DeserializeBinaryBulkState
-{
-    /// During deserialization discriminators and variant streams can be shared.
-    /// For example we can read several variant elements together: "select v.UInt32, v.String from table",
-    /// or we can read the whole variant and some of variant elements: "select v, v.UInt32 from table".
-    /// To read the same column from the same stream more than once we use substream cache,
-    /// but this cache stores the whole column, not only the current range.
-    /// During deserialization of variant element discriminators and variant columns are not stored
-    /// in the result column, so we need to store them inside deserialization state, so we can use
-    /// substream cache correctly.
-    ColumnPtr discriminators;
-    ColumnPtr variant;
-
-    ISerialization::DeserializeBinaryBulkStatePtr variant_element_state;
-};
-
-void SerializationVariantElement::enumerateStreams(
-    DB::ISerialization::EnumerateStreamsSettings & settings,
-    const DB::ISerialization::StreamCallback & callback,
-    const DB::ISerialization::SubstreamData & data) const
-{
-    /// We will need stream for discriminators during deserialization.
-    settings.path.push_back(Substream::VariantDiscriminators);
-    callback(settings.path);
-    settings.path.pop_back();
-
-    const auto * deserialize_state = data.deserialize_state ? checkAndGetState<DeserializeBinaryBulkStateVariantElement>(data.deserialize_state) : nullptr;
-    addVariantToPath(settings.path);
-    auto nested_data = SubstreamData(nested_serialization)
-                       .withType(data.type ? removeNullableOrLowCardinalityNullable(data.type) : nullptr)
-                       .withColumn(data.column ? removeNullableOrLowCardinalityNullable(data.column) : nullptr)
-                       .withSerializationInfo(data.serialization_info)
-                       .withDeserializeState(deserialize_state ? deserialize_state->variant_element_state : nullptr);
-    settings.path.back().data = nested_data;
-    nested_serialization->enumerateStreams(settings, callback, nested_data);
-    removeVariantFromPath(settings.path);
-}
-
-void SerializationVariantElement::serializeBinaryBulkStatePrefix(const IColumn &, SerializeBinaryBulkSettings &, SerializeBinaryBulkStatePtr &) const
-{
-    throw Exception(
-        ErrorCodes::NOT_IMPLEMENTED, "Method serializeBinaryBulkStatePrefix is not implemented for SerializationVariantElement");
-}
-
-void SerializationVariantElement::serializeBinaryBulkStateSuffix(SerializeBinaryBulkSettings &, SerializeBinaryBulkStatePtr &) const
-{
-    throw Exception(
-        ErrorCodes::NOT_IMPLEMENTED, "Method serializeBinaryBulkStateSuffix is not implemented for SerializationVariantElement");
-}
-
-<<<<<<< HEAD
 struct SerializationVariantElement::DeserializeBinaryBulkStateVariantElement : public ISerialization::DeserializeBinaryBulkState
 {
     /// During deserialization discriminators and variant streams can be shared.
@@ -80,8 +29,40 @@
     ISerialization::DeserializeBinaryBulkStatePtr variant_element_state;
 };
 
-=======
->>>>>>> e513fc19
+void SerializationVariantElement::enumerateStreams(
+    DB::ISerialization::EnumerateStreamsSettings & settings,
+    const DB::ISerialization::StreamCallback & callback,
+    const DB::ISerialization::SubstreamData & data) const
+{
+    /// We will need stream for discriminators during deserialization.
+    settings.path.push_back(Substream::VariantDiscriminators);
+    callback(settings.path);
+    settings.path.pop_back();
+
+    const auto * deserialize_state = data.deserialize_state ? checkAndGetState<DeserializeBinaryBulkStateVariantElement>(data.deserialize_state) : nullptr;
+    addVariantToPath(settings.path);
+    auto nested_data = SubstreamData(nested_serialization)
+                       .withType(data.type ? removeNullableOrLowCardinalityNullable(data.type) : nullptr)
+                       .withColumn(data.column ? removeNullableOrLowCardinalityNullable(data.column) : nullptr)
+                       .withSerializationInfo(data.serialization_info)
+                       .withDeserializeState(deserialize_state ? deserialize_state->variant_element_state : nullptr);
+    settings.path.back().data = nested_data;
+    nested_serialization->enumerateStreams(settings, callback, nested_data);
+    removeVariantFromPath(settings.path);
+}
+
+void SerializationVariantElement::serializeBinaryBulkStatePrefix(const IColumn &, SerializeBinaryBulkSettings &, SerializeBinaryBulkStatePtr &) const
+{
+    throw Exception(
+        ErrorCodes::NOT_IMPLEMENTED, "Method serializeBinaryBulkStatePrefix is not implemented for SerializationVariantElement");
+}
+
+void SerializationVariantElement::serializeBinaryBulkStateSuffix(SerializeBinaryBulkSettings &, SerializeBinaryBulkStatePtr &) const
+{
+    throw Exception(
+        ErrorCodes::NOT_IMPLEMENTED, "Method serializeBinaryBulkStateSuffix is not implemented for SerializationVariantElement");
+}
+
 void SerializationVariantElement::deserializeBinaryBulkStatePrefix(
     DeserializeBinaryBulkSettings & settings, DeserializeBinaryBulkStatePtr & state, SubstreamsDeserializeStatesCache * cache) const
 {
