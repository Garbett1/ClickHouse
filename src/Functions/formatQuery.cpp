#include <Columns/ColumnNullable.h>
#include <Columns/ColumnString.h>
#include <Core/Settings.h>
#include <DataTypes/DataTypeString.h>
#include <Functions/FunctionFactory.h>
#include <Functions/FunctionHelpers.h>
#include <IO/WriteBufferFromString.h>
#include <Interpreters/Context.h>
#include <Parsers/ParserQuery.h>
#include <Parsers/formatAST.h>
#include <Parsers/parseQuery.h>

namespace DB
{
namespace Setting
{
    extern const SettingsUInt64 max_parser_backtracks;
    extern const SettingsUInt64 max_parser_depth;
    extern const SettingsUInt64 max_query_size;
    extern const SettingsBool print_pretty_type_names;
}

namespace ErrorCodes
{
    extern const int ILLEGAL_COLUMN;
}

namespace
{

enum class OutputFormatting : uint8_t
{
    SingleLine,
    MultiLine
};

enum class ErrorHandling : uint8_t
{
    Exception,
    Null
};

class FunctionFormatQuery : public IFunction
{
public:
    FunctionFormatQuery(ContextPtr context, String name_, OutputFormatting output_formatting_, ErrorHandling error_handling_)
        : name(name_), output_formatting(output_formatting_), error_handling(error_handling_)
    {
        const Settings & settings = context->getSettingsRef();
<<<<<<< HEAD
        max_query_size = settings.max_query_size;
        max_parser_depth = settings.max_parser_depth;
        max_parser_backtracks = settings.max_parser_backtracks;
        print_pretty_type_names = settings.print_pretty_type_names;
=======
        max_query_size = settings[Setting::max_query_size];
        max_parser_depth = settings[Setting::max_parser_depth];
        max_parser_backtracks = settings[Setting::max_parser_backtracks];
        print_pretty_type_names = settings[Setting::print_pretty_type_names];
>>>>>>> bf0c6093
    }

    String getName() const override { return name; }
    size_t getNumberOfArguments() const override { return 1; }
    bool isSuitableForShortCircuitArgumentsExecution(const DataTypesWithConstInfo & /*arguments*/) const override { return true; }
    bool useDefaultImplementationForConstants() const override { return true; }

    DataTypePtr getReturnTypeImpl(const ColumnsWithTypeAndName & arguments) const override
    {
        FunctionArgumentDescriptors args{
            {"query", static_cast<FunctionArgumentDescriptor::TypeValidator>(&isString), nullptr, "String"}
        };
        validateFunctionArguments(*this, arguments, args);

        DataTypePtr string_type = std::make_shared<DataTypeString>();
        if (error_handling == ErrorHandling::Null)
            return std::make_shared<DataTypeNullable>(string_type);
        return string_type;
    }

    ColumnPtr executeImpl(const ColumnsWithTypeAndName & arguments, const DataTypePtr &, size_t input_rows_count) const override
    {
        const ColumnPtr col_query = arguments[0].column;

        ColumnUInt8::MutablePtr col_null_map;
        if (error_handling == ErrorHandling::Null)
            col_null_map = ColumnUInt8::create(input_rows_count, 0);

        if (const ColumnString * col_query_string = checkAndGetColumn<ColumnString>(col_query.get()))
        {
            auto col_res = ColumnString::create();
            formatVector(col_query_string->getChars(), col_query_string->getOffsets(), col_res->getChars(), col_res->getOffsets(), col_null_map, input_rows_count);

            if (error_handling == ErrorHandling::Null)
                return ColumnNullable::create(std::move(col_res), std::move(col_null_map));
            return col_res;
        }
        throw Exception(ErrorCodes::ILLEGAL_COLUMN, "Illegal column {} of argument of function {}", col_query->getName(), getName());
    }

private:
    void formatVector(
        const ColumnString::Chars & data,
        const ColumnString::Offsets & offsets,
        ColumnString::Chars & res_data,
        ColumnString::Offsets & res_offsets,
        ColumnUInt8::MutablePtr & res_null_map,
        size_t input_rows_count) const
    {
        res_offsets.resize(input_rows_count);
        res_data.resize(data.size());

        size_t prev_offset = 0;
        size_t res_data_size = 0;

        for (size_t i = 0; i < input_rows_count; ++i)
        {
            const char * begin = reinterpret_cast<const char *>(&data[prev_offset]);
            const char * end = begin + offsets[i] - prev_offset - 1;

            ParserQuery parser(end);
            ASTPtr ast;
            WriteBufferFromOwnString buf;

            try
            {
                ast = parseQuery(parser, begin, end, /*query_description*/ {}, max_query_size, max_parser_depth, max_parser_backtracks);
            }
            catch (...)
            {
                if (error_handling == ErrorHandling::Null)
                {
                    const size_t res_data_new_size = res_data_size + 1;
                    if (res_data_new_size > res_data.size())
                        res_data.resize(2 * res_data_new_size);

                    res_data[res_data_size] = '\0';
                    res_data_size += 1;

                    res_offsets[i] = res_data_size;
                    prev_offset = offsets[i];

                    res_null_map->getData()[i] = 1;

                    continue;
                }

                throw;
            }

            IAST::FormatSettings settings(buf, output_formatting == OutputFormatting::SingleLine, /*hilite*/ false);
            settings.show_secrets = true;
            settings.print_pretty_type_names = print_pretty_type_names;
            ast->format(settings);

            auto formatted = buf.stringView();

            const size_t res_data_new_size = res_data_size + formatted.size() + 1;
            if (res_data_new_size > res_data.size())
                res_data.resize(2 * res_data_new_size);

            memcpy(&res_data[res_data_size], formatted.begin(), formatted.size());
            res_data_size += formatted.size();

            res_data[res_data_size] = '\0';
            res_data_size += 1;

            res_offsets[i] = res_data_size;
            prev_offset = offsets[i];
        }

        res_data.resize(res_data_size);
    }

    String name;
    OutputFormatting output_formatting;
    ErrorHandling error_handling;

    size_t max_query_size;
    size_t max_parser_depth;
    size_t max_parser_backtracks;
    bool print_pretty_type_names;
};

}

REGISTER_FUNCTION(formatQuery)
{
    factory.registerFunction(
        "formatQuery",
        [](ContextPtr context) { return std::make_shared<FunctionFormatQuery>(context, "formatQuery", OutputFormatting::MultiLine, ErrorHandling::Exception); },
        FunctionDocumentation{
            .description = "Returns a formatted, possibly multi-line, version of the given SQL query. Throws in case of a parsing error.\n[example:multiline]",
            .syntax = "formatQuery(query)",
            .arguments = {{"query", "The SQL query to be formatted. [String](../../sql-reference/data-types/string.md)"}},
            .returned_value = "The formatted query. [String](../../sql-reference/data-types/string.md).",
            .examples{
                {"multiline",
                 "SELECT formatQuery('select a,    b FRom tab WHERE a > 3 and  b < 3');",
                 "SELECT\n"
                 "    a,\n"
                 "    b\n"
                 "FROM tab\n"
                 "WHERE (a > 3) AND (b < 3)"}},
            .categories{"Other"}});
}

REGISTER_FUNCTION(formatQueryOrNull)
{
    factory.registerFunction(
        "formatQueryOrNull",
        [](ContextPtr context) { return std::make_shared<FunctionFormatQuery>(context, "formatQueryOrNull", OutputFormatting::MultiLine, ErrorHandling::Null); },
        FunctionDocumentation{
            .description = "Returns a formatted, possibly multi-line, version of the given SQL query. Returns NULL in case of a parsing error.\n[example:multiline]",
            .syntax = "formatQueryOrNull(query)",
            .arguments = {{"query", "The SQL query to be formatted. [String](../../sql-reference/data-types/string.md)"}},
            .returned_value = "The formatted query. [String](../../sql-reference/data-types/string.md).",
            .examples{
                {"multiline",
                 "SELECT formatQuery('select a,    b FRom tab WHERE a > 3 and  b < 3');",
                 "SELECT\n"
                 "    a,\n"
                 "    b\n"
                 "FROM tab\n"
                 "WHERE (a > 3) AND (b < 3)"}},
            .categories{"Other"}});
}

REGISTER_FUNCTION(formatQuerySingleLine)
{
    factory.registerFunction(
        "formatQuerySingleLine",
        [](ContextPtr context) { return std::make_shared<FunctionFormatQuery>(context, "formatQuerySingleLine", OutputFormatting::SingleLine, ErrorHandling::Exception); },
        FunctionDocumentation{
            .description = "Like formatQuery() but the returned formatted string contains no line breaks. Throws in case of a parsing error.\n[example:multiline]",
            .syntax = "formatQuerySingleLine(query)",
            .arguments = {{"query", "The SQL query to be formatted. [String](../../sql-reference/data-types/string.md)"}},
            .returned_value = "The formatted query. [String](../../sql-reference/data-types/string.md).",
            .examples{
                {"multiline",
                 "SELECT formatQuerySingleLine('select a,    b FRom tab WHERE a > 3 and  b < 3');",
                 "SELECT a, b FROM tab WHERE (a > 3) AND (b < 3)"}},
            .categories{"Other"}});
}

REGISTER_FUNCTION(formatQuerySingleLineOrNull)
{
    factory.registerFunction(
        "formatQuerySingleLineOrNull",
        [](ContextPtr context) { return std::make_shared<FunctionFormatQuery>(context, "formatQuerySingleLineOrNull", OutputFormatting::SingleLine, ErrorHandling::Null); },
        FunctionDocumentation{
            .description = "Like formatQuery() but the returned formatted string contains no line breaks. Returns NULL in case of a parsing error.\n[example:multiline]",
            .syntax = "formatQuerySingleLineOrNull(query)",
            .arguments = {{"query", "The SQL query to be formatted. [String](../../sql-reference/data-types/string.md)"}},
            .returned_value = "The formatted query. [String](../../sql-reference/data-types/string.md).",
            .examples{
                {"multiline",
                 "SELECT formatQuerySingleLine('select a,    b FRom tab WHERE a > 3 and  b < 3');",
                 "SELECT a, b FROM tab WHERE (a > 3) AND (b < 3)"}},
            .categories{"Other"}});
}

}<|MERGE_RESOLUTION|>--- conflicted
+++ resolved
@@ -47,17 +47,10 @@
         : name(name_), output_formatting(output_formatting_), error_handling(error_handling_)
     {
         const Settings & settings = context->getSettingsRef();
-<<<<<<< HEAD
-        max_query_size = settings.max_query_size;
-        max_parser_depth = settings.max_parser_depth;
-        max_parser_backtracks = settings.max_parser_backtracks;
-        print_pretty_type_names = settings.print_pretty_type_names;
-=======
         max_query_size = settings[Setting::max_query_size];
         max_parser_depth = settings[Setting::max_parser_depth];
         max_parser_backtracks = settings[Setting::max_parser_backtracks];
         print_pretty_type_names = settings[Setting::print_pretty_type_names];
->>>>>>> bf0c6093
     }
 
     String getName() const override { return name; }
