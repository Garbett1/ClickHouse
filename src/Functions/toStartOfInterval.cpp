--- conflicted
+++ resolved
@@ -190,7 +190,6 @@
             case ResultType::DateTime64:
             {
                 UInt32 scale = 0;
-<<<<<<< HEAD
                 if (isDateTime64(arguments[0].type))
                     scale = assert_cast<const DataTypeDateTime64 &>(*arguments[0].type.get()).getScale();
                 if (interval_type->getKind() == IntervalKind::Nanosecond)
@@ -199,14 +198,6 @@
                     scale = (6 > scale) ? 6 : scale;
                 else if (interval_type->getKind() == IntervalKind::Millisecond)
                     scale = (3 > scale) ? 3 : scale;
-=======
-                if (interval_type->getKind() == IntervalKind::Kind::Nanosecond)
-                    scale = 9;
-                else if (interval_type->getKind() == IntervalKind::Kind::Microsecond)
-                    scale = 6;
-                else if (interval_type->getKind() == IntervalKind::Kind::Millisecond)
-                    scale = 3;
->>>>>>> 99cef9de
 
                 const size_t time_zone_arg_num = (overload == Overload::Default) ? 2 : 3;
                 return std::make_shared<DataTypeDateTime64>(scale, extractTimeZoneNameFromFunctionArguments(arguments, time_zone_arg_num, 0, false));
@@ -308,7 +299,6 @@
 
         switch (interval_type->getKind()) // NOLINT(bugprone-switch-missing-default-case)
         {
-<<<<<<< HEAD
             case IntervalKind::Nanosecond:
                 return execute<TimeDataType, ReturnType, IntervalKind::Nanosecond>(time_data_type, time_column, num_units, origin_column, result_type, time_zone, scale);
             case IntervalKind::Microsecond:
@@ -331,30 +321,6 @@
                 return execute<TimeDataType, ReturnType, IntervalKind::Quarter>(time_data_type, time_column, num_units, origin_column, result_type, time_zone, scale);
             case IntervalKind::Year:
                 return execute<TimeDataType, ReturnType, IntervalKind::Year>(time_data_type, time_column, num_units, origin_column, result_type, time_zone, scale);
-=======
-            case IntervalKind::Kind::Nanosecond:
-                return execute<TimeDataType, TimeColumnType, DataTypeDateTime64, IntervalKind::Kind::Nanosecond>(time_data_type, time_column, num_units, result_type, time_zone, scale);
-            case IntervalKind::Kind::Microsecond:
-                return execute<TimeDataType, TimeColumnType, DataTypeDateTime64, IntervalKind::Kind::Microsecond>(time_data_type, time_column, num_units, result_type, time_zone, scale);
-            case IntervalKind::Kind::Millisecond:
-                return execute<TimeDataType, TimeColumnType, DataTypeDateTime64, IntervalKind::Kind::Millisecond>(time_data_type, time_column, num_units, result_type, time_zone, scale);
-            case IntervalKind::Kind::Second:
-                return execute<TimeDataType, TimeColumnType, DataTypeDateTime, IntervalKind::Kind::Second>(time_data_type, time_column, num_units, result_type, time_zone, scale);
-            case IntervalKind::Kind::Minute:
-                return execute<TimeDataType, TimeColumnType, DataTypeDateTime, IntervalKind::Kind::Minute>(time_data_type, time_column, num_units, result_type, time_zone, scale);
-            case IntervalKind::Kind::Hour:
-                return execute<TimeDataType, TimeColumnType, DataTypeDateTime, IntervalKind::Kind::Hour>(time_data_type, time_column, num_units, result_type, time_zone, scale);
-            case IntervalKind::Kind::Day:
-                return execute<TimeDataType, TimeColumnType, DataTypeDateTime, IntervalKind::Kind::Day>(time_data_type, time_column, num_units, result_type, time_zone, scale);
-            case IntervalKind::Kind::Week:
-                return execute<TimeDataType, TimeColumnType, DataTypeDate, IntervalKind::Kind::Week>(time_data_type, time_column, num_units, result_type, time_zone, scale);
-            case IntervalKind::Kind::Month:
-                return execute<TimeDataType, TimeColumnType, DataTypeDate, IntervalKind::Kind::Month>(time_data_type, time_column, num_units, result_type, time_zone, scale);
-            case IntervalKind::Kind::Quarter:
-                return execute<TimeDataType, TimeColumnType, DataTypeDate, IntervalKind::Kind::Quarter>(time_data_type, time_column, num_units, result_type, time_zone, scale);
-            case IntervalKind::Kind::Year:
-                return execute<TimeDataType, TimeColumnType, DataTypeDate, IntervalKind::Kind::Year>(time_data_type, time_column, num_units, result_type, time_zone, scale);
->>>>>>> 99cef9de
         }
 
         std::unreachable();
