#include <Formats/SchemaInferenceUtils.h>
#include <DataTypes/DataTypeNullable.h>
#include <DataTypes/DataTypesNumber.h>
#include <DataTypes/DataTypeString.h>
#include <DataTypes/DataTypeDateTime64.h>
#include <DataTypes/DataTypeDateTime.h>
#include <DataTypes/DataTypeDate.h>
#include <DataTypes/DataTypeArray.h>
#include <DataTypes/DataTypeTuple.h>
#include <DataTypes/DataTypeVariant.h>
#include <DataTypes/DataTypeMap.h>
#include <DataTypes/DataTypeLowCardinality.h>
#include <DataTypes/DataTypeNothing.h>
#include <DataTypes/transformTypesRecursively.h>
#include <DataTypes/DataTypeObjectDeprecated.h>
#include <DataTypes/DataTypeFactory.h>
#include <IO/ReadBufferFromString.h>
#include <IO/ReadHelpers.h>
#include <IO/parseDateTimeBestEffort.h>
#include <IO/PeekableReadBuffer.h>
#include <IO/readFloatText.h>

#include <Core/Block.h>
#include <Common/assert_cast.h>
#include <Common/SipHash.h>

namespace DB
{

namespace ErrorCodes
{
    extern const int TOO_DEEP_RECURSION;
    extern const int NOT_IMPLEMENTED;
    extern const int INCORRECT_DATA;
    extern const int ONLY_NULLS_WHILE_READING_SCHEMA;
}

namespace
{
    /// Special data type that represents JSON object as a set of paths and their types.
    /// It supports merging two JSON objects and creating Named Tuple from itself.
    /// It's used only for schema inference of Named Tuples from JSON objects.
    /// Example:
    /// JSON objects:
    /// "obj1" : {"a" : {"b" : 1, "c" : {"d" : 'Hello'}}, "e" : "World"}
    /// "obj2" : {"a" : {"b" : 2, "f" : [1,2,3]}, "g" : {"h" : 42}}
    /// JSONPaths type for each object:
    /// obj1 : {'a.b' : Int64, 'a.c.d' : String, 'e' : String}
    /// obj2 : {'a.b' : Int64, 'a.f' : Array(Int64), 'g.h' : Int64}
    /// Merged JSONPaths type for obj1 and obj2:
    /// obj1 ⋃ obj2 : {'a.b' : Int64, 'a.c.d' : String, 'a.f' : Array(Int64), 'e' : String, 'g.h' : Int64}
    /// Result Named Tuple:
    /// Tuple(a Tuple(b Int64, c Tuple(d String), f Array(Int64)), e String, g Tuple(h Int64))
    class DataTypeJSONPaths : public IDataTypeDummy
    {
    public:
        /// We create DataTypeJSONPaths on each row in input data, to
        /// compare and merge such types faster, we use hash map to
        /// store mapping path -> data_type. Path is a vector
        /// of path components, to use hash map we need a hash
        /// for std::vector<String>. We cannot just concatenate
        /// components with '.' and store it as a string,
        /// because components can also contain '.'
        struct PathHash
        {
            size_t operator()(const std::vector<String> & path) const
            {
                SipHash hash;
                hash.update(path.size());
                for (const auto & part : path)
                    hash.update(part);
                return hash.get64();
            }
        };

        using Paths = std::unordered_map<std::vector<String>, DataTypePtr, PathHash>;

        explicit DataTypeJSONPaths(Paths paths_) : paths(std::move(paths_))
        {
        }

        DataTypeJSONPaths() = default;

        const char * getFamilyName() const override { return "JSONPaths"; }
        String doGetName() const override { return finalize()->getName(); }
        TypeIndex getTypeId() const override { return TypeIndex::JSONPaths; }

        bool isParametric() const override
        {
            throw Exception(ErrorCodes::NOT_IMPLEMENTED, "Method isParametric is not implemented for JSONObjectForInference type");
        }

        bool equals(const IDataType & rhs) const override
        {
            if (this == &rhs)
                return true;

            if (rhs.getTypeId() != getTypeId())
                return false;

            const auto & rhs_paths = assert_cast<const DataTypeJSONPaths &>(rhs).paths;
            if (paths.size() != rhs_paths.size())
                return false;

            for (const auto & [path, type] : paths)
            {
                auto it = rhs_paths.find(path);
                if (it == rhs_paths.end() || !it->second->equals(*type))
                    return false;
            }

            return true;
        }

        bool merge(const DataTypeJSONPaths & rhs, std::function<void(DataTypePtr & type1, DataTypePtr & type2)> transform_types)
        {
            for (const auto & [rhs_path, rhs_type] : rhs.paths)
            {
                auto [it, inserted] = paths.insert({rhs_path, rhs_type});
                if (!inserted)
                {
                    auto & type = it->second;
                    /// If types are different, try to apply provided transform function.
                    if (!type->equals(*rhs_type))
                    {
                        auto rhs_type_copy = rhs_type;
                        transform_types(type, rhs_type_copy);
                        /// If types for the same path are different even after transform, we cannot merge these objects.
                        if (!type->equals(*rhs_type_copy))
                            return false;
                    }
                }
            }

            return true;
        }

        bool empty() const { return paths.empty(); }

        DataTypePtr finalize(bool use_string_type_for_ambiguous_paths = false) const
        {
            if (paths.empty())
                throw Exception(ErrorCodes::ONLY_NULLS_WHILE_READING_SCHEMA, "Cannot infer named Tuple from JSON object because object is empty");

            /// Construct a path tree from list of paths and their types and convert it to named Tuple.
            /// Example:
            /// Paths : {'a.b' : Int64, 'a.c.d' : String, 'e' : String, 'f.g' : Array(Int64), 'f.h' : String}
            /// Tree:
            ///              ┌─ 'c' ─ 'd' (String)
            ///       ┌─ 'a' ┴─ 'b' (Int64)
            /// root ─┼─ 'e' (String)
            ///       └─ 'f' ┬─ 'g' (Array(Int64))
            ///              └─ 'h' (String)
            /// Result Named Tuple:
            /// Tuple('a' Tuple('b' Int64, 'c' Tuple('d' String)), 'e' String, 'f' Tuple('g' Array(Int64), 'h' String))
            PathNode root_node;
            for (const auto & [path, type] : paths)
            {
                PathNode * current_node = &root_node;
                String current_path;
                for (const auto & name : path)
                {
                    current_path += (current_path.empty() ? "" : ".") + name;
                    current_node = &current_node->nodes[name];
                    current_node->path = current_path;
                }

                current_node->leaf_type = type;
            }

            return root_node.getType(use_string_type_for_ambiguous_paths);
        }

    private:
        struct PathNode
        {
            /// Use just map to have result tuple with names in lexicographic order.
            /// No strong reason for it, made for consistency.
            std::map<String, PathNode> nodes;
            DataTypePtr leaf_type;
            /// Store path to this node for better exception message in case of ambiguous paths.
            String path;

            DataTypePtr getType(bool use_string_type_for_ambiguous_paths) const
            {
                if (nodes.empty())
                    return leaf_type;

                Names node_names;
                node_names.reserve(nodes.size());
                DataTypes node_types;
                node_types.reserve(nodes.size());
                for (const auto & [name, node] : nodes)
                {
                    node_names.push_back(name);
                    node_types.push_back(node.getType(use_string_type_for_ambiguous_paths));
                }

                auto tuple_type = std::make_shared<DataTypeTuple>(std::move(node_types), std::move(node_names));

                /// Check if we have ambiguous paths.
                /// For example:
                /// 'a.b.c' : Int32 and 'a.b' : String
                /// Also check if leaf type is Nothing, because the next situation is possible:
                /// {"a" : {"b" : null}} -> 'a.b' : Nullable(Nothing)
                /// {"a" : {"b" : {"c" : 42}}} -> 'a.b.c' : Int32
                /// And after merge we will have ambiguous paths 'a.b.c' : Int32 and 'a.b' : Nullable(Nothing),
                /// but it's a valid case and we should ignore path 'a.b'.
                if (leaf_type && !isNothing(removeNullable(leaf_type)) && !nodes.empty())
                {
                    if (use_string_type_for_ambiguous_paths)
                        return std::make_shared<DataTypeString>();

                    throw Exception(
                        ErrorCodes::INCORRECT_DATA,
                        "JSON objects have ambiguous data: in some objects path '{}' has type '{}' and in some - '{}'. You can enable setting "
                        "input_format_json_use_string_type_for_ambiguous_paths_in_named_tuples_inference_from_objects to use String type "
                        "for path '{}'",
                        path, leaf_type->getName(), tuple_type->getName(), path);
                }

                return tuple_type;
            }
        };

        Paths paths;
    };

    void updateTypeIndexes(DataTypes & data_types, TypeIndexesSet & type_indexes)
    {
        type_indexes.clear();
        for (const auto & type : data_types)
            type_indexes.insert(type->getTypeId());
    }

    /// If we have both Nothing and non Nothing types, convert all Nothing types to the first non Nothing.
    /// For example if we have types [Nothing, String, Nothing] we change it to [String, String, String]
    void transformNothingSimpleTypes(DataTypes & data_types, TypeIndexesSet & type_indexes)
    {
        /// Check if we have both Nothing and non Nothing types.
        if (!type_indexes.contains(TypeIndex::Nothing) || type_indexes.size() <= 1)
            return;

        DataTypePtr not_nothing_type = nullptr;
        for (const auto & type : data_types)
        {
            if (!isNothing(type))
            {
                not_nothing_type = type;
                break;
            }
        }

        for (auto & type : data_types)
        {
            if (isNothing(type))
                type = not_nothing_type;
        }

        type_indexes.erase(TypeIndex::Nothing);
    }

    /// If we have both Int64 and UInt64, convert all not-negative Int64 to UInt64,
    /// because UInt64 is inferred only in case of Int64 overflow.
    void transformIntegers(DataTypes & data_types, TypeIndexesSet & type_indexes, JSONInferenceInfo * json_info)
    {
        if (!type_indexes.contains(TypeIndex::Int64) || !type_indexes.contains(TypeIndex::UInt64))
            return;

        bool have_negative_integers = false;
        for (auto & type : data_types)
        {
            if (WhichDataType(type).isInt64())
            {
                bool is_negative = json_info && json_info->negative_integers.contains(type.get());
                have_negative_integers |= is_negative;
                if (!is_negative)
                    type = std::make_shared<DataTypeUInt64>();
            }
        }

        if (!have_negative_integers)
            type_indexes.erase(TypeIndex::Int64);
    }

    /// If we have both Int64 and Float64 types, convert all Int64 to Float64.
    void transformIntegersAndFloatsToFloats(DataTypes & data_types, TypeIndexesSet & type_indexes, JSONInferenceInfo * json_info)
    {
        bool have_floats = type_indexes.contains(TypeIndex::Float64);
        bool have_integers = type_indexes.contains(TypeIndex::Int64) || type_indexes.contains(TypeIndex::UInt64);
        if (!have_integers || !have_floats)
            return;

        for (auto & type : data_types)
        {
            WhichDataType which(type);
            if (which.isInt64() || which.isUInt64())
            {
                auto new_type = std::make_shared<DataTypeFloat64>();
                if (json_info && json_info->numbers_parsed_from_json_strings.erase(type.get()))
                    json_info->numbers_parsed_from_json_strings.insert(new_type.get());
                type = new_type;
            }
        }

        type_indexes.erase(TypeIndex::Int64);
        type_indexes.erase(TypeIndex::UInt64);
    }

    /// if setting 'try_infer_variant' is true then we convert to type variant.
    void transformVariant(DataTypes & data_types, TypeIndexesSet & type_indexes)
    {
        if (checkIfTypesAreEqual(data_types))
            return;

        DataTypes variant_types;
        for (const auto & type : data_types)
        {
            if (const auto * variant_type = typeid_cast<const DataTypeVariant *>(type.get()))
            {
                const auto & current_variants = variant_type->getVariants();
                variant_types.insert(variant_types.end(), current_variants.begin(), current_variants.end());
            }
            else
            {
                variant_types.push_back(type);
            }
        }

        auto variant_type = std::make_shared<DataTypeVariant>(variant_types);

        for (auto & type : data_types)
            type = variant_type;
        type_indexes = {TypeIndex::Variant};
    }

    /// If we have only date/datetimes types (Date/DateTime/DateTime64), convert all of them to the common type,
    /// otherwise, convert all Date, DateTime and DateTime64 to String.
    void transformDatesAndDateTimes(DataTypes & data_types, TypeIndexesSet & type_indexes)
    {
        bool have_dates = type_indexes.contains(TypeIndex::Date);
        bool have_datetimes = type_indexes.contains(TypeIndex::DateTime);
        bool have_datetimes64 = type_indexes.contains(TypeIndex::DateTime64);
        bool all_dates_or_datetimes = (type_indexes.size() == (static_cast<size_t>(have_dates) + static_cast<size_t>(have_datetimes) + static_cast<size_t>(have_datetimes64)));

        if (!all_dates_or_datetimes && (have_dates || have_datetimes || have_datetimes64))
        {
            for (auto & type : data_types)
            {
                if (isDate(type) || isDateTime(type) || isDateTime64(type))
                    type = std::make_shared<DataTypeString>();
            }

            type_indexes.erase(TypeIndex::Date);
            type_indexes.erase(TypeIndex::DateTime);
            type_indexes.erase(TypeIndex::DateTime64);
            type_indexes.insert(TypeIndex::String);
            return;
        }

        for (auto & type : data_types)
        {
            if (isDate(type) && (have_datetimes || have_datetimes64))
            {
                if (have_datetimes64)
                    type = std::make_shared<DataTypeDateTime64>(9);
                else
                    type = std::make_shared<DataTypeDateTime>();
                type_indexes.erase(TypeIndex::Date);
            }
            else if (isDateTime(type) && have_datetimes64)
            {
                type = std::make_shared<DataTypeDateTime64>(9);
                type_indexes.erase(TypeIndex::DateTime);
            }
        }
    }

    /// If we have numbers (Int64/UInt64/Float64) and String types and numbers were parsed from String,
    /// convert all numbers to String.
    void transformJSONNumbersBackToString(
        DataTypes & data_types, const FormatSettings & settings, TypeIndexesSet & type_indexes, JSONInferenceInfo * json_info)
    {
        bool have_strings = type_indexes.contains(TypeIndex::String);
        bool have_numbers = type_indexes.contains(TypeIndex::Int64) || type_indexes.contains(TypeIndex::UInt64) || type_indexes.contains(TypeIndex::Float64);
        if (!have_strings || !have_numbers)
            return;

        for (auto & type : data_types)
        {
            if (isNumber(type)
                && (settings.json.read_numbers_as_strings || !json_info
                    || json_info->numbers_parsed_from_json_strings.contains(type.get())))
                type = std::make_shared<DataTypeString>();
        }

        updateTypeIndexes(data_types, type_indexes);
    }

    /// If we have both Bool and number (Int64/UInt64/Float64) types,
    /// convert all Bool to Int64/UInt64/Float64.
    void transformBoolsAndNumbersToNumbers(DataTypes & data_types, TypeIndexesSet & type_indexes)
    {
        bool have_floats = type_indexes.contains(TypeIndex::Float64);
        bool have_signed_integers = type_indexes.contains(TypeIndex::Int64);
        bool have_unsigned_integers = type_indexes.contains(TypeIndex::UInt64);
        bool have_bools = type_indexes.contains(TypeIndex::UInt8);
        /// Check if we have both Bool and Integer/Float.
        if (!have_bools || (!have_signed_integers && !have_unsigned_integers && !have_floats))
            return;

        for (auto & type : data_types)
        {
            if (isBool(type))
            {
                if (have_signed_integers)
                    type = std::make_shared<DataTypeInt64>();
                else if (have_unsigned_integers)
                    type = std::make_shared<DataTypeUInt64>();
                else
                    type = std::make_shared<DataTypeFloat64>();
            }
        }

        type_indexes.erase(TypeIndex::UInt8);
    }

    /// If we have Bool and String types convert all numbers to String.
    /// It's applied only when setting input_format_json_read_bools_as_strings is enabled.
    void transformJSONBoolsAndStringsToString(DataTypes & data_types, TypeIndexesSet & type_indexes)
    {
        if (!type_indexes.contains(TypeIndex::String) || !type_indexes.contains(TypeIndex::UInt8))
            return;

        for (auto & type : data_types)
        {
            if (isBool(type))
                type = std::make_shared<DataTypeString>();
        }

        type_indexes.erase(TypeIndex::UInt8);
    }

    /// If we have type Nothing/Nullable(Nothing) and some other non Nothing types,
    /// convert all Nothing/Nullable(Nothing) types to the first non Nothing.
    /// For example, when we have [Nothing, Array(Int64)] it will convert it to [Array(Int64), Array(Int64)]
    /// (it can happen when transforming complex nested types like [Array(Nothing), Array(Array(Int64))])
    void transformNothingComplexTypes(DataTypes & data_types, TypeIndexesSet & type_indexes)
    {
        bool have_nothing = false;
        DataTypePtr not_nothing_type = nullptr;
        for (const auto & type : data_types)
        {
            if (isNothing(removeNullable(type)))
                have_nothing = true;
            else
                not_nothing_type = type;
        }

        if (!have_nothing || !not_nothing_type)
            return;

        for (auto & type : data_types)
        {
            if (isNothing(removeNullable(type)))
                type = not_nothing_type;
        }

        updateTypeIndexes(data_types, type_indexes);
    }

    /// If we have both Nullable and non Nullable types, make all types Nullable
    void transformNullableTypes(DataTypes & data_types, TypeIndexesSet & type_indexes)
    {
        if (!type_indexes.contains(TypeIndex::Nullable))
            return;

        for (auto & type : data_types)
        {
            if (type->canBeInsideNullable())
                type = makeNullable(type);
        }

        updateTypeIndexes(data_types, type_indexes);
    }

    /// If we have unnamed Tuple with the same nested types like Tuple(Int64, Int64),
    /// convert it to Array(Int64). It's used for JSON values.
    /// For example when we had type Tuple(Int64, Nullable(Nothing)) and we
    /// transformed it to Tuple(Nullable(Int64), Nullable(Int64)) we will
    /// also transform it to Array(Nullable(Int64))
    void transformTuplesWithEqualNestedTypesToArrays(DataTypes & data_types, TypeIndexesSet & type_indexes)
    {
        if (!type_indexes.contains(TypeIndex::Tuple))
            return;

        bool remove_tuple_index = true;
        for (auto & type : data_types)
        {
            if (isTuple(type))
            {
                const auto * tuple_type = assert_cast<const DataTypeTuple *>(type.get());
                if (tuple_type->haveExplicitNames())
                    return;

                if (checkIfTypesAreEqual(tuple_type->getElements()))
                    type = std::make_shared<DataTypeArray>(tuple_type->getElements().back());
                else
                    remove_tuple_index = false;
            }
        }

        if (remove_tuple_index)
            type_indexes.erase(TypeIndex::Tuple);
    }

    template <bool is_json>
    void transformInferredTypesIfNeededImpl(DataTypes & types, const FormatSettings & settings, JSONInferenceInfo * json_info = nullptr);

    /// If we have unnamed Tuple and Array types, try to convert them all to Array
    /// if there is a common type for all nested types.
    /// For example, if we have [Tuple(Nullable(Nothing), String), Array(Date), Tuple(Date, String)]
    /// it will convert them all to Array(String)
    void transformJSONTuplesAndArraysToArrays(
        DataTypes & data_types, const FormatSettings & settings, TypeIndexesSet & type_indexes, JSONInferenceInfo * json_info)
    {
        if (!type_indexes.contains(TypeIndex::Tuple))
            return;

        bool have_arrays = type_indexes.contains(TypeIndex::Array);
        bool tuple_sizes_are_equal = true;
        size_t tuple_size = 0;
        for (const auto & type : data_types)
        {
            if (isTuple(type))
            {
                const auto & tuple_type = assert_cast<const DataTypeTuple &>(*type);
                if (tuple_type.haveExplicitNames())
                    return;

                const auto & current_tuple_size = tuple_type.getElements().size();
                if (!tuple_size)
                    tuple_size = current_tuple_size;
                else
                    tuple_sizes_are_equal &= current_tuple_size == tuple_size;
            }
        }

        /// Check if we have arrays and tuples with same size.
        if (!have_arrays && !tuple_sizes_are_equal)
            return;

        DataTypes nested_types;
        for (auto & type : data_types)
        {
            if (isArray(type))
                nested_types.push_back(assert_cast<const DataTypeArray &>(*type).getNestedType());
            else if (isTuple(type))
            {
                const auto & elements = assert_cast<const DataTypeTuple &>(*type).getElements();
                for (const auto & element : elements)
                    nested_types.push_back(element);
            }
        }

        transformInferredTypesIfNeededImpl<true>(nested_types, settings, json_info);
        if (checkIfTypesAreEqual(nested_types))
        {
            for (auto & type : data_types)
            {
                if (isArray(type) || isTuple(type))
                    type = std::make_shared<DataTypeArray>(nested_types.back());
            }

            type_indexes.erase(TypeIndex::Tuple);
        }
    }

    void transformMapsAndStringsToStrings(DataTypes & data_types, TypeIndexesSet & type_indexes)
    {
        /// Check if we have both String and Map
        if (!type_indexes.contains(TypeIndex::Map) || !type_indexes.contains(TypeIndex::String))
            return;

        for (auto & type : data_types)
        {
            if (isMap(type))
                type = std::make_shared<DataTypeString>();
        }

        type_indexes.erase(TypeIndex::Map);
    }

    void mergeJSONPaths(DataTypes & data_types, TypeIndexesSet & type_indexes, const FormatSettings & settings, JSONInferenceInfo * json_info)
    {
        if (!type_indexes.contains(TypeIndex::JSONPaths))
            return;

        std::shared_ptr<DataTypeJSONPaths> merged_type = std::make_shared<DataTypeJSONPaths>();
        auto transform_func = [&](DataTypePtr & type1, DataTypePtr & type2){ transformInferredJSONTypesIfNeeded(type1, type2, settings, json_info); };
        for (auto & type : data_types)
        {
            if (const auto * json_type = typeid_cast<const DataTypeJSONPaths *>(type.get()))
                merged_type->merge(*json_type, transform_func);
        }

        for (auto & type : data_types)
        {
            if (type->getTypeId() == TypeIndex::JSONPaths)
                type = merged_type;
        }
    }

    void mergeNamedTuples(DataTypes & data_types, TypeIndexesSet & type_indexes, const FormatSettings & settings, JSONInferenceInfo * json_info)
    {
        if (!type_indexes.contains(TypeIndex::Tuple))
            return;

        /// Collect all names and their types from all named tuples.
        std::unordered_map<String, DataTypes> names_to_types;
        /// Try to save original order of element names.
        Names element_names;
        for (auto & type : data_types)
        {
            const auto * tuple_type = typeid_cast<const DataTypeTuple *>(type.get());
            if (tuple_type && tuple_type->haveExplicitNames())
            {
                const auto & elements = tuple_type->getElements();
                const auto & names = tuple_type->getElementNames();
                for (size_t i = 0; i != elements.size(); ++i)
                {
                    if (!names_to_types.contains(names[i]))
                        element_names.push_back(names[i]);
                    names_to_types[names[i]].push_back(elements[i]);
                }
            }
        }

        /// Try to find common type for each tuple element with the same name.
        DataTypes element_types;
        element_types.reserve(names_to_types.size());
        for (const auto & name : element_names)
        {
            auto & types = names_to_types[name];
            transformInferredTypesIfNeededImpl<true>(types, settings, json_info);
            /// If some element have different types in different tuples, we can't do anything
            if (!checkIfTypesAreEqual(types))
                return;
            element_types.push_back(types.front());
        }

        DataTypePtr result_tuple = std::make_shared<DataTypeTuple>(element_types, element_names);

        for (auto & type : data_types)
        {
            const auto * tuple_type = typeid_cast<const DataTypeTuple *>(type.get());
            if (tuple_type && tuple_type->haveExplicitNames())
                type = result_tuple;
        }
    }

    template <bool is_json>
    void transformInferredTypesIfNeededImpl(DataTypes & types, const FormatSettings & settings, JSONInferenceInfo * json_info)
    {
        auto transform_simple_types = [&](DataTypes & data_types, TypeIndexesSet & type_indexes)
        {
            /// Remove all Nothing type if possible.
            transformNothingSimpleTypes(data_types, type_indexes);

            if (settings.try_infer_integers)
            {
                /// Transform Int64 to UInt64 if needed.
                transformIntegers(data_types, type_indexes, json_info);
                /// Transform integers to floats if needed.
                transformIntegersAndFloatsToFloats(data_types, type_indexes, json_info);
            }

            /// Transform Date to DateTime or both to String if needed.
            if (settings.try_infer_dates || settings.try_infer_datetimes)
                transformDatesAndDateTimes(data_types, type_indexes);

            if constexpr (!is_json)
            {
                if (settings.try_infer_variant)
                    transformVariant(data_types, type_indexes);
                return;
            }

            /// Check settings specific for JSON formats.

            /// Convert numbers inferred from strings back to strings if needed.
            if (settings.json.try_infer_numbers_from_strings || settings.json.read_numbers_as_strings)
                transformJSONNumbersBackToString(data_types, settings, type_indexes, json_info);

            /// Convert Bool to number (Int64/Float64) if needed.
            if (settings.json.read_bools_as_numbers)
                transformBoolsAndNumbersToNumbers(data_types, type_indexes);

            /// Convert Bool to String if needed.
            if (settings.json.read_bools_as_strings)
                transformJSONBoolsAndStringsToString(data_types, type_indexes);

            if (settings.json.try_infer_objects_as_tuples)
                mergeJSONPaths(data_types, type_indexes, settings, json_info);

            if (settings.try_infer_variant)
                transformVariant(data_types, type_indexes);

        };

        auto transform_complex_types = [&](DataTypes & data_types, TypeIndexesSet & type_indexes)
        {
            /// Make types Nullable if needed.
            transformNullableTypes(data_types, type_indexes);

            /// If we have type Nothing, it means that we had empty Array/Map while inference.
            /// If there is at least one non Nothing type, change all Nothing types to it.
            transformNothingComplexTypes(data_types, type_indexes);

            if constexpr (!is_json)
            {
                if (settings.try_infer_variant)
                    transformVariant(data_types, type_indexes);
                return;
            }

            /// Convert JSON tuples with same nested types to arrays.
            transformTuplesWithEqualNestedTypesToArrays(data_types, type_indexes);

            /// Convert JSON tuples and arrays to arrays if possible.
            transformJSONTuplesAndArraysToArrays(data_types, settings, type_indexes, json_info);

            if (settings.json.read_objects_as_strings)
                transformMapsAndStringsToStrings(data_types, type_indexes);

            if (json_info && json_info->allow_merging_named_tuples)
                mergeNamedTuples(data_types, type_indexes, settings, json_info);

            if (settings.try_infer_variant)
                transformVariant(data_types, type_indexes);
        };

        transformTypesRecursively(types, transform_simple_types, transform_complex_types);
    }

    template <bool is_json>
    DataTypePtr tryInferDataTypeForSingleFieldImpl(ReadBuffer & buf, const FormatSettings & settings, JSONInferenceInfo * json_info, size_t depth = 1);

    bool tryInferDate(std::string_view field)
    {
        /// Minimum length of Date text representation is 8 (YYYY-M-D) and maximum is 10 (YYYY-MM-DD)
        if (field.size() < 8 || field.size() > 10)
            return false;

        /// Check if it's just a number, and if so, don't try to infer Date from it,
        /// because we can interpret this number as a Date (for example 20000101 will be 2000-01-01)
        /// and it will lead to inferring Date instead of simple Int64/UInt64 in some cases.
        if (std::all_of(field.begin(), field.end(), isNumericASCII))
            return false;

        ReadBufferFromString buf(field);
        DayNum tmp;
        return tryReadDateText(tmp, buf, DateLUT::instance(), /*allowed_delimiters=*/"-/:") && buf.eof();
    }

    DataTypePtr tryInferDateTimeOrDateTime64(std::string_view field, const FormatSettings & settings)
    {
        /// Don't try to infer DateTime if string is too long.
        /// It's difficult to say what is the real maximum length of
        /// DateTime we can parse using BestEffort approach.
        /// 50 symbols is more or less valid limit for date times that makes sense.
        if (field.empty() || field.size() > 50)
            return nullptr;

        /// Check that we have at least one digit, don't infer datetime form strings like "Apr"/"May"/etc.
        if (!std::any_of(field.begin(), field.end(), isNumericASCII))
            return nullptr;

        /// Check if it's just a number, and if so, don't try to infer DateTime from it,
        /// because we can interpret this number as a timestamp and it will lead to
        /// inferring DateTime instead of simple Int64 in some cases.
        if (std::all_of(field.begin(), field.end(), isNumericASCII))
            return nullptr;

        ReadBufferFromString buf(field);
        Float64 tmp_float;
        /// Check if it's a float value, and if so, don't try to infer DateTime from it,
        /// because it will lead to inferring DateTime instead of simple Float64 in some cases.
        if (tryReadFloatText(tmp_float, buf) && buf.eof())
            return nullptr;

        buf.seek(0, SEEK_SET); /// Return position to the beginning
        if (!settings.try_infer_datetimes_only_datetime64)
        {
            time_t tmp;
            switch (settings.date_time_input_format)
            {
                case FormatSettings::DateTimeInputFormat::Basic:
                    if (tryReadDateTimeText(tmp, buf, DateLUT::instance(), /*allowed_date_delimiters=*/"-/:", /*allowed_time_delimiters=*/":") && buf.eof())
                        return std::make_shared<DataTypeDateTime>();
                    break;
                case FormatSettings::DateTimeInputFormat::BestEffort:
                    if (tryParseDateTimeBestEffortStrict(tmp, buf, DateLUT::instance(), DateLUT::instance("UTC"), /*allowed_date_delimiters=*/"-/:") && buf.eof())
                        return std::make_shared<DataTypeDateTime>();
                    break;
                case FormatSettings::DateTimeInputFormat::BestEffortUS:
                    if (tryParseDateTimeBestEffortUSStrict(tmp, buf, DateLUT::instance(), DateLUT::instance("UTC"), /*allowed_date_delimiters=*/"-/:") && buf.eof())
                        return std::make_shared<DataTypeDateTime>();
                    break;
            }
        }

        buf.seek(0, SEEK_SET); /// Return position to the beginning
        DateTime64 tmp;
        switch (settings.date_time_input_format)
        {
            case FormatSettings::DateTimeInputFormat::Basic:
                if (tryReadDateTime64Text(tmp, 9, buf, DateLUT::instance(), /*allowed_date_delimiters=*/"-/:", /*allowed_time_delimiters=*/":") && buf.eof())
                    return std::make_shared<DataTypeDateTime64>(9);
                break;
            case FormatSettings::DateTimeInputFormat::BestEffort:
                if (tryParseDateTime64BestEffortStrict(tmp, 9, buf, DateLUT::instance(), DateLUT::instance("UTC"), /*allowed_date_delimiters=*/"-/:") && buf.eof())
                    return std::make_shared<DataTypeDateTime64>(9);
                break;
            case FormatSettings::DateTimeInputFormat::BestEffortUS:
                if (tryParseDateTime64BestEffortUSStrict(tmp, 9, buf, DateLUT::instance(), DateLUT::instance("UTC"), /*allowed_date_delimiters=*/"-/:") && buf.eof())
                    return std::make_shared<DataTypeDateTime64>(9);
                break;
        }

        return nullptr;
    }

    template <bool is_json>
    DataTypePtr tryInferArray(ReadBuffer & buf, const FormatSettings & settings, JSONInferenceInfo * json_info, size_t depth)
    {
        assertChar('[', buf);
        skipWhitespaceIfAny(buf);

        DataTypes nested_types;
        bool first = true;
        bool have_invalid_nested_type = false;
        while (!buf.eof() && *buf.position() != ']')
        {
            if (!first)
            {
                /// Skip field delimiter between array elements.
                if (!checkChar(',', buf))
                    return nullptr;
                skipWhitespaceIfAny(buf);
            }
            else
                first = false;

            auto nested_type = tryInferDataTypeForSingleFieldImpl<is_json>(buf, settings, json_info, depth + 2);

            if (nested_type)
                nested_types.push_back(nested_type);
            else
                have_invalid_nested_type = true;

            skipWhitespaceIfAny(buf);
        }

        /// No ']' at the end.
        if (buf.eof())
            return nullptr;

        assertChar(']', buf);
        skipWhitespaceIfAny(buf);

        /// Nested data is invalid.
        if (have_invalid_nested_type)
            return nullptr;

        /// Empty array has type Array(Nothing)
        if (nested_types.empty())
            return std::make_shared<DataTypeArray>(std::make_shared<DataTypeNothing>());

        if (checkIfTypesAreEqual(nested_types))
            return std::make_shared<DataTypeArray>(std::move(nested_types.back()));

        /// If element types are not equal, we should try to find common type.
        /// If after transformation element types are still different, we return Tuple for JSON and
        /// nullptr for other formats (nullptr means we couldn't infer the type).
        if constexpr (is_json)
        {
            /// For JSON if we have not complete types, we should not try to transform them
            /// and return it as a Tuple.
            /// For example, if we have types [Float64, Nullable(Nothing), Float64]
            /// it can be Array(Float64) or Tuple(Float64, <some_type>, Float64) and
            /// we can't determine which one it is. But we will be able to do it later
            /// when we will have types from other rows for this column.
            /// For example, if in the next row we will have types [Nullable(Nothing), String, Float64],
            /// we can determine the type for this column as Tuple(Nullable(Float64), Nullable(String), Float64).
            for (const auto & type : nested_types)
            {
                if (!checkIfTypeIsComplete(type))
                    return std::make_shared<DataTypeTuple>(nested_types);
            }

            auto nested_types_copy = nested_types;
            transformInferredTypesIfNeededImpl<is_json>(nested_types_copy, settings, json_info);

            if (checkIfTypesAreEqual(nested_types_copy))
                return std::make_shared<DataTypeArray>(nested_types_copy.back());
            return std::make_shared<DataTypeTuple>(nested_types);
        }
        else
        {
            transformInferredTypesIfNeededImpl<is_json>(nested_types, settings);
            if (checkIfTypesAreEqual(nested_types))
                return std::make_shared<DataTypeArray>(nested_types.back());

            /// We couldn't determine common type for array element.
            return nullptr;
        }
    }

    DataTypePtr tryInferTuple(ReadBuffer & buf, const FormatSettings & settings, JSONInferenceInfo * json_info, size_t depth)
    {
        assertChar('(', buf);
        skipWhitespaceIfAny(buf);

        DataTypes nested_types;
        bool first = true;
        bool have_invalid_nested_type = false;
        while (!buf.eof() && *buf.position() != ')')
        {
            if (!first)
            {
                if (!checkChar(',', buf))
                    return nullptr;
                skipWhitespaceIfAny(buf);
            }
            else
                first = false;

            auto nested_type = tryInferDataTypeForSingleFieldImpl<false>(buf, settings, json_info, depth + 1);
            if (nested_type)
                nested_types.push_back(nested_type);
            else
                have_invalid_nested_type = true;

            skipWhitespaceIfAny(buf);
        }

        /// No ')' at the end.
        if (buf.eof())
            return nullptr;

        assertChar(')', buf);
        skipWhitespaceIfAny(buf);

        /// Nested data is invalid.
        if (have_invalid_nested_type || nested_types.empty())
            return nullptr;

        return std::make_shared<DataTypeTuple>(nested_types);
    }

    template <bool is_json>
    bool tryReadFloat(Float64 & value, ReadBuffer & buf, const FormatSettings & settings, bool & has_fractional)
    {
        if (is_json || settings.try_infer_exponent_floats)
            return tryReadFloatTextExt(value, buf, has_fractional);
        return tryReadFloatTextExtNoExponent(value, buf, has_fractional);
    }

    template <bool is_json>
    DataTypePtr tryInferNumber(ReadBuffer & buf, const FormatSettings & settings, JSONInferenceInfo * json_info)
    {
        if (buf.eof())
            return nullptr;

        Float64 tmp_float;
        bool has_fractional;
        if (settings.try_infer_integers)
        {
            /// If we read from String, we can do it in a more efficient way.
            if (auto * /*string_buf*/ _ = dynamic_cast<ReadBufferFromString *>(&buf))
            {
                /// Remember the pointer to the start of the number to rollback to it.
                /// We can safely get back to the start of the number, because we read from a string and we didn't reach eof.
                char * number_start = buf.position();

                /// NOTE: it may break parsing of tryReadFloat() != tryReadIntText() + parsing of '.'/'e'
                /// But, for now it is true
                if (tryReadFloat<is_json>(tmp_float, buf, settings, has_fractional) && has_fractional)
                    return std::make_shared<DataTypeFloat64>();

                Int64 tmp_int;
                buf.position() = number_start;
                if (tryReadIntText(tmp_int, buf))
                {
                    auto type = std::make_shared<DataTypeInt64>();
                    if (json_info && tmp_int < 0)
                        json_info->negative_integers.insert(type.get());
                    return type;
                }

                /// In case of Int64 overflow we can try to infer UInt64.
                UInt64 tmp_uint;
                buf.position() = number_start;
                if (tryReadIntText(tmp_uint, buf))
                    return std::make_shared<DataTypeUInt64>();

                return nullptr;
            }

            /// We should use PeekableReadBuffer, because we need to
            /// rollback to the start of number to parse it as integer first
            /// and then as float.
            PeekableReadBuffer peekable_buf(buf);
            PeekableReadBufferCheckpoint checkpoint(peekable_buf);

            if (tryReadFloat<is_json>(tmp_float, peekable_buf, settings, has_fractional) && has_fractional)
                return std::make_shared<DataTypeFloat64>();
            peekable_buf.rollbackToCheckpoint(/* drop= */ false);

            Int64 tmp_int;
            if (tryReadIntText(tmp_int, peekable_buf))
            {
                auto type = std::make_shared<DataTypeInt64>();
                if (json_info && tmp_int < 0)
                    json_info->negative_integers.insert(type.get());
                return type;
            }
            peekable_buf.rollbackToCheckpoint(/* drop= */ true);

            /// In case of Int64 overflow we can try to infer UInt64.
            UInt64 tmp_uint;
            if (tryReadIntText(tmp_uint, peekable_buf))
                return std::make_shared<DataTypeUInt64>();
        }
        else if (tryReadFloat<is_json>(tmp_float, buf, settings, has_fractional))
        {
            return std::make_shared<DataTypeFloat64>();
        }

        /// This is not a number.
        return nullptr;
    }

    template <bool is_json>
    DataTypePtr tryInferNumberFromStringImpl(std::string_view field, const FormatSettings & settings, JSONInferenceInfo * json_inference_info = nullptr)
    {
        ReadBufferFromString buf(field);

        if (settings.try_infer_integers)
        {
            Int64 tmp_int;
            if (tryReadIntText(tmp_int, buf) && buf.eof())
            {
                auto type = std::make_shared<DataTypeInt64>();
                if (json_inference_info && tmp_int < 0)
                    json_inference_info->negative_integers.insert(type.get());
                return type;
            }

            /// We can safely get back to the start of buffer, because we read from a string and we didn't reach eof.
            buf.position() = buf.buffer().begin();

            /// In case of Int64 overflow, try to infer UInt64
            UInt64 tmp_uint;
            if (tryReadIntText(tmp_uint, buf) && buf.eof())
                return std::make_shared<DataTypeUInt64>();
        }

        /// We can safely get back to the start of buffer, because we read from a string and we didn't reach eof.
        buf.position() = buf.buffer().begin();

        Float64 tmp;
        bool has_fractional;
        if (tryReadFloat<is_json>(tmp, buf, settings, has_fractional) && buf.eof())
            return std::make_shared<DataTypeFloat64>();

        return nullptr;
    }

    template <bool is_json>
    DataTypePtr tryInferString(ReadBuffer & buf, const FormatSettings & settings, JSONInferenceInfo * json_info)
    {
        String field;
        bool ok = true;
        if constexpr (is_json)
            ok = tryReadJSONStringInto(field, buf, settings.json);
        else
            ok = tryReadQuotedString(field, buf);

        if (!ok)
            return nullptr;

        skipWhitespaceIfAny(buf);

        /// If it's object key, we should just return String type.
        if constexpr (is_json)
        {
            if (json_info->is_object_key)
                return std::make_shared<DataTypeString>();
        }

        if (auto type = tryInferDateOrDateTimeFromString(field, settings))
            return type;

        if constexpr (is_json)
        {
            if (settings.json.try_infer_numbers_from_strings)
            {
                if (auto number_type = tryInferNumberFromStringImpl<true>(field, settings, json_info))
                {
                    json_info->numbers_parsed_from_json_strings.insert(number_type.get());
                    return number_type;
                }
            }
        }

        return std::make_shared<DataTypeString>();
    }

    bool tryReadJSONObject(ReadBuffer & buf, const FormatSettings & settings, DataTypeJSONPaths::Paths & paths, const std::vector<String> & path, JSONInferenceInfo * json_info, size_t depth)
    {
        if (depth > settings.max_parser_depth)
            throw Exception(ErrorCodes::TOO_DEEP_RECURSION,
                "Maximum parse depth ({}) exceeded. Consider raising max_parser_depth setting.", settings.max_parser_depth);

        assertChar('{', buf);
        skipWhitespaceIfAny(buf);
        bool first = true;
        while (!buf.eof() && *buf.position() != '}')
        {
            if (!first)
            {
                if (!checkChar(',', buf))
                    return false;
                skipWhitespaceIfAny(buf);
            }
            else
                first = false;

            String key;
            if (!tryReadJSONStringInto(key, buf, settings.json))
                return false;

            skipWhitespaceIfAny(buf);
            if (!checkChar(':', buf))
                return false;

            std::vector<String> current_path = path;
            current_path.push_back(std::move(key));

            skipWhitespaceIfAny(buf);

            if (!buf.eof() && *buf.position() == '{')
            {
                if (!tryReadJSONObject(buf, settings, paths, current_path, json_info, depth + 1))
                    return false;
            }
            else
            {
                auto value_type = tryInferDataTypeForSingleFieldImpl<true>(buf, settings, json_info, depth + 1);
                if (!value_type)
                    return false;

                paths[std::move(current_path)] = value_type;
            }

            skipWhitespaceIfAny(buf);
        }

        /// No '}' at the end.
        if (buf.eof())
            return false;

        assertChar('}', buf);
        skipWhitespaceIfAny(buf);

        /// If it was empty object and it's not root object, treat it as null, so we won't
        /// lose this path if this key contains empty object in all sample data.
        /// This case will be processed in JSONPaths type during finalize.
        if (first && !path.empty())
            paths[path] = std::make_shared<DataTypeNothing>();
        return true;
    }

    DataTypePtr tryInferJSONPaths(ReadBuffer & buf, const FormatSettings & settings, JSONInferenceInfo * json_info, size_t depth)
    {
        DataTypeJSONPaths::Paths paths;
        if (!tryReadJSONObject(buf, settings, paths, {}, json_info, depth))
            return nullptr;
        return std::make_shared<DataTypeJSONPaths>(std::move(paths));
    }

    template <bool is_json>
    DataTypePtr tryInferMapOrObject(ReadBuffer & buf, const FormatSettings & settings, JSONInferenceInfo * json_info, size_t depth)
    {
        assertChar('{', buf);
        skipWhitespaceIfAny(buf);

        DataTypes key_types;
        DataTypes value_types;
        bool first = true;
        bool have_invalid_nested_type = false;
        while (!buf.eof() && *buf.position() != '}')
        {
            if (!first)
            {
                if (!checkChar(',', buf))
                    return nullptr;
                skipWhitespaceIfAny(buf);
            }
            else
                first = false;

            DataTypePtr key_type;
            if constexpr (is_json)
            {
                /// For JSON key type must be String.
                json_info->is_object_key = true;
                key_type = tryInferString<is_json>(buf, settings, json_info);
                json_info->is_object_key = false;
            }
            else
            {
                key_type = tryInferDataTypeForSingleFieldImpl<is_json>(buf, settings, nullptr, depth + 1);
            }

            if (key_type)
                key_types.push_back(key_type);
            else
                have_invalid_nested_type = true;

            skipWhitespaceIfAny(buf);
            if (!checkChar(':', buf))
                return nullptr;
            skipWhitespaceIfAny(buf);

            auto value_type = tryInferDataTypeForSingleFieldImpl<is_json>(buf, settings, json_info, depth + 1);
            if (value_type)
                value_types.push_back(value_type);
            else
                have_invalid_nested_type = true;
            skipWhitespaceIfAny(buf);
        }

        /// No '}' at the end.
        if (buf.eof())
            return nullptr;

        assertChar('}', buf);
        skipWhitespaceIfAny(buf);

        /// Nested data is invalid.
        if (have_invalid_nested_type)
            return nullptr;

        if (key_types.empty())
        {
            if constexpr (is_json)
            {
                if (settings.json.allow_deprecated_object_type)
                    return std::make_shared<DataTypeObjectDeprecated>("json", true);
            }

            /// Empty Map is Map(Nothing, Nothing)
            return std::make_shared<DataTypeMap>(std::make_shared<DataTypeNothing>(), std::make_shared<DataTypeNothing>());
        }

        if constexpr (is_json)
        {
            if (settings.json.allow_deprecated_object_type)
                return std::make_shared<DataTypeObjectDeprecated>("json", true);

            if (settings.json.read_objects_as_strings)
                return std::make_shared<DataTypeString>();

            transformInferredTypesIfNeededImpl<is_json>(value_types, settings, json_info);
            if (!checkIfTypesAreEqual(value_types))
                return nullptr;

            return std::make_shared<DataTypeMap>(key_types.back(), value_types.back());
        }

        if (!checkIfTypesAreEqual(key_types))
            transformInferredTypesIfNeededImpl<is_json>(key_types, settings);
        if (!checkIfTypesAreEqual(value_types))
            transformInferredTypesIfNeededImpl<is_json>(value_types, settings);

        if (!checkIfTypesAreEqual(key_types) || !checkIfTypesAreEqual(value_types))
            return nullptr;

        auto key_type = removeNullable(key_types.back());
        if (!DataTypeMap::isValidKeyType(key_type))
            return nullptr;

        return std::make_shared<DataTypeMap>(key_type, value_types.back());
    }

    template <bool is_json>
    DataTypePtr tryInferDataTypeForSingleFieldImpl(ReadBuffer & buf, const FormatSettings & settings, JSONInferenceInfo * json_info, size_t depth)
    {
        if (depth > settings.max_parser_depth)
            throw Exception(ErrorCodes::TOO_DEEP_RECURSION,
                "Maximum parse depth ({}) exceeded. Consider raising max_parser_depth setting.", settings.max_parser_depth);

        skipWhitespaceIfAny(buf);

        if (buf.eof())
            return nullptr;

        /// Array [field1, field2, ...]
        if (*buf.position() == '[')
            return tryInferArray<is_json>(buf, settings, json_info, depth);

        /// Tuple (field1, field2, ...), if format is not JSON
        if constexpr (!is_json)
        {
            if (*buf.position() == '(')
                return tryInferTuple(buf, settings, json_info, depth);
        }

        /// Map/Object for JSON { key1 : value1, key2 : value2, ...}
        if (*buf.position() == '{')
        {
            if constexpr (is_json)
            {
                if (!settings.json.allow_deprecated_object_type && settings.json.try_infer_objects_as_tuples)
                    return tryInferJSONPaths(buf, settings, json_info, depth);
            }

            return tryInferMapOrObject<is_json>(buf, settings, json_info, depth);
        }

        /// String
        char quote = is_json ? '"' : '\'';
        if (*buf.position() == quote)
            return tryInferString<is_json>(buf, settings, json_info);

        /// Bool
        if (checkStringCaseInsensitive("true", buf) || checkStringCaseInsensitive("false", buf))
            return DataTypeFactory::instance().get("Bool");

        /// Null or NaN
        if (checkCharCaseInsensitive('n', buf))
        {
            if (checkStringCaseInsensitive("ull", buf))
            {
                if (settings.schema_inference_make_columns_nullable == 0)
                    return std::make_shared<DataTypeNothing>();
                return makeNullable(std::make_shared<DataTypeNothing>());
            }
            if (checkStringCaseInsensitive("an", buf))
                return std::make_shared<DataTypeFloat64>();
        }

        /// Number
        return tryInferNumber<is_json>(buf, settings, json_info);
    }
}

bool checkIfTypesAreEqual(const DataTypes & types)
{
    if (types.empty())
        return true;

    for (size_t i = 1; i < types.size(); ++i)
    {
        if (!types[0]->equals(*types[i]))
            return false;
    }
    return true;
}

void transformInferredTypesIfNeeded(DataTypePtr & first, DataTypePtr & second, const FormatSettings & settings)
{
    DataTypes types = {first, second};
    transformInferredTypesIfNeededImpl<false>(types, settings, nullptr);
    first = std::move(types[0]);
    second = std::move(types[1]);
}

void transformInferredJSONTypesIfNeeded(
    DataTypePtr & first, DataTypePtr & second, const FormatSettings & settings, JSONInferenceInfo * json_info)
{
    DataTypes types = {first, second};
    transformInferredTypesIfNeededImpl<true>(types, settings, json_info);
    first = std::move(types[0]);
    second = std::move(types[1]);
}

void transformInferredJSONTypesIfNeeded(DataTypes & types, const FormatSettings & settings, JSONInferenceInfo * json_info)
{
    transformInferredTypesIfNeededImpl<true>(types, settings, json_info);
}

void transformInferredJSONTypesFromDifferentFilesIfNeeded(DataTypePtr & first, DataTypePtr & second, const FormatSettings & settings)
{
    JSONInferenceInfo json_info;
    json_info.allow_merging_named_tuples = true;
    transformInferredJSONTypesIfNeeded(first, second, settings, &json_info);
}

void transformFinalInferredJSONTypeIfNeededImpl(DataTypePtr & data_type, const FormatSettings & settings, JSONInferenceInfo * json_info, bool remain_nothing_types = false)
{
    if (!data_type)
        return;

    if (!remain_nothing_types && isNothing(data_type) && settings.json.infer_incomplete_types_as_strings)
    {
        data_type = std::make_shared<DataTypeString>();
        return;
    }

    if (const auto * nullable_type = typeid_cast<const DataTypeNullable *>(data_type.get()))
    {
        auto nested_type = nullable_type->getNestedType();
        transformFinalInferredJSONTypeIfNeededImpl(nested_type, settings, json_info, remain_nothing_types);
        data_type = std::make_shared<DataTypeNullable>(std::move(nested_type));
        return;
    }

    if (const auto * json_paths = typeid_cast<const DataTypeJSONPaths *>(data_type.get()))
    {
        /// If all objects were empty, use type String, so these JSON objects will be read as Strings.
        if (json_paths->empty() && settings.json.infer_incomplete_types_as_strings)
        {
            data_type = std::make_shared<DataTypeString>();
            return;
        }

        data_type = json_paths->finalize(settings.json.use_string_type_for_ambiguous_paths_in_named_tuples_inference_from_objects);
        transformFinalInferredJSONTypeIfNeededImpl(data_type, settings, json_info, remain_nothing_types);
        return;
    }

    if (const auto * array_type = typeid_cast<const DataTypeArray *>(data_type.get()))
    {
        auto nested_type = array_type->getNestedType();
        transformFinalInferredJSONTypeIfNeededImpl(nested_type, settings, json_info, remain_nothing_types);
        data_type = std::make_shared<DataTypeArray>(nested_type);
        return;
    }

    if (const auto * map_type = typeid_cast<const DataTypeMap *>(data_type.get()))
    {
        auto key_type = map_type->getKeyType();
        /// If all inferred Maps are empty, use type String, so these JSON objects will be read as Strings.
        if (isNothing(key_type) && settings.json.infer_incomplete_types_as_strings)
            key_type = std::make_shared<DataTypeString>();

        auto value_type = map_type->getValueType();

        transformFinalInferredJSONTypeIfNeededImpl(value_type, settings, json_info, remain_nothing_types);
        data_type = std::make_shared<DataTypeMap>(key_type, value_type);
        return;
    }

    if (const auto * tuple_type = typeid_cast<const DataTypeTuple *>(data_type.get()))
    {
        auto nested_types = tuple_type->getElements();

        if (tuple_type->haveExplicitNames())
        {
            for (auto & nested_type : nested_types)
                transformFinalInferredJSONTypeIfNeededImpl(nested_type, settings, json_info, remain_nothing_types);
            data_type = std::make_shared<DataTypeTuple>(nested_types, tuple_type->getElementNames());
            return;
        }

        /// First, try to transform nested types without final transformations to see if there is a common type.
        auto nested_types_copy = nested_types;
        transformInferredTypesIfNeededImpl<true>(nested_types_copy, settings, json_info);
        if (checkIfTypesAreEqual(nested_types_copy))
        {
            data_type = std::make_shared<DataTypeArray>(nested_types_copy.back());
            transformFinalInferredJSONTypeIfNeededImpl(data_type, settings, json_info);
            return;
        }

        /// Apply final transformation to nested types, and then try to find common type.
        for (auto & nested_type : nested_types)
            /// Don't change Nothing to String in nested types here, because we are not sure yet if it's Array or actual Tuple
            transformFinalInferredJSONTypeIfNeededImpl(nested_type, settings, json_info, /*remain_nothing_types=*/ true);

        nested_types_copy = nested_types;
        transformInferredTypesIfNeededImpl<true>(nested_types_copy, settings, json_info);
        if (checkIfTypesAreEqual(nested_types_copy))
        {
            data_type = std::make_shared<DataTypeArray>(nested_types_copy.back());
        }
        else
        {
            /// Now we should run transform one more time to convert Nothing to String if needed.
            if (!remain_nothing_types)
            {
                for (auto & nested_type : nested_types)
                    transformFinalInferredJSONTypeIfNeededImpl(nested_type, settings, json_info);
            }

            data_type = std::make_shared<DataTypeTuple>(nested_types);
        }

        return;
    }

    if (const auto * variant_type = typeid_cast<const DataTypeVariant *>(data_type.get()))
    {
        auto nested_types = variant_type->getVariants();
        for (auto & nested_type : nested_types)
            transformFinalInferredJSONTypeIfNeededImpl(nested_type, settings, json_info, remain_nothing_types);
        data_type = std::make_shared<DataTypeVariant>(nested_types);
        return;
    }
}

void transformFinalInferredJSONTypeIfNeeded(DataTypePtr & data_type, const FormatSettings & settings, JSONInferenceInfo * json_info)
{
    transformFinalInferredJSONTypeIfNeededImpl(data_type, settings, json_info);
}

DataTypePtr tryInferNumberFromString(std::string_view field, const FormatSettings & settings)
{
    return tryInferNumberFromStringImpl<false>(field, settings);
}

DataTypePtr tryInferJSONNumberFromString(std::string_view field, const FormatSettings & settings, JSONInferenceInfo * json_info)
{
    return tryInferNumberFromStringImpl<false>(field, settings, json_info);

}

DataTypePtr tryInferDateOrDateTimeFromString(std::string_view field, const FormatSettings & settings)
{
    if (settings.try_infer_dates && tryInferDate(field))
        return std::make_shared<DataTypeDate>();

    if (settings.try_infer_datetimes)
    {
        if (auto type = tryInferDateTimeOrDateTime64(field, settings))
            return type;
    }

    return nullptr;
}

DataTypePtr tryInferDataTypeForSingleField(ReadBuffer & buf, const FormatSettings & settings)
{
    return tryInferDataTypeForSingleFieldImpl<false>(buf, settings, nullptr);
}

DataTypePtr tryInferDataTypeForSingleField(std::string_view field, const FormatSettings & settings)
{
    ReadBufferFromString buf(field);
    auto type = tryInferDataTypeForSingleFieldImpl<false>(buf, settings, nullptr);
    /// Check if there is no unread data in buffer.
    if (!buf.eof())
        return nullptr;
    return type;
}

DataTypePtr tryInferDataTypeForSingleJSONField(ReadBuffer & buf, const FormatSettings & settings, JSONInferenceInfo * json_info)
{
    return tryInferDataTypeForSingleFieldImpl<true>(buf, settings, json_info);
}

DataTypePtr tryInferDataTypeForSingleJSONField(std::string_view field, const FormatSettings & settings, JSONInferenceInfo * json_info)
{
    ReadBufferFromString buf(field);
    auto type = tryInferDataTypeForSingleFieldImpl<true>(buf, settings, json_info);
    /// Check if there is no unread data in buffer.
    if (!buf.eof())
        return nullptr;
    return type;
}

<<<<<<< HEAD
static DataTypePtr adjustNullableRecursively(DataTypePtr type, bool make_nullable)
=======
DataTypePtr makeNullableRecursively(DataTypePtr type, const FormatSettings & settings)
>>>>>>> 1ac5c4a6
{
    if (!type)
        return nullptr;

    WhichDataType which(type);

    if (which.isNullable())
        return make_nullable ? type : removeNullable(type);

    if (which.isArray())
    {
        const auto * array_type = assert_cast<const DataTypeArray *>(type.get());
<<<<<<< HEAD
        auto nested_type = adjustNullableRecursively(array_type->getNestedType(), make_nullable);
=======
        auto nested_type = makeNullableRecursively(array_type->getNestedType(), settings);
>>>>>>> 1ac5c4a6
        return nested_type ? std::make_shared<DataTypeArray>(nested_type) : nullptr;
    }

    if (which.isVariant())
    {
        const auto * variant_type = assert_cast<const DataTypeVariant *>(type.get());
        DataTypes nested_types;
        for (const auto & nested_type: variant_type->getVariants())
        {
<<<<<<< HEAD
            if (!make_nullable || (!nested_type->lowCardinality() && nested_type->haveSubtypes()))
                nested_types.push_back(adjustNullableRecursively(nested_type, make_nullable));
=======
            if (!nested_type->lowCardinality() && nested_type->haveSubtypes())
                nested_types.push_back(makeNullableRecursively(nested_type, settings));
>>>>>>> 1ac5c4a6
            else
                nested_types.push_back(nested_type);
        }
        return std::make_shared<DataTypeVariant>(nested_types);
    }

    if (which.isTuple())
    {
        const auto * tuple_type = assert_cast<const DataTypeTuple *>(type.get());
        DataTypes nested_types;
        for (const auto & element : tuple_type->getElements())
        {
<<<<<<< HEAD
            auto nested_type = adjustNullableRecursively(element, make_nullable);
=======
            auto nested_type = makeNullableRecursively(element, settings);
>>>>>>> 1ac5c4a6
            if (!nested_type)
                return nullptr;
            nested_types.push_back(nested_type);
        }

        if (tuple_type->haveExplicitNames())
            return std::make_shared<DataTypeTuple>(std::move(nested_types), tuple_type->getElementNames());

        return std::make_shared<DataTypeTuple>(std::move(nested_types));
    }

    if (which.isMap())
    {
        const auto * map_type = assert_cast<const DataTypeMap *>(type.get());
<<<<<<< HEAD
        auto key_type = adjustNullableRecursively(map_type->getKeyType(), make_nullable);
        auto value_type = adjustNullableRecursively(map_type->getValueType(), make_nullable);
=======
        auto key_type = makeNullableRecursively(map_type->getKeyType(), settings);
        auto value_type = makeNullableRecursively(map_type->getValueType(), settings);
>>>>>>> 1ac5c4a6
        return key_type && value_type ? std::make_shared<DataTypeMap>(removeNullable(key_type), value_type) : nullptr;
    }

    if (which.isLowCardinality())
    {
        const auto * lc_type = assert_cast<const DataTypeLowCardinality *>(type.get());
<<<<<<< HEAD
        auto nested_type = adjustNullableRecursively(lc_type->getDictionaryType(), make_nullable);
=======
        auto nested_type = makeNullableRecursively(lc_type->getDictionaryType(), settings);
>>>>>>> 1ac5c4a6
        return nested_type ? std::make_shared<DataTypeLowCardinality>(nested_type) : nullptr;
    }

    if (which.isObjectDeprecated())
    {
        const auto * object_type = assert_cast<const DataTypeObjectDeprecated *>(type.get());
        if (object_type->hasNullableSubcolumns() == make_nullable)
            return type;
        return std::make_shared<DataTypeObjectDeprecated>(object_type->getSchemaFormat(), make_nullable);
    }

<<<<<<< HEAD
    return make_nullable ? makeNullableSafe(type) : type;
}

DataTypePtr makeNullableRecursively(DataTypePtr type)
{
    return adjustNullableRecursively(type, true);
}

DataTypePtr removeNullableRecursively(DataTypePtr type)
{
    return adjustNullableRecursively(type, false);
=======
    if (which.isObject() && !settings.schema_inference_make_json_columns_nullable)
        return type;

    return makeNullableSafe(type);
>>>>>>> 1ac5c4a6
}

NamesAndTypesList getNamesAndRecursivelyNullableTypes(const Block & header, const FormatSettings & settings)
{
    NamesAndTypesList result;
    for (auto & [name, type] : header.getNamesAndTypesList())
        result.emplace_back(name, makeNullableRecursively(type, settings));
    return result;
}

bool checkIfTypeIsComplete(const DataTypePtr & type)
{
    if (!type)
        return false;

    WhichDataType which(type);

    if (which.isNothing())
        return false;

    if (which.isNullable())
        return checkIfTypeIsComplete(assert_cast<const DataTypeNullable *>(type.get())->getNestedType());

    if (which.isArray())
        return checkIfTypeIsComplete(assert_cast<const DataTypeArray *>(type.get())->getNestedType());

    if (which.isTuple())
    {
        const auto * tuple_type = assert_cast<const DataTypeTuple *>(type.get());
        for (const auto & element : tuple_type->getElements())
        {
            if (!checkIfTypeIsComplete(element))
                return false;
        }
        return true;
    }

    if (which.isMap())
    {
        const auto * map_type = assert_cast<const DataTypeMap *>(type.get());
        if (!checkIfTypeIsComplete(map_type->getKeyType()))
            return false;
        return checkIfTypeIsComplete(map_type->getValueType());
    }

    return true;
}

}<|MERGE_RESOLUTION|>--- conflicted
+++ resolved
@@ -1573,11 +1573,7 @@
     return type;
 }
 
-<<<<<<< HEAD
-static DataTypePtr adjustNullableRecursively(DataTypePtr type, bool make_nullable)
-=======
-DataTypePtr makeNullableRecursively(DataTypePtr type, const FormatSettings & settings)
->>>>>>> 1ac5c4a6
+static DataTypePtr adjustNullableRecursively(DataTypePtr type, bool make_nullable, const FormatSettings & settings)
 {
     if (!type)
         return nullptr;
@@ -1590,11 +1586,7 @@
     if (which.isArray())
     {
         const auto * array_type = assert_cast<const DataTypeArray *>(type.get());
-<<<<<<< HEAD
-        auto nested_type = adjustNullableRecursively(array_type->getNestedType(), make_nullable);
-=======
-        auto nested_type = makeNullableRecursively(array_type->getNestedType(), settings);
->>>>>>> 1ac5c4a6
+        auto nested_type = adjustNullableRecursively(array_type->getNestedType(), make_nullable, settings);
         return nested_type ? std::make_shared<DataTypeArray>(nested_type) : nullptr;
     }
 
@@ -1604,13 +1596,8 @@
         DataTypes nested_types;
         for (const auto & nested_type: variant_type->getVariants())
         {
-<<<<<<< HEAD
             if (!make_nullable || (!nested_type->lowCardinality() && nested_type->haveSubtypes()))
-                nested_types.push_back(adjustNullableRecursively(nested_type, make_nullable));
-=======
-            if (!nested_type->lowCardinality() && nested_type->haveSubtypes())
-                nested_types.push_back(makeNullableRecursively(nested_type, settings));
->>>>>>> 1ac5c4a6
+                nested_types.push_back(adjustNullableRecursively(nested_type, make_nullable, settings));
             else
                 nested_types.push_back(nested_type);
         }
@@ -1623,11 +1610,7 @@
         DataTypes nested_types;
         for (const auto & element : tuple_type->getElements())
         {
-<<<<<<< HEAD
-            auto nested_type = adjustNullableRecursively(element, make_nullable);
-=======
-            auto nested_type = makeNullableRecursively(element, settings);
->>>>>>> 1ac5c4a6
+            auto nested_type = adjustNullableRecursively(element, make_nullable, settings);
             if (!nested_type)
                 return nullptr;
             nested_types.push_back(nested_type);
@@ -1642,24 +1625,15 @@
     if (which.isMap())
     {
         const auto * map_type = assert_cast<const DataTypeMap *>(type.get());
-<<<<<<< HEAD
-        auto key_type = adjustNullableRecursively(map_type->getKeyType(), make_nullable);
-        auto value_type = adjustNullableRecursively(map_type->getValueType(), make_nullable);
-=======
-        auto key_type = makeNullableRecursively(map_type->getKeyType(), settings);
-        auto value_type = makeNullableRecursively(map_type->getValueType(), settings);
->>>>>>> 1ac5c4a6
+        auto key_type = adjustNullableRecursively(map_type->getKeyType(), make_nullable, settings);
+        auto value_type = adjustNullableRecursively(map_type->getValueType(), make_nullable, settings);
         return key_type && value_type ? std::make_shared<DataTypeMap>(removeNullable(key_type), value_type) : nullptr;
     }
 
     if (which.isLowCardinality())
     {
         const auto * lc_type = assert_cast<const DataTypeLowCardinality *>(type.get());
-<<<<<<< HEAD
-        auto nested_type = adjustNullableRecursively(lc_type->getDictionaryType(), make_nullable);
-=======
-        auto nested_type = makeNullableRecursively(lc_type->getDictionaryType(), settings);
->>>>>>> 1ac5c4a6
+        auto nested_type = adjustNullableRecursively(lc_type->getDictionaryType(), make_nullable, settings);
         return nested_type ? std::make_shared<DataTypeLowCardinality>(nested_type) : nullptr;
     }
 
@@ -1671,24 +1645,20 @@
         return std::make_shared<DataTypeObjectDeprecated>(object_type->getSchemaFormat(), make_nullable);
     }
 
-<<<<<<< HEAD
-    return make_nullable ? makeNullableSafe(type) : type;
-}
-
-DataTypePtr makeNullableRecursively(DataTypePtr type)
-{
-    return adjustNullableRecursively(type, true);
-}
-
-DataTypePtr removeNullableRecursively(DataTypePtr type)
-{
-    return adjustNullableRecursively(type, false);
-=======
     if (which.isObject() && !settings.schema_inference_make_json_columns_nullable)
         return type;
 
-    return makeNullableSafe(type);
->>>>>>> 1ac5c4a6
+    return make_nullable ? makeNullableSafe(type) : type;
+}
+
+DataTypePtr makeNullableRecursively(DataTypePtr type, const FormatSettings & settings)
+{
+    return adjustNullableRecursively(type, true, settings);
+}
+
+DataTypePtr removeNullableRecursively(DataTypePtr type, const FormatSettings & settings)
+{
+    return adjustNullableRecursively(type, false, settings);
 }
 
 NamesAndTypesList getNamesAndRecursivelyNullableTypes(const Block & header, const FormatSettings & settings)
