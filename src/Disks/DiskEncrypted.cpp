#include <Disks/DiskEncrypted.h>

#if USE_SSL
#include <Disks/DiskFactory.h>
#include <IO/FileEncryptionCommon.h>
#include <IO/ReadBufferFromEncryptedFile.h>
#include <IO/ReadBufferFromFileDecorator.h>
#include <IO/ReadBufferFromString.h>
#include <IO/WriteBufferFromEncryptedFile.h>
#include <boost/algorithm/hex.hpp>
#include <Common/quoteString.h>
#include <Common/typeid_cast.h>


namespace DB
{

namespace ErrorCodes
{
    extern const int BAD_ARGUMENTS;
    extern const int INCORRECT_DISK_INDEX;
    extern const int NOT_IMPLEMENTED;
}

namespace
{
    using DiskEncryptedPtr = std::shared_ptr<DiskEncrypted>;
    using namespace FileEncryption;

<<<<<<< HEAD
=======
    constexpr Algorithm DEFAULT_ENCRYPTION_ALGORITHM = Algorithm::AES_128_CTR;

    String unhexKey(const String & hex)
    {
        try
        {
            return boost::algorithm::unhex(hex);
        }
        catch (const std::exception &)
        {
            throw Exception(ErrorCodes::BAD_ARGUMENTS, "Cannot read key_hex, check for valid characters [0-9a-fA-F] and length");
        }
    }

    /// Reads encryption keys from the configuration.
    void getKeysFromConfig(const Poco::Util::AbstractConfiguration & config, const String & config_prefix,
                           std::map<UInt64, String> & out_keys_by_id, Strings & out_keys_without_id)
    {
        Strings config_keys;
        config.keys(config_prefix, config_keys);

        for (const std::string & config_key : config_keys)
        {
            String key;
            std::optional<UInt64> key_id;

            if ((config_key == "key") || config_key.starts_with("key["))
            {
                String key_path = config_prefix + "." + config_key;
                key = config.getString(key_path);
                String key_id_path = key_path + "[@id]";
                if (config.has(key_id_path))
                    key_id = config.getUInt64(key_id_path);
            }
            else if ((config_key == "key_hex") || config_key.starts_with("key_hex["))
            {
                String key_path = config_prefix + "." + config_key;
                key = unhexKey(config.getString(key_path));
                String key_id_path = key_path + "[@id]";
                if (config.has(key_id_path))
                    key_id = config.getUInt64(key_id_path);
            }
            else
                continue;

            if (key_id)
            {
                if (!out_keys_by_id.contains(*key_id))
                    out_keys_by_id[*key_id] = key;
                else
                    throw Exception(ErrorCodes::BAD_ARGUMENTS, "Multiple keys specified for same ID {}", *key_id);
            }
            else
                out_keys_without_id.push_back(key);
        }

        if (out_keys_by_id.empty() && out_keys_without_id.empty())
            throw Exception(ErrorCodes::BAD_ARGUMENTS, "No encryption keys found");

        if (out_keys_by_id.empty() && (out_keys_without_id.size() == 1))
        {
            out_keys_by_id[0] = out_keys_without_id.front();
            out_keys_without_id.clear();
        }
    }

    /// Reads the current encryption key from the configuration.
    String getCurrentKeyFromConfig(const Poco::Util::AbstractConfiguration & config, const String & config_prefix,
                                   const std::map<UInt64, String> & keys_by_id, const Strings & keys_without_id)
    {
        String key_path = config_prefix + ".current_key";
        String key_hex_path = config_prefix + ".current_key_hex";
        String key_id_path = config_prefix + ".current_key_id";

        if (config.has(key_path) + config.has(key_hex_path) + config.has(key_id_path) > 1)
            throw Exception(ErrorCodes::BAD_ARGUMENTS, "The current key is specified multiple times");

        auto check_current_key_found = [&](const String & current_key_)
        {
            for (const auto & [_, key] : keys_by_id)
            {
                if (key == current_key_)
                    return;
            }
            for (const auto & key : keys_without_id)
            {
                if (key == current_key_)
                    return;
            }
            throw Exception(ErrorCodes::BAD_ARGUMENTS, "The current key is not found in keys");
        };

        if (config.has(key_path))
        {
            String current_key = config.getString(key_path);
            check_current_key_found(current_key);
            return current_key;
        }
        if (config.has(key_hex_path))
        {
            String current_key = unhexKey(config.getString(key_hex_path));
            check_current_key_found(current_key);
            return current_key;
        }
        if (config.has(key_id_path))
        {
            UInt64 current_key_id = config.getUInt64(key_id_path);
            auto it = keys_by_id.find(current_key_id);
            if (it == keys_by_id.end())
                throw Exception(ErrorCodes::BAD_ARGUMENTS, "Not found a key with the current ID {}", current_key_id);
            return it->second;
        }
        if (keys_by_id.size() == 1 && keys_without_id.empty() && keys_by_id.begin()->first == 0)
        {
            /// There is only a single key defined with id=0, so we can choose it as current.
            return keys_by_id.begin()->second;
        }

        throw Exception(ErrorCodes::BAD_ARGUMENTS, "The current key is not specified");
    }

    /// Reads the current encryption algorithm from the configuration.
    Algorithm getCurrentAlgorithmFromConfig(const Poco::Util::AbstractConfiguration & config, const String & config_prefix)
    {
        String path = config_prefix + ".algorithm";
        if (!config.has(path))
            return DEFAULT_ENCRYPTION_ALGORITHM;
        return parseAlgorithmFromString(config.getString(path));
    }

>>>>>>> b2fd0a90
    /// Reads the name of a wrapped disk & the path on the wrapped disk and then finds that disk in a disk map.
    void getDiskAndPathFromConfig(const Poco::Util::AbstractConfiguration & config, const String & config_prefix, const DisksMap & map,
                                  DiskPtr & out_disk, String & out_path)
    {
        String disk_name = config.getString(config_prefix + ".disk", "");
        if (disk_name.empty())
            throw Exception(
                ErrorCodes::BAD_ARGUMENTS, "Name of the wrapped disk must not be empty. Encrypted disk is a wrapper over another disk");

        auto disk_it = map.find(disk_name);
        if (disk_it == map.end())
            throw Exception(
                ErrorCodes::BAD_ARGUMENTS, "The wrapped disk must have been announced earlier. No disk with name {}", disk_name);

        out_disk = disk_it->second;

        out_path = config.getString(config_prefix + ".path", "");
        if (!out_path.empty() && (out_path.back() != '/'))
            throw Exception(ErrorCodes::BAD_ARGUMENTS, "Disk path must ends with '/', but '{}' doesn't.", quoteString(out_path));
    }

    /// Parses the settings of an ecnrypted disk from the configuration.
    std::unique_ptr<const DiskEncryptedSettings> parseDiskEncryptedSettings(
        const String & disk_name,
        const Poco::Util::AbstractConfiguration & config,
        const String & config_prefix,
        const DisksMap & disk_map)
    {
        try
        {
            auto res = std::make_unique<DiskEncryptedSettings>();

            std::map<UInt64, String> keys_by_id;
            Strings keys_without_id;
            getKeysFromConfig(config, config_prefix, keys_by_id, keys_without_id);

            for (const auto & [key_id, key] : keys_by_id)
            {
                auto fingerprint = calculateKeyFingerprint(key);
                res->all_keys[fingerprint] = key;

                /// Version 1 used key fingerprints based on the key id.
                /// We have to add such fingerprints to the map too to support reading files encrypted by version 1.
                auto v1_fingerprint = calculateV1KeyFingerprint(key, key_id);
                res->all_keys[v1_fingerprint] = key;
            }

            for (const auto & key : keys_without_id)
            {
                auto fingerprint = calculateKeyFingerprint(key);
                res->all_keys[fingerprint] = key;
            }

            String current_key = getCurrentKeyFromConfig(config, config_prefix, keys_by_id, keys_without_id);
            res->current_key = current_key;
            res->current_key_fingerprint = calculateKeyFingerprint(current_key);

            res->current_algorithm = getCurrentAlgorithmFromConfig(config, config_prefix);

            FileEncryption::checkKeySize(res->current_key.size(), res->current_algorithm);

            DiskPtr wrapped_disk;
            String disk_path;
            getDiskAndPathFromConfig(config, config_prefix, disk_map, wrapped_disk, disk_path);
            res->wrapped_disk = wrapped_disk;
            res->disk_path = disk_path;

            return res;
        }
        catch (Exception & e)
        {
            e.addMessage("Disk " + disk_name);
            throw;
        }
    }

    bool inline isSameDiskType(const IDisk & one, const IDisk & another)
    {
        return typeid(one) == typeid(another);
    }
}

class DiskEncryptedReservation : public IReservation
{
public:
    DiskEncryptedReservation(DiskEncryptedPtr disk_, std::unique_ptr<IReservation> reservation_)
        : disk(std::move(disk_)), reservation(std::move(reservation_))
    {
    }

    UInt64 getSize() const override { return reservation->getSize(); }
    std::optional<UInt64> getUnreservedSpace() const override { return reservation->getUnreservedSpace(); }

    DiskPtr getDisk(size_t i) const override
    {
        if (i != 0)
            throw Exception(ErrorCodes::INCORRECT_DISK_INDEX, "Can't use i != 0 with single disk reservation");
        return disk;
    }

    Disks getDisks() const override { return {disk}; }

    void update(UInt64 new_size) override { reservation->update(new_size); }

private:
    DiskEncryptedPtr disk;
    std::unique_ptr<IReservation> reservation;
};

DiskEncrypted::DiskEncrypted(
    const String & name_, const Poco::Util::AbstractConfiguration & config_, const String & config_prefix_, const DisksMap & map_)
    : DiskEncrypted(name_, parseDiskEncryptedSettings(name_, config_, config_prefix_, map_), config_, config_prefix_)
{
}

DiskEncrypted::DiskEncrypted(const String & name_, std::unique_ptr<const DiskEncryptedSettings> settings_,
                             const Poco::Util::AbstractConfiguration & config_, const String & config_prefix_)
    : IDisk(name_, config_, config_prefix_)
    , delegate(settings_->wrapped_disk)
    , encrypted_name(name_)
    , disk_path(settings_->disk_path)
    , disk_absolute_path(settings_->wrapped_disk->getPath() + settings_->disk_path)
    , current_settings(std::move(settings_))
    , use_fake_transaction(config_.getBool(config_prefix_ + ".use_fake_transaction", true))
{
    delegate->createDirectories(disk_path);
}

DiskEncrypted::DiskEncrypted(const String & name_, std::unique_ptr<const DiskEncryptedSettings> settings_)
    : IDisk(name_)
    , delegate(settings_->wrapped_disk)
    , encrypted_name(name_)
    , disk_path(settings_->disk_path)
    , disk_absolute_path(settings_->wrapped_disk->getPath() + settings_->disk_path)
    , current_settings(std::move(settings_))
    , use_fake_transaction(true)
{
    delegate->createDirectories(disk_path);
}

ReservationPtr DiskEncrypted::reserve(UInt64 bytes)
{
    auto reservation = delegate->reserve(bytes);
    if (!reservation)
        return {};
    return std::make_unique<DiskEncryptedReservation>(std::static_pointer_cast<DiskEncrypted>(shared_from_this()), std::move(reservation));
}


void DiskEncrypted::copyDirectoryContent(
    const String & from_dir,
    const std::shared_ptr<IDisk> & to_disk,
    const String & to_dir,
    const ReadSettings & read_settings,
    const WriteSettings & write_settings,
    const std::function<void()> & cancellation_hook)
{
    /// Check if we can copy the file without deciphering.
    if (isSameDiskType(*this, *to_disk))
    {
        /// Disk type is the same, check if the key is the same too.
        if (auto * to_disk_enc = typeid_cast<DiskEncrypted *>(to_disk.get()))
        {
            auto from_settings = current_settings.get();
            auto to_settings = to_disk_enc->current_settings.get();
            if (from_settings->all_keys == to_settings->all_keys)
            {
                /// Keys are the same so we can simply copy the encrypted file.
                auto wrapped_from_path = wrappedPath(from_dir);
                auto to_delegate = to_disk_enc->delegate;
                auto wrapped_to_path = to_disk_enc->wrappedPath(to_dir);
                delegate->copyDirectoryContent(wrapped_from_path, to_delegate, wrapped_to_path, read_settings, write_settings, cancellation_hook);
                return;
            }
        }
    }

    /// Copy the file through buffers with deciphering.
    IDisk::copyDirectoryContent(from_dir, to_disk, to_dir, read_settings, write_settings, cancellation_hook);
}

std::unique_ptr<ReadBufferFromFileBase> DiskEncrypted::readFile(
    const String & path,
    const ReadSettings & settings,
    std::optional<size_t> read_hint,
    std::optional<size_t> file_size) const
{
    if (read_hint && *read_hint > 0)
        read_hint = *read_hint + FileEncryption::Header::kSize;

    if (file_size && *file_size > 0)
        file_size = *file_size + FileEncryption::Header::kSize;

    auto wrapped_path = wrappedPath(path);
    auto buffer = delegate->readFile(wrapped_path, settings, read_hint, file_size);
    if (buffer->eof())
    {
        /// File is empty, that's a normal case, see DiskEncrypted::truncateFile().
        /// There is no header so we just return `ReadBufferFromString("")`.
        return std::make_unique<ReadBufferFromFileDecorator>(std::make_unique<ReadBufferFromString>(std::string_view{}), wrapped_path);
    }
    auto encryption_settings = current_settings.get();
    FileEncryption::Header header = readHeader(*buffer);
    String key = encryption_settings->findKeyByFingerprint(header.key_fingerprint, path);
    return std::make_unique<ReadBufferFromEncryptedFile>(settings.local_fs_buffer_size, std::move(buffer), key, header);
}

size_t DiskEncrypted::getFileSize(const String & path) const
{
    auto wrapped_path = wrappedPath(path);
    size_t size = delegate->getFileSize(wrapped_path);
    return size > FileEncryption::Header::kSize ? (size - FileEncryption::Header::kSize) : 0;
}

UInt128 DiskEncrypted::getEncryptedFileIV(const String & path) const
{
    auto wrapped_path = wrappedPath(path);
    auto read_buffer = delegate->readFile(wrapped_path, getReadSettings().adjustBufferSize(FileEncryption::Header::kSize));
    if (read_buffer->eof())
        return 0;
    auto header = readHeader(*read_buffer);
    return header.init_vector.get();
}

size_t DiskEncrypted::getEncryptedFileSize(size_t unencrypted_size) const
{
    if (unencrypted_size)
        return unencrypted_size + FileEncryption::Header::kSize;
    return 0;
}

void DiskEncrypted::truncateFile(const String & path, size_t size)
{
    auto wrapped_path = wrappedPath(path);
    delegate->truncateFile(wrapped_path, size ? (size + FileEncryption::Header::kSize) : 0);
}

SyncGuardPtr DiskEncrypted::getDirectorySyncGuard(const String & path) const
{
    auto wrapped_path = wrappedPath(path);
    return delegate->getDirectorySyncGuard(wrapped_path);
}

std::unordered_map<String, String> DiskEncrypted::getSerializedMetadata(const std::vector<String> & paths) const
{
    std::vector<String> wrapped_paths;
    wrapped_paths.reserve(paths.size());
    for (const auto & path : paths)
        wrapped_paths.emplace_back(wrappedPath(path));
    auto metadata = delegate->getSerializedMetadata(wrapped_paths);
    std::unordered_map<String, String> res;
    for (size_t i = 0; i != paths.size(); ++i)
        res.emplace(paths[i], metadata.at(wrapped_paths.at(i)));
    return res;
}

void DiskEncrypted::applyNewSettings(
    const Poco::Util::AbstractConfiguration & config,
    ContextPtr context,
    const String & config_prefix,
    const DisksMap & disk_map)
{
    auto new_settings = parseDiskEncryptedSettings(name, config, config_prefix, disk_map);
    if (new_settings->wrapped_disk != delegate)
        throw Exception(ErrorCodes::NOT_IMPLEMENTED, "Changing wrapped disk on the fly is not supported. Disk {}", name);

    if (new_settings->disk_path != disk_path)
        throw Exception(ErrorCodes::NOT_IMPLEMENTED, "Changing disk path on the fly is not supported. Disk {}", name);

    current_settings.set(std::move(new_settings));
    IDisk::applyNewSettings(config, context, config_prefix, disk_map);
}

void registerDiskEncrypted(DiskFactory & factory, bool global_skip_access_check)
{
    auto creator = [global_skip_access_check](
        const String & name,
        const Poco::Util::AbstractConfiguration & config,
        const String & config_prefix,
        ContextPtr context,
        const DisksMap & map,
        bool, bool) -> DiskPtr
    {
        bool skip_access_check = global_skip_access_check || config.getBool(config_prefix + ".skip_access_check", false);
        DiskPtr disk = std::make_shared<DiskEncrypted>(name, config, config_prefix, map);
        disk->startup(context, skip_access_check);
        return disk;
    };
    factory.registerDiskType("encrypted", creator);
}

}


#endif<|MERGE_RESOLUTION|>--- conflicted
+++ resolved
@@ -27,8 +27,6 @@
     using DiskEncryptedPtr = std::shared_ptr<DiskEncrypted>;
     using namespace FileEncryption;
 
-<<<<<<< HEAD
-=======
     constexpr Algorithm DEFAULT_ENCRYPTION_ALGORITHM = Algorithm::AES_128_CTR;
 
     String unhexKey(const String & hex)
@@ -159,7 +157,6 @@
         return parseAlgorithmFromString(config.getString(path));
     }
 
->>>>>>> b2fd0a90
     /// Reads the name of a wrapped disk & the path on the wrapped disk and then finds that disk in a disk map.
     void getDiskAndPathFromConfig(const Poco::Util::AbstractConfiguration & config, const String & config_prefix, const DisksMap & map,
                                   DiskPtr & out_disk, String & out_path)
