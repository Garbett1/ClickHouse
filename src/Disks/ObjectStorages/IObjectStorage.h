#pragma once

#include <filesystem>
#include <string>
#include <map>
#include <mutex>
#include <optional>

#include <Poco/Timestamp.h>
#include <Poco/Util/AbstractConfiguration.h>
#include <Core/Defines.h>
#include <IO/ReadSettings.h>
#include <IO/WriteSettings.h>
#include <IO/copyData.h>

#include <Disks/ObjectStorages/StoredObject.h>
#include <Disks/DiskType.h>
#include <Common/ThreadPool_fwd.h>
#include <Common/ObjectStorageKey.h>
#include <Disks/WriteMode.h>
#include <Interpreters/Context_fwd.h>
#include <Core/Types.h>
#include <Disks/DirectoryIterator.h>
#include <Common/ThreadPool.h>
#include <Common/threadPoolCallbackRunner.h>
#include <Common/Exception.h>
#include "config.h"

#if USE_AZURE_BLOB_STORAGE
#include <Common/MultiVersion.h>
#include <azure/storage/blobs.hpp>
#endif

namespace DB
{

namespace ErrorCodes
{
    extern const int NOT_IMPLEMENTED;
}

class ReadBufferFromFileBase;
class WriteBufferFromFileBase;

using ObjectAttributes = std::map<std::string, std::string>;

struct ObjectMetadata
{
    uint64_t size_bytes = 0;
    std::optional<Poco::Timestamp> last_modified;
    std::optional<ObjectAttributes> attributes;
};

struct RelativePathWithMetadata
{
    String relative_path;
    ObjectMetadata metadata;

    RelativePathWithMetadata() = default;

    RelativePathWithMetadata(String relative_path_, ObjectMetadata metadata_)
        : relative_path(std::move(relative_path_))
        , metadata(std::move(metadata_))
    {}
};

struct ObjectKeyWithMetadata
{
    ObjectStorageKey key;
    ObjectMetadata metadata;

    ObjectKeyWithMetadata() = default;

    ObjectKeyWithMetadata(ObjectStorageKey key_, ObjectMetadata metadata_)
        : key(std::move(key_))
        , metadata(std::move(metadata_))
    {}
};

using RelativePathsWithMetadata = std::vector<RelativePathWithMetadata>;
using ObjectKeysWithMetadata = std::vector<ObjectKeyWithMetadata>;

class IObjectStorageIterator;
using ObjectStorageIteratorPtr = std::shared_ptr<IObjectStorageIterator>;

/// Base class for all object storages which implement some subset of ordinary filesystem operations.
///
/// Examples of object storages are S3, Azure Blob Storage, HDFS.
class IObjectStorage
{
public:
    IObjectStorage() = default;

    virtual std::string getName() const = 0;

    virtual ObjectStorageType getType() const = 0;

    virtual std::string getCommonKeyPrefix() const = 0;

    virtual std::string getDescription() const = 0;

    /// Object exists or not
    virtual bool exists(const StoredObject & object) const = 0;

    /// Object exists or any child on the specified path exists.
    /// We have this method because object storages are flat for example
    /// /a/b/c/d may exist but /a/b/c may not. So this method will return true for
    /// /, /a, /a/b, /a/b/c, /a/b/c/d while exists will return true only for /a/b/c/d
    virtual bool existsOrHasAnyChild(const std::string & path) const;

    virtual void listObjects(const std::string & path, RelativePathsWithMetadata & children, int max_keys) const;

    virtual ObjectStorageIteratorPtr iterate(const std::string & path_prefix) const;

    /// Get object metadata if supported. It should be possible to receive
    /// at least size of object
    virtual std::optional<ObjectMetadata> tryGetObjectMetadata(const std::string & path) const;

    /// Get object metadata if supported. It should be possible to receive
    /// at least size of object
    virtual ObjectMetadata getObjectMetadata(const std::string & path) const = 0;

    /// Read single object
    virtual std::unique_ptr<ReadBufferFromFileBase> readObject( /// NOLINT
        const StoredObject & object,
        const ReadSettings & read_settings = ReadSettings{},
        std::optional<size_t> read_hint = {},
        std::optional<size_t> file_size = {}) const = 0;

    /// Read multiple objects with common prefix
    virtual std::unique_ptr<ReadBufferFromFileBase> readObjects( /// NOLINT
        const StoredObjects & objects,
        const ReadSettings & read_settings = ReadSettings{},
        std::optional<size_t> read_hint = {},
        std::optional<size_t> file_size = {}) const = 0;

    /// Open the file for write and return WriteBufferFromFileBase object.
    virtual std::unique_ptr<WriteBufferFromFileBase> writeObject( /// NOLINT
        const StoredObject & object,
        WriteMode mode,
        std::optional<ObjectAttributes> attributes = {},
        size_t buf_size = DBMS_DEFAULT_BUFFER_SIZE,
        const WriteSettings & write_settings = {}) = 0;

    virtual bool isRemote() const = 0;

    /// Remove object. Throws exception if object doesn't exists.
    virtual void removeObject(const StoredObject & object) = 0;

    /// Remove multiple objects. Some object storages can do batch remove in a more
    /// optimal way.
    virtual void removeObjects(const StoredObjects & objects) = 0;

    /// Remove object on path if exists
    virtual void removeObjectIfExists(const StoredObject & object) = 0;

    /// Remove objects on path if exists
    virtual void removeObjectsIfExist(const StoredObjects & object) = 0;

    /// Copy object with different attributes if required
    virtual void copyObject( /// NOLINT
        const StoredObject & object_from,
        const StoredObject & object_to,
        const ReadSettings & read_settings,
        const WriteSettings & write_settings,
        std::optional<ObjectAttributes> object_to_attributes = {}) = 0;

    /// Copy object to another instance of object storage
    /// by default just read the object from source object storage and write
    /// to destination through buffers.
    virtual void copyObjectToAnotherObjectStorage( /// NOLINT
        const StoredObject & object_from,
        const StoredObject & object_to,
        const ReadSettings & read_settings,
        const WriteSettings & write_settings,
        IObjectStorage & object_storage_to,
        std::optional<ObjectAttributes> object_to_attributes = {});

    virtual ~IObjectStorage() = default;

    virtual const std::string & getCacheName() const;
    virtual const std::string & getLayerName() const { return getCacheName(); }

    static ThreadPool & getThreadPoolWriter();

    virtual void shutdown() = 0;

    virtual void startup() = 0;

    /// Apply new settings, in most cases reiniatilize client and some other staff
    virtual void applyNewSettings(
        const Poco::Util::AbstractConfiguration &,
        const std::string & /*config_prefix*/,
        ContextPtr)
    {}

    /// Sometimes object storages have something similar to chroot or namespace, for example
    /// buckets in S3. If object storage doesn't have any namepaces return empty string.
    virtual String getObjectsNamespace() const = 0;

    /// FIXME: confusing function required for a very specific case. Create new instance of object storage
    /// in different namespace.
    virtual std::unique_ptr<IObjectStorage> cloneObjectStorage(
        const std::string & new_namespace,
        const Poco::Util::AbstractConfiguration & config,
        const std::string & config_prefix, ContextPtr context) = 0;

    /// Generate blob name for passed absolute local path.
    /// Path can be generated either independently or based on `path`.
    virtual ObjectStorageKey generateObjectKeyForPath(const std::string & path) const = 0;

    /// Get unique id for passed absolute path in object storage.
    virtual std::string getUniqueId(const std::string & path) const { return path; }

    /// Remove filesystem cache.
    virtual void removeCacheIfExists(const std::string & /* path */) {}

    virtual bool supportsCache() const { return false; }
    virtual bool supportsOverlays() const { return false || supportsCache(); }

    virtual bool isReadOnly() const { return false; }
    virtual bool isWriteOnce() const { return false; }
    virtual bool isPlain() const { return false; }

    virtual bool supportParallelWrite() const { return false; }

    virtual ReadSettings patchSettings(const ReadSettings & read_settings) const;

    virtual WriteSettings patchSettings(const WriteSettings & write_settings) const;

<<<<<<< HEAD
#if USE_AZURE_BLOB_STORAGE
    virtual std::shared_ptr<const Azure::Storage::Blobs::BlobContainerClient> getAzureBlobStorageClient()
    {
        throw Exception(ErrorCodes::NOT_IMPLEMENTED, "This function is only implemented for AzureBlobStorage");
    }
#endif

=======
    virtual ObjectStoragePtr getWrappedObjectStorage()
    {
        throw Exception(
            ErrorCodes::NOT_IMPLEMENTED,
            "Method `getWrappedObjectStorage()` is not implemented for disk: {}",
            toString(getDataSourceDescription().type));
    }
>>>>>>> e1b4ea15

private:
    mutable std::mutex throttlers_mutex;
    ThrottlerPtr remote_read_throttler;
    ThrottlerPtr remote_write_throttler;
};

using ObjectStoragePtr = std::shared_ptr<IObjectStorage>;

}<|MERGE_RESOLUTION|>--- conflicted
+++ resolved
@@ -228,7 +228,6 @@
 
     virtual WriteSettings patchSettings(const WriteSettings & write_settings) const;
 
-<<<<<<< HEAD
 #if USE_AZURE_BLOB_STORAGE
     virtual std::shared_ptr<const Azure::Storage::Blobs::BlobContainerClient> getAzureBlobStorageClient()
     {
@@ -236,7 +235,6 @@
     }
 #endif
 
-=======
     virtual ObjectStoragePtr getWrappedObjectStorage()
     {
         throw Exception(
@@ -244,7 +242,6 @@
             "Method `getWrappedObjectStorage()` is not implemented for disk: {}",
             toString(getDataSourceDescription().type));
     }
->>>>>>> e1b4ea15
 
 private:
     mutable std::mutex throttlers_mutex;
