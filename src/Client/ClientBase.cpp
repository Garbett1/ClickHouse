#include <Client/ClientBase.h>
#include <Client/LineReader.h>
#include <Client/ClientBaseHelpers.h>
#include <Client/TestHint.h>
#include <Client/InternalTextLogs.h>
#include <Client/TestTags.h>

#include <base/safeExit.h>
#include <Core/Block.h>
#include <Core/Protocol.h>
#include <Common/DateLUT.h>
#include <Common/MemoryTracker.h>
#include <Common/scope_guard_safe.h>
#include <Common/Exception.h>
#include <Common/getNumberOfPhysicalCPUCores.h>
#include <Common/typeid_cast.h>
#include <Common/TerminalSize.h>
#include <Common/StringUtils.h>
#include <Common/filesystemHelpers.h>
#include <Common/NetException.h>
#include <Common/SignalHandlers.h>
#include <Common/tryGetFileNameByFileDescriptor.h>
#include <Columns/ColumnString.h>
#include <Columns/ColumnsNumber.h>
#include <Formats/FormatFactory.h>

#include <Parsers/parseQuery.h>
#include <Parsers/ParserQuery.h>
#include <Parsers/formatAST.h>
#include <Parsers/ASTInsertQuery.h>
#include <Parsers/ASTCreateQuery.h>
#include <Parsers/ASTCreateFunctionQuery.h>
#include <Parsers/Access/ASTCreateUserQuery.h>
#include <Parsers/Access/ASTAuthenticationData.h>
#include <Parsers/ASTDropQuery.h>
#include <Parsers/ASTExplainQuery.h>
#include <Parsers/ASTSelectQuery.h>
#include <Parsers/ASTSetQuery.h>
#include <Parsers/ASTUseQuery.h>
#include <Parsers/ASTSelectWithUnionQuery.h>
#include <Parsers/ASTQueryWithOutput.h>
#include <Parsers/ASTLiteral.h>
#include <Parsers/ASTIdentifier.h>
#include <Parsers/ASTColumnDeclaration.h>
#include <Parsers/ASTFunction.h>
#include <Parsers/PRQL/ParserPRQLQuery.h>
#include <Parsers/Kusto/ParserKQLStatement.h>
#include <Parsers/Kusto/parseKQLQuery.h>

#include <Processors/Formats/Impl/NullFormat.h>
#include <Processors/Formats/IInputFormat.h>
#include <Processors/QueryPlan/QueryPlan.h>
#include <Processors/QueryPlan/BuildQueryPipelineSettings.h>
#include <Processors/QueryPlan/Optimizations/QueryPlanOptimizationSettings.h>
#include <Processors/Executors/PullingAsyncPipelineExecutor.h>
#include <Processors/Transforms/AddingDefaultsTransform.h>
#include <QueryPipeline/QueryPipeline.h>
#include <QueryPipeline/QueryPipelineBuilder.h>
#include <Interpreters/ReplaceQueryParameterVisitor.h>
#include <Interpreters/ProfileEventsExt.h>
#include <IO/WriteBufferFromOStream.h>
#include <IO/WriteBufferFromFileDescriptor.h>
#include <IO/CompressionMethod.h>
#include <IO/ForkWriteBuffer.h>

#include <Access/AccessControl.h>
#include <Storages/ColumnsDescription.h>

#include <boost/algorithm/string/case_conv.hpp>
#include <boost/algorithm/string/replace.hpp>
#include <iostream>
#include <filesystem>
#include <limits>
#include <map>
#include <memory>
#include <string_view>
#include <unordered_map>

#include <Common/config_version.h>
#include <base/find_symbols.h>
#include "config.h"
#include <IO/ReadHelpers.h>
#include <Processors/Formats/Impl/ValuesBlockInputFormat.h>

#if USE_GWP_ASAN
#    include <Common/GWPAsan.h>
#endif


namespace fs = std::filesystem;
using namespace std::literals;

namespace DB
{
namespace Setting
{
    extern const SettingsBool allow_settings_after_format_in_insert;
    extern const SettingsBool async_insert;
    extern const SettingsDialect dialect;
    extern const SettingsUInt64 max_block_size;
    extern const SettingsUInt64 max_insert_block_size;
    extern const SettingsUInt64 max_parser_backtracks;
    extern const SettingsUInt64 max_parser_depth;
    extern const SettingsUInt64 max_query_size;
    extern const SettingsUInt64 output_format_pretty_max_rows;
    extern const SettingsUInt64 output_format_pretty_max_value_width;
    extern const SettingsBool partial_result_on_first_cancel;
    extern const SettingsBool throw_if_no_data_to_insert;
}

namespace ErrorCodes
{
    extern const int BAD_ARGUMENTS;
    extern const int DEADLOCK_AVOIDED;
    extern const int CLIENT_OUTPUT_FORMAT_SPECIFIED;
    extern const int UNKNOWN_PACKET_FROM_SERVER;
    extern const int NO_DATA_TO_INSERT;
    extern const int UNEXPECTED_PACKET_FROM_SERVER;
    extern const int INVALID_USAGE_OF_INPUT;
    extern const int CANNOT_SET_SIGNAL_HANDLER;
    extern const int LOGICAL_ERROR;
    extern const int CANNOT_OPEN_FILE;
    extern const int FILE_ALREADY_EXISTS;
    extern const int USER_SESSION_LIMIT_EXCEEDED;
    extern const int NOT_IMPLEMENTED;
    extern const int CANNOT_READ_FROM_FILE_DESCRIPTOR;
    extern const int USER_EXPIRED;
}

}

namespace ProfileEvents
{
    extern const Event UserTimeMicroseconds;
    extern const Event SystemTimeMicroseconds;
}

namespace
{
constexpr UInt64 THREAD_GROUP_ID = 0;
}

namespace DB
{

ProgressOption toProgressOption(std::string progress)
{
    boost::to_upper(progress);

    if (progress == "OFF" || progress == "FALSE" || progress == "0" || progress == "NO")
        return ProgressOption::OFF;
    if (progress == "TTY" || progress == "ON" || progress == "TRUE" || progress == "1" || progress == "YES")
        return ProgressOption::TTY;
    if (progress == "ERR")
        return ProgressOption::ERR;
    if (progress == "DEFAULT")
        return ProgressOption::DEFAULT;

    throw boost::program_options::validation_error(boost::program_options::validation_error::invalid_option_value);
}

std::istream& operator>> (std::istream & in, ProgressOption & progress)
{
    std::string token;
    in >> token;
    progress = toProgressOption(token);
    return in;
}

static void incrementProfileEventsBlock(Block & dst, const Block & src)
{
    if (!dst)
    {
        dst = src.cloneEmpty();
    }

    assertBlocksHaveEqualStructure(src, dst, "ProfileEvents");

    std::unordered_map<String, size_t> name_pos;
    for (size_t i = 0; i < dst.columns(); ++i)
        name_pos[dst.getByPosition(i).name] = i;

    size_t dst_rows = dst.rows();
    MutableColumns mutable_columns = dst.mutateColumns();

    auto & dst_column_host_name = typeid_cast<ColumnString &>(*mutable_columns[name_pos["host_name"]]);
    auto & dst_array_current_time = typeid_cast<ColumnUInt32 &>(*mutable_columns[name_pos["current_time"]]).getData();
    auto & dst_array_type = typeid_cast<ColumnInt8 &>(*mutable_columns[name_pos["type"]]).getData();
    auto & dst_column_name = typeid_cast<ColumnString &>(*mutable_columns[name_pos["name"]]);
    auto & dst_array_value = typeid_cast<ColumnInt64 &>(*mutable_columns[name_pos["value"]]).getData();

    const auto & src_column_host_name = typeid_cast<const ColumnString &>(*src.getByName("host_name").column);
    const auto & src_array_current_time = typeid_cast<const ColumnUInt32 &>(*src.getByName("current_time").column).getData();
    const auto & src_array_thread_id = typeid_cast<const ColumnUInt64 &>(*src.getByName("thread_id").column).getData();
    const auto & src_column_name = typeid_cast<const ColumnString &>(*src.getByName("name").column);
    const auto & src_array_value = typeid_cast<const ColumnInt64 &>(*src.getByName("value").column).getData();

    struct Id
    {
        StringRef name;
        StringRef host_name;

        bool operator<(const Id & rhs) const
        {
            return std::tie(name, host_name)
                 < std::tie(rhs.name, rhs.host_name);
        }
    };
    std::map<Id, UInt64> rows_by_name;

    for (size_t src_row = 0; src_row < src.rows(); ++src_row)
    {
        /// Filter out threads stats, use stats from thread group
        /// Exactly stats from thread group is stored to the table system.query_log
        /// The stats from threads are less useful.
        /// They take more records, they need to be combined,
        /// there even could be several records from one thread.
        /// Server doesn't send it any more to the clients, so this code left for compatible
        auto thread_id = src_array_thread_id[src_row];
        if (thread_id != THREAD_GROUP_ID)
            continue;

        Id id{
            src_column_name.getDataAt(src_row),
            src_column_host_name.getDataAt(src_row),
        };
        rows_by_name[id] = src_row;
    }

    /// Merge src into dst.
    for (size_t dst_row = 0; dst_row < dst_rows; ++dst_row)
    {
        Id id{
            dst_column_name.getDataAt(dst_row),
            dst_column_host_name.getDataAt(dst_row),
        };

        if (auto it = rows_by_name.find(id); it != rows_by_name.end())
        {
            size_t src_row = it->second;

            dst_array_current_time[dst_row] = src_array_current_time[src_row];

            switch (static_cast<ProfileEvents::Type>(dst_array_type[dst_row]))
            {
                case ProfileEvents::Type::INCREMENT:
                    dst_array_value[dst_row] += src_array_value[src_row];
                    break;
                case ProfileEvents::Type::GAUGE:
                    dst_array_value[dst_row] = src_array_value[src_row];
                    break;
            }

            rows_by_name.erase(it);
        }
    }

    /// Copy rows from src that dst does not contains.
    for (const auto & [id, pos] : rows_by_name)
    {
        for (size_t col = 0; col < src.columns(); ++col)
        {
            mutable_columns[col]->insert((*src.getByPosition(col).column)[pos]);
        }
    }

    dst.setColumns(std::move(mutable_columns));
}

/// To cancel the query on local format error.
class LocalFormatError : public DB::Exception
{
public:
    using Exception::Exception;
};


ClientBase::~ClientBase() = default;

ClientBase::ClientBase(
    int in_fd_,
    int out_fd_,
    int err_fd_,
    std::istream & input_stream_,
    std::ostream & output_stream_,
    std::ostream & error_stream_
)
    : std_in(in_fd_)
    , std_out(out_fd_)
    , progress_indication(output_stream_, in_fd_, err_fd_)
    , in_fd(in_fd_)
    , out_fd(out_fd_)
    , err_fd(err_fd_)
    , input_stream(input_stream_)
    , output_stream(output_stream_)
    , error_stream(error_stream_)
{
    stdin_is_a_tty = isatty(in_fd);
    stdout_is_a_tty = isatty(out_fd);
    stderr_is_a_tty = isatty(err_fd);
    terminal_width = getTerminalWidth(in_fd, err_fd);
}

ASTPtr ClientBase::parseQuery(const char *& pos, const char * end, const Settings & settings, bool allow_multi_statements)
{
    std::unique_ptr<IParserBase> parser;
    ASTPtr res;

    size_t max_length = 0;

    if (!allow_multi_statements)
        max_length = settings[Setting::max_query_size];

    const Dialect dialect = settings[Setting::dialect];

    if (dialect == Dialect::kusto)
        parser = std::make_unique<ParserKQLStatement>(end, settings[Setting::allow_settings_after_format_in_insert]);
    else if (dialect == Dialect::prql)
        parser = std::make_unique<ParserPRQLQuery>(max_length, settings[Setting::max_parser_depth], settings[Setting::max_parser_backtracks]);
    else
<<<<<<< HEAD
        parser = std::make_unique<ParserQuery>(end, settings.allow_settings_after_format_in_insert, settings.implicit_select);
=======
        parser = std::make_unique<ParserQuery>(end, settings[Setting::allow_settings_after_format_in_insert]);
>>>>>>> 7c407e10

    if (is_interactive || ignore_error)
    {
        String message;
        if (dialect == Dialect::kusto)
            res = tryParseKQLQuery(*parser, pos, end, message, true, "", allow_multi_statements, max_length, settings[Setting::max_parser_depth], settings[Setting::max_parser_backtracks], true);
        else
            res = tryParseQuery(*parser, pos, end, message, true, "", allow_multi_statements, max_length, settings[Setting::max_parser_depth], settings[Setting::max_parser_backtracks], true);

        if (!res)
        {
            error_stream << std::endl << message << std::endl << std::endl;
            return nullptr;
        }
    }
    else
    {
        if (dialect == Dialect::kusto)
            res = parseKQLQueryAndMovePosition(*parser, pos, end, "", allow_multi_statements, max_length, settings[Setting::max_parser_depth], settings[Setting::max_parser_backtracks]);
        else
            res = parseQueryAndMovePosition(*parser, pos, end, "", allow_multi_statements, max_length, settings[Setting::max_parser_depth], settings[Setting::max_parser_backtracks]);
    }

    if (is_interactive)
    {
        output_stream << std::endl;
        WriteBufferFromOStream res_buf(output_stream, 4096);
        IAST::FormatSettings format_settings(res_buf, /* one_line */ false);
        format_settings.hilite = true;
        format_settings.show_secrets = true;
        format_settings.print_pretty_type_names = true;
        res->format(format_settings);
        res_buf.finalize();
        output_stream << std::endl << std::endl;
    }

    return res;
}


/// Consumes trailing semicolons and tries to consume the same-line trailing comment.
void ClientBase::adjustQueryEnd(
    const char *& this_query_end, const char * all_queries_end, uint32_t max_parser_depth, uint32_t max_parser_backtracks)
{
    // We have to skip the trailing semicolon that might be left
    // after VALUES parsing or just after a normal semicolon-terminated query.
    Tokens after_query_tokens(this_query_end, all_queries_end);
    IParser::Pos after_query_iterator(after_query_tokens, max_parser_depth, max_parser_backtracks);
    while (after_query_iterator.isValid() && after_query_iterator->type == TokenType::Semicolon)
    {
        this_query_end = after_query_iterator->end;
        ++after_query_iterator;
    }

    // Now we have to do some extra work to add the trailing
    // same-line comment to the query, but preserve the leading
    // comments of the next query. The trailing comment is important
    // because the test hints are usually written this way, e.g.:
    // select nonexistent_column; -- { serverError 12345 }.
    // The token iterator skips comments and whitespace, so we have
    // to find the newline in the string manually. If it's earlier
    // than the next significant token, it means that the text before
    // newline is some trailing whitespace or comment, and we should
    // add it to our query. There are also several special cases
    // that are described below.
    const auto * newline = find_first_symbols<'\n'>(this_query_end, all_queries_end);
    const char * next_query_begin = after_query_iterator->begin;

    // We include the entire line if the next query starts after
    // it. This is a generic case of trailing in-line comment.
    // The "equals" condition is for case of end of input (they both equal
    // all_queries_end);
    if (newline <= next_query_begin)
    {
        assert(newline >= this_query_end);
        this_query_end = newline;
    }
    else
    {
        // Many queries on one line, can't do anything. By the way, this
        // syntax is probably going to work as expected:
        // select nonexistent /* { serverError 12345 } */; select 1
    }
}


/// Convert external tables to ExternalTableData and send them using the connection.
void ClientBase::sendExternalTables(ASTPtr parsed_query)
{
    const auto * select = parsed_query->as<ASTSelectWithUnionQuery>();
    if (!select && !external_tables.empty())
        throw Exception(ErrorCodes::BAD_ARGUMENTS, "External tables could be sent only with select query");

    std::vector<ExternalTableDataPtr> data;
    for (auto & table : external_tables)
        data.emplace_back(table.getData(client_context));

    connection->sendExternalTablesData(data);
}


void ClientBase::onData(Block & block, ASTPtr parsed_query)
{
    if (!block)
        return;

    processed_rows += block.rows();
    /// Even if all blocks are empty, we still need to initialize the output stream to write empty resultset.
    initOutputFormat(block, parsed_query);

    /// The header block containing zero rows was used to initialize
    /// output_format, do not output it.
    /// Also do not output too much data if we're fuzzing.
    if (block.rows() == 0 || (query_fuzzer_runs != 0 && processed_rows >= 100))
        return;

    /// If results are written INTO OUTFILE, we can avoid clearing progress to avoid flicker.
    if (need_render_progress && tty_buf && (!select_into_file || select_into_file_and_stdout))
        progress_indication.clearProgressOutput(*tty_buf);

    try
    {
        output_format->write(materializeBlock(block));
        written_first_block = true;
    }
    catch (const Exception &)
    {
        /// Catch client errors like NO_ROW_DELIMITER
        throw LocalFormatError(getCurrentExceptionMessageAndPattern(print_stack_trace), getCurrentExceptionCode());
    }

    /// Received data block is immediately displayed to the user.
    output_format->flush();

    /// Restore progress bar after data block.
    if (need_render_progress && tty_buf)
    {
        if (select_into_file && !select_into_file_and_stdout)
            error_stream << "\r";
        progress_indication.writeProgress(*tty_buf);
    }
}


void ClientBase::onLogData(Block & block)
{
    initLogsOutputStream();
    if (need_render_progress && tty_buf)
        progress_indication.clearProgressOutput(*tty_buf);
    logs_out_stream->writeLogs(block);
    logs_out_stream->flush();
}


void ClientBase::onTotals(Block & block, ASTPtr parsed_query)
{
    initOutputFormat(block, parsed_query);
    output_format->setTotals(materializeBlock(block));
}


void ClientBase::onExtremes(Block & block, ASTPtr parsed_query)
{
    initOutputFormat(block, parsed_query);
    output_format->setExtremes(materializeBlock(block));
}


void ClientBase::onReceiveExceptionFromServer(std::unique_ptr<Exception> && e)
{
    have_error = true;
    server_exception = std::move(e);
    resetOutput();
}


void ClientBase::onProfileInfo(const ProfileInfo & profile_info)
{
    if (profile_info.hasAppliedLimit() && output_format)
        output_format->setRowsBeforeLimit(profile_info.getRowsBeforeLimit());
    if (profile_info.hasAppliedAggregation() && output_format)
        output_format->setRowsBeforeAggregation(profile_info.getRowsBeforeAggregation());
}


void ClientBase::initOutputFormat(const Block & block, ASTPtr parsed_query)
try
{
    if (!output_format)
    {
        /// Ignore all results when fuzzing as they can be huge.
        if (query_fuzzer_runs)
        {
            output_format = std::make_shared<NullOutputFormat>(block);
            return;
        }

        WriteBuffer * out_buf = nullptr;
        if (!pager.empty())
        {
            if (SIG_ERR == signal(SIGPIPE, SIG_IGN))
                throw ErrnoException(ErrorCodes::CANNOT_SET_SIGNAL_HANDLER, "Cannot set signal handler for SIGPIPE");
            /// We need to reset signals that had been installed in the
            /// setupSignalHandler() since terminal will send signals to both
            /// processes and so signals will be delivered to the
            /// clickhouse-client/local as well, which will be terminated when
            /// signal will be delivered second time.
            if (SIG_ERR == signal(SIGINT, SIG_IGN))
                throw ErrnoException(ErrorCodes::CANNOT_SET_SIGNAL_HANDLER, "Cannot set signal handler for SIGINT");
            if (SIG_ERR == signal(SIGQUIT, SIG_IGN))
                throw ErrnoException(ErrorCodes::CANNOT_SET_SIGNAL_HANDLER, "Cannot set signal handler for SIGQUIT");

            ShellCommand::Config config(pager);
            config.pipe_stdin_only = true;
            pager_cmd = ShellCommand::execute(config);
            out_buf = &pager_cmd->in;
        }
        else
        {
            out_buf = &std_out;
        }

        String current_format = default_output_format;

        select_into_file = false;
        select_into_file_and_stdout = false;
        /// The query can specify output format or output file.
        if (const auto * query_with_output = dynamic_cast<const ASTQueryWithOutput *>(parsed_query.get()))
        {
            String out_file;
            if (query_with_output->out_file)
            {
                select_into_file = true;

                const auto & out_file_node = query_with_output->out_file->as<ASTLiteral &>();
                out_file = out_file_node.value.safeGet<std::string>();

                std::string compression_method_string;

                if (query_with_output->compression)
                {
                    const auto & compression_method_node = query_with_output->compression->as<ASTLiteral &>();
                    compression_method_string = compression_method_node.value.safeGet<std::string>();
                }

                CompressionMethod compression_method = chooseCompressionMethod(out_file, compression_method_string);
                UInt64 compression_level = 3;

                if (query_with_output->compression_level)
                {
                    const auto & compression_level_node = query_with_output->compression_level->as<ASTLiteral &>();
                    compression_level_node.value.tryGet<UInt64>(compression_level);
                }

                auto flags = O_WRONLY | O_EXCL;

                auto file_exists = fs::exists(out_file);
                if (file_exists && query_with_output->is_outfile_append)
                    flags |= O_APPEND;
                else if (file_exists && query_with_output->is_outfile_truncate)
                    flags |= O_TRUNC;
                else
                    flags |= O_CREAT;

                out_file_buf = wrapWriteBufferWithCompressionMethod(
                    std::make_unique<WriteBufferFromFile>(out_file, DBMS_DEFAULT_BUFFER_SIZE, flags),
                    compression_method,
                    static_cast<int>(compression_level)
                );

                if (query_with_output->is_into_outfile_with_stdout)
                {
                    select_into_file_and_stdout = true;
                    out_file_buf = std::make_unique<ForkWriteBuffer>(std::vector<WriteBufferPtr>{std::move(out_file_buf),
                            std::make_shared<WriteBufferFromFileDescriptor>(STDOUT_FILENO)});
                }

                // We are writing to file, so default format is the same as in non-interactive mode.
                if (is_interactive && is_default_format)
                    current_format = "TabSeparated";
            }
            if (query_with_output->format != nullptr)
            {
                if (has_vertical_output_suffix)
                    throw Exception(ErrorCodes::CLIENT_OUTPUT_FORMAT_SPECIFIED, "Output format already specified");
                const auto & id = query_with_output->format->as<ASTIdentifier &>();
                current_format = id.name();
            }
            else if (query_with_output->out_file)
            {
                auto format_name = FormatFactory::instance().tryGetFormatFromFileName(out_file);
                if (format_name)
                    current_format = *format_name;
            }
        }

        if (has_vertical_output_suffix)
            current_format = "Vertical";

        bool logs_into_stdout = server_logs_file == "-";
        bool extras_into_stdout = need_render_progress || logs_into_stdout;
        bool select_only_into_file = select_into_file && !select_into_file_and_stdout;

        if (!out_file_buf && default_output_compression_method != CompressionMethod::None)
            out_file_buf = wrapWriteBufferWithCompressionMethod(out_buf, default_output_compression_method, 3, 0);

        /// It is not clear how to write progress and logs
        /// intermixed with data with parallel formatting.
        /// It may increase code complexity significantly.
        if (!extras_into_stdout || select_only_into_file)
            output_format = client_context->getOutputFormatParallelIfPossible(
                current_format, out_file_buf ? *out_file_buf : *out_buf, block);
        else
            output_format = client_context->getOutputFormat(
                current_format, out_file_buf ? *out_file_buf : *out_buf, block);

        output_format->setAutoFlush();
    }
}
catch (...)
{
    throw LocalFormatError(getCurrentExceptionMessageAndPattern(print_stack_trace), getCurrentExceptionCode());
}


void ClientBase::initLogsOutputStream()
{
    if (!logs_out_stream)
    {
        WriteBuffer * wb = out_logs_buf.get();

        bool color_logs = false;
        if (!out_logs_buf)
        {
            if (server_logs_file.empty())
            {
                /// Use stderr by default
                out_logs_buf = std::make_unique<WriteBufferFromFileDescriptor>(STDERR_FILENO);
                wb = out_logs_buf.get();
                color_logs = stderr_is_a_tty;
            }
            else if (server_logs_file == "-")
            {
                /// Use stdout if --server_logs_file=- specified
                wb = &std_out;
                color_logs = stdout_is_a_tty;
            }
            else
            {
                out_logs_buf
                    = std::make_unique<WriteBufferFromFile>(server_logs_file, DBMS_DEFAULT_BUFFER_SIZE, O_WRONLY | O_APPEND | O_CREAT);
                wb = out_logs_buf.get();
            }
        }

        logs_out_stream = std::make_unique<InternalTextLogs>(*wb, color_logs);
    }
}

void ClientBase::adjustSettings()
{
    Settings settings = global_context->getSettingsCopy();

    /// NOTE: Do not forget to set changed=false to avoid sending it to the server (to avoid breakage read only profiles)

    /// Do not limit pretty format output in case of --pager specified or in case of stdout is not a tty.
    if (!pager.empty() || !stdout_is_a_tty)
    {
        if (!global_context->getSettingsRef()[Setting::output_format_pretty_max_rows].changed)
        {
            settings[Setting::output_format_pretty_max_rows] = std::numeric_limits<UInt64>::max();
            settings[Setting::output_format_pretty_max_rows].changed = false;
        }

        if (!global_context->getSettingsRef()[Setting::output_format_pretty_max_value_width].changed)
        {
            settings[Setting::output_format_pretty_max_value_width] = std::numeric_limits<UInt64>::max();
            settings[Setting::output_format_pretty_max_value_width].changed = false;
        }
    }

    global_context->setSettings(settings);
}

void ClientBase::initClientContext()
{
    client_context->setClientName(std::string(DEFAULT_CLIENT_NAME));
    client_context->setQuotaClientKey(getClientConfiguration().getString("quota_key", ""));
    client_context->setQueryKindInitial();
    client_context->setQueryKind(query_kind);
    client_context->setQueryParameters(query_parameters);
}

bool ClientBase::isRegularFile(int fd)
{
    struct stat file_stat;
    return fstat(fd, &file_stat) == 0 && S_ISREG(file_stat.st_mode);
}

void ClientBase::setDefaultFormatsAndCompressionFromConfiguration()
{
    if (getClientConfiguration().has("output-format"))
    {
        default_output_format = getClientConfiguration().getString("output-format");
        is_default_format = false;
    }
    else if (getClientConfiguration().has("format"))
    {
        default_output_format = getClientConfiguration().getString("format");
        is_default_format = false;
    }
    else if (getClientConfiguration().has("vertical"))
    {
        default_output_format = "Vertical";
        is_default_format = false;
    }
    else if (isRegularFile(STDOUT_FILENO))
    {
        std::optional<String> format_from_file_name = FormatFactory::instance().tryGetFormatFromFileDescriptor(STDOUT_FILENO);
        if (format_from_file_name)
            default_output_format = *format_from_file_name;
        else
            default_output_format = "TSV";

        std::optional<String> file_name = tryGetFileNameFromFileDescriptor(STDOUT_FILENO);
        if (file_name)
            default_output_compression_method = chooseCompressionMethod(*file_name, "");
    }
    else if (is_interactive)
    {
        default_output_format = "PrettyCompact";
    }
    else
    {
        default_output_format = "TSV";
    }

    if (getClientConfiguration().has("input-format"))
    {
        default_input_format = getClientConfiguration().getString("input-format");
    }
    else if (getClientConfiguration().has("format"))
    {
        default_input_format = getClientConfiguration().getString("format");
    }
    else if (getClientConfiguration().getString("table-file", "-") != "-")
    {
        auto file_name = getClientConfiguration().getString("table-file");
        std::optional<String> format_from_file_name = FormatFactory::instance().tryGetFormatFromFileName(file_name);
        if (format_from_file_name)
            default_input_format = *format_from_file_name;
        else
            default_input_format = "TSV";
    }
    else
    {
        std::optional<String> format_from_file_name = FormatFactory::instance().tryGetFormatFromFileDescriptor(STDIN_FILENO);
        if (format_from_file_name)
            default_input_format = *format_from_file_name;
        else
            default_input_format = "TSV";
    }

    format_max_block_size = getClientConfiguration().getUInt64("format_max_block_size", global_context->getSettingsRef()[Setting::max_block_size]);

    /// Setting value from cmd arg overrides one from config
    if (global_context->getSettingsRef()[Setting::max_insert_block_size].changed)
    {
        insert_format_max_block_size = global_context->getSettingsRef()[Setting::max_insert_block_size];
    }
    else
    {
        insert_format_max_block_size
            = getClientConfiguration().getUInt64("insert_format_max_block_size", global_context->getSettingsRef()[Setting::max_insert_block_size]);
    }
}

void ClientBase::initTTYBuffer(ProgressOption progress)
{
    if (tty_buf)
        return;

    if (progress == ProgressOption::OFF || (!is_interactive && progress == ProgressOption::DEFAULT))
    {
         need_render_progress = false;
         return;
    }

    static constexpr auto tty_file_name = "/dev/tty";

    /// Output all progress bar commands to terminal at once to avoid flicker.
    /// This size is usually greater than the window size.
    static constexpr size_t buf_size = 1024;

    if (is_interactive || progress == ProgressOption::TTY)
    {
        std::error_code ec;
        std::filesystem::file_status tty = std::filesystem::status(tty_file_name, ec);

        if (!ec && exists(tty) && is_character_file(tty)
            && (tty.permissions() & std::filesystem::perms::others_write) != std::filesystem::perms::none)
        {
            try
            {
                tty_buf = std::make_unique<WriteBufferFromFile>(tty_file_name, buf_size);

                /// It is possible that the terminal file has writeable permissions
                /// but we cannot write anything there. Check it with invisible character.
                tty_buf->write('\0');
                tty_buf->next();

                return;
            }
            catch (const Exception & e)
            {
                if (tty_buf)
                    tty_buf.reset();

                if (e.code() != ErrorCodes::CANNOT_OPEN_FILE)
                    throw;

                /// It is normal if file exists, indicated as writeable but still cannot be opened.
                /// Fallback to other options.
            }
        }
    }

    if (stderr_is_a_tty || progress == ProgressOption::ERR)
    {
        tty_buf = std::make_unique<WriteBufferFromFileDescriptor>(STDERR_FILENO, buf_size);
    }
    else
        need_render_progress = false;
}

void ClientBase::updateSuggest(const ASTPtr & ast)
{
    std::vector<std::string> new_words;

    if (auto * create = ast->as<ASTCreateQuery>())
    {
        if (create->database)
            new_words.push_back(create->getDatabase());
        new_words.push_back(create->getTable());

        if (create->columns_list && create->columns_list->columns)
        {
            for (const auto & elem : create->columns_list->columns->children)
            {
                if (const auto * column = elem->as<ASTColumnDeclaration>())
                    new_words.push_back(column->name);
            }
        }
    }

    if (const auto * create_function = ast->as<ASTCreateFunctionQuery>())
    {
        new_words.push_back(create_function->getFunctionName());
    }

    if (!new_words.empty())
        suggest->addWords(std::move(new_words));
}

bool ClientBase::isSyncInsertWithData(const ASTInsertQuery & insert_query, const ContextPtr & context)
{
    if (!insert_query.data)
        return false;

    auto settings = context->getSettingsCopy();
    if (insert_query.settings_ast)
        settings.applyChanges(insert_query.settings_ast->as<ASTSetQuery>()->changes);

    return !settings[Setting::async_insert];
}

void ClientBase::processTextAsSingleQuery(const String & full_query)
{
    /// Some parts of a query (result output and formatting) are executed
    /// client-side. Thus we need to parse the query.
    const char * begin = full_query.data();
    auto parsed_query = parseQuery(begin, begin + full_query.size(),
        client_context->getSettingsRef(),
        /*allow_multi_statements=*/ false);

    if (!parsed_query)
        return;

    String query_to_execute;

    /// Query will be parsed before checking the result because error does not
    /// always means a problem, i.e. if table already exists, and it is no a
    /// huge problem if suggestion will be added even on error, since this is
    /// just suggestion.
    ///
    /// Do not update suggest, until suggestion will be ready
    /// (this will avoid extra complexity)
    if (suggest)
        updateSuggest(parsed_query);

    /// An INSERT query may have the data that follows query text.
    /// Send part of the query without data, because data will be sent separately.
    /// But for asynchronous inserts we don't extract data, because it's needed
    /// to be done on server side in that case (for coalescing the data from multiple inserts on server side).
    const auto * insert = parsed_query->as<ASTInsertQuery>();
    if (insert && isSyncInsertWithData(*insert, client_context))
        query_to_execute = full_query.substr(0, insert->data - full_query.data());
    else
        query_to_execute = full_query;

    try
    {
        processParsedSingleQuery(full_query, query_to_execute, parsed_query, echo_queries);
    }
    catch (Exception & e)
    {
        if (server_exception)
            server_exception->rethrow();
        if (!is_interactive)
            e.addMessage("(in query: {})", full_query);
        throw;
    }

    if (have_error)
        processError(full_query);
}

void ClientBase::processOrdinaryQuery(const String & query_to_execute, ASTPtr parsed_query)
{
    auto query = query_to_execute;

    /// Rewrite query only when we have query parameters.
    /// Note that if query is rewritten, comments in query are lost.
    /// But the user often wants to see comments in server logs, query log, processlist, etc.
    /// For recent versions of the server query parameters will be transferred by network and applied on the server side.
    if (!query_parameters.empty()
        && connection->getServerRevision(connection_parameters.timeouts) < DBMS_MIN_PROTOCOL_VERSION_WITH_PARAMETERS)
    {
        /// Replace ASTQueryParameter with ASTLiteral for prepared statements.
        ReplaceQueryParameterVisitor visitor(query_parameters);
        visitor.visit(parsed_query);

        /// Get new query after substitutions.
        if (visitor.getNumberOfReplacedParameters())
            query = serializeAST(*parsed_query);
        chassert(!query.empty());
    }

    if (allow_merge_tree_settings && parsed_query->as<ASTCreateQuery>())
    {
        /// Rewrite query if new settings were added.
        if (addMergeTreeSettings(*parsed_query->as<ASTCreateQuery>()))
        {
            /// Replace query parameters because AST cannot be serialized otherwise.
            if (!query_parameters.empty())
            {
                ReplaceQueryParameterVisitor visitor(query_parameters);
                visitor.visit(parsed_query);
            }

            query = serializeAST(*parsed_query);
        }
    }

    // Run some local checks to make sure queries into output file will work before sending to server.
    if (const auto * query_with_output = dynamic_cast<const ASTQueryWithOutput *>(parsed_query.get()))
    {
        String out_file;
        if (query_with_output->out_file)
        {
            const auto & out_file_node = query_with_output->out_file->as<ASTLiteral &>();
            out_file = out_file_node.value.safeGet<std::string>();

            std::string compression_method_string;

            if (query_with_output->compression)
            {
                const auto & compression_method_node = query_with_output->compression->as<ASTLiteral &>();
                compression_method_string = compression_method_node.value.safeGet<std::string>();
            }

            CompressionMethod compression_method = chooseCompressionMethod(out_file, compression_method_string);
            UInt64 compression_level = 3;

            if (query_with_output->is_outfile_append && query_with_output->is_outfile_truncate)
            {
                throw Exception(
                    ErrorCodes::BAD_ARGUMENTS,
                    "Cannot use INTO OUTFILE with APPEND and TRUNCATE simultaneously.");
            }

            if (query_with_output->is_outfile_append && compression_method != CompressionMethod::None)
            {
                throw Exception(
                    ErrorCodes::BAD_ARGUMENTS,
                    "Cannot append to compressed file. Please use uncompressed file or remove APPEND keyword.");
            }

            if (query_with_output->compression_level)
            {
                const auto & compression_level_node = query_with_output->compression_level->as<ASTLiteral &>();
                bool res = compression_level_node.value.tryGet<UInt64>(compression_level);
                auto range = getCompressionLevelRange(compression_method);

                if (!res || compression_level < range.first || compression_level > range.second)
                    throw Exception(
                        ErrorCodes::BAD_ARGUMENTS,
                        "Invalid compression level, must be positive integer in range {}-{}",
                        range.first,
                        range.second);
            }

            if (fs::exists(out_file))
            {
                if (!query_with_output->is_outfile_append && !query_with_output->is_outfile_truncate)
                {
                    throw Exception(
                        ErrorCodes::FILE_ALREADY_EXISTS,
                        "File {} exists, consider using APPEND or TRUNCATE.",
                        out_file);
                }
            }
        }
    }

    const auto & settings = client_context->getSettingsRef();
    const Int32 signals_before_stop = settings[Setting::partial_result_on_first_cancel] ? 2 : 1;

    int retries_left = 10;
    while (retries_left)
    {
        try
        {
            query_interrupt_handler.start(signals_before_stop);
            SCOPE_EXIT({ query_interrupt_handler.stop(); });

            try {
                connection->sendQuery(
                    connection_parameters.timeouts,
                    query,
                    query_parameters,
                    client_context->getCurrentQueryId(),
                    query_processing_stage,
                    &client_context->getSettingsRef(),
                    &client_context->getClientInfo(),
                    true,
                    [&](const Progress & progress) { onProgress(progress); });

                if (send_external_tables)
                    sendExternalTables(parsed_query);
            }
            catch (const NetException &)
            {
                // We still want to attempt to process whatever we already received or can receive (socket receive buffer can be not empty)
                receiveResult(parsed_query, signals_before_stop, settings[Setting::partial_result_on_first_cancel]);
                throw;
            }

            receiveResult(parsed_query, signals_before_stop, settings[Setting::partial_result_on_first_cancel]);

            break;
        }
        catch (const Exception & e)
        {
            /// Retry when the server said "Client should retry" and no rows
            /// has been received yet.
            if (processed_rows == 0 && e.code() == ErrorCodes::DEADLOCK_AVOIDED && --retries_left)
            {
                error_stream << "Got a transient error from the server, will"
                        << " retry (" << retries_left << " retries left)";
            }
            else
            {
                throw;
            }
        }
    }
    assert(retries_left > 0);
}


/// Receives and processes packets coming from server.
/// Also checks if query execution should be cancelled.
void ClientBase::receiveResult(ASTPtr parsed_query, Int32 signals_before_stop, bool partial_result_on_first_cancel)
{
    // TODO: get the poll_interval from commandline.
    const auto receive_timeout = connection_parameters.timeouts.receive_timeout;
    constexpr size_t default_poll_interval = 1000000; /// in microseconds
    constexpr size_t min_poll_interval = 5000; /// in microseconds
    const size_t poll_interval
        = std::max(min_poll_interval, std::min<size_t>(receive_timeout.totalMicroseconds(), default_poll_interval));

    bool break_on_timeout = connection->getConnectionType() != IServerConnection::Type::LOCAL;

    std::exception_ptr local_format_error;

    while (true)
    {
        Stopwatch receive_watch(CLOCK_MONOTONIC_COARSE);

        while (true)
        {
            /// Has the Ctrl+C been pressed and thus the query should be cancelled?
            /// If this is the case, inform the server about it and receive the remaining packets
            /// to avoid losing sync.
            if (!cancelled)
            {
                if (partial_result_on_first_cancel && query_interrupt_handler.cancelled_status() == signals_before_stop - 1)
                {
                    connection->sendCancel();
                    /// First cancel reading request was sent. Next requests will only be with a full cancel
                    partial_result_on_first_cancel = false;
                }
                else if (query_interrupt_handler.cancelled())
                {
                    cancelQuery();
                }
                else
                {
                    double elapsed = receive_watch.elapsedSeconds();
                    if (break_on_timeout && elapsed > receive_timeout.totalSeconds())
                    {
                        output_stream << "Timeout exceeded while receiving data from server."
                                    << " Waited for " << static_cast<size_t>(elapsed) << " seconds,"
                                    << " timeout is " << receive_timeout.totalSeconds() << " seconds." << std::endl;

                        cancelQuery();
                    }
                }
            }

            /// Poll for changes after a cancellation check, otherwise it never reached
            /// because of progress updates from server.

            if (connection->poll(poll_interval))
                break;
        }

        try
        {
            if (!receiveAndProcessPacket(parsed_query, cancelled))
                break;
        }
        catch (const LocalFormatError &)
        {
            /// Remember the first exception.
            if (!local_format_error)
                local_format_error = std::current_exception();
            connection->sendCancel();
        }
    }

    if (local_format_error)
        std::rethrow_exception(local_format_error);

    if (cancelled && is_interactive && !cancelled_printed.exchange(true))
        output_stream << "Query was cancelled." << std::endl;
}


/// Receive a part of the result, or progress info or an exception and process it.
/// Returns true if one should continue receiving packets.
/// Output of result is suppressed if query was cancelled.
bool ClientBase::receiveAndProcessPacket(ASTPtr parsed_query, bool cancelled_)
{
    Packet packet = connection->receivePacket();

    switch (packet.type)
    {
        case Protocol::Server::PartUUIDs:
            return true;

        case Protocol::Server::Data:
            if (!cancelled_)
                onData(packet.block, parsed_query);
            return true;

        case Protocol::Server::Progress:
            onProgress(packet.progress);
            return true;

        case Protocol::Server::ProfileInfo:
            onProfileInfo(packet.profile_info);
            return true;

        case Protocol::Server::Totals:
            if (!cancelled_)
                onTotals(packet.block, parsed_query);
            return true;

        case Protocol::Server::Extremes:
            if (!cancelled_)
                onExtremes(packet.block, parsed_query);
            return true;

        case Protocol::Server::Exception:
            onReceiveExceptionFromServer(std::move(packet.exception));
            return false;

        case Protocol::Server::Log:
            onLogData(packet.block);
            return true;

        case Protocol::Server::EndOfStream:
            onEndOfStream();
            return false;

        case Protocol::Server::ProfileEvents:
            onProfileEvents(packet.block);
            return true;

        case Protocol::Server::TimezoneUpdate:
            onTimezoneUpdate(packet.server_timezone);
            return true;

        default:
            throw Exception(
                ErrorCodes::UNKNOWN_PACKET_FROM_SERVER, "Unknown packet {} from server {}", packet.type, connection->getDescription());
    }
}


void ClientBase::onProgress(const Progress & value)
{
    if (!progress_indication.updateProgress(value))
    {
        // Just a keep-alive update.
        return;
    }

    if (output_format)
        output_format->onProgress(value);

    if (need_render_progress && tty_buf)
        progress_indication.writeProgress(*tty_buf);
}

void ClientBase::onTimezoneUpdate(const String & tz)
{
    client_context->setSetting("session_timezone", tz);
}


void ClientBase::onEndOfStream()
{
    if (need_render_progress && tty_buf)
        progress_indication.clearProgressOutput(*tty_buf);

    if (output_format)
    {
        /// Do our best to estimate the start of the query so the output format matches the one reported by the server
        bool is_running = false;
        output_format->setStartTime(
            clock_gettime_ns(CLOCK_MONOTONIC) - static_cast<UInt64>(progress_indication.elapsedSeconds() * 1000000000), is_running);

        try
        {
            output_format->finalize();
        }
        catch (...)
        {
            /// Format should be reset to make it work for subsequent query
            /// (otherwise it will throw again in resetOutput())
            output_format.reset();
            throw;
        }
    }

    resetOutput();

    if (is_interactive)
    {
        if (cancelled && !cancelled_printed.exchange(true))
            output_stream << "Query was cancelled." << std::endl;
        else if (!written_first_block)
            output_stream << "Ok." << std::endl;
    }
}


void ClientBase::onProfileEvents(Block & block)
{
    const auto rows = block.rows();
    if (rows == 0)
        return;

    if (getName() == "local" || server_revision >= DBMS_MIN_PROTOCOL_VERSION_WITH_INCREMENTAL_PROFILE_EVENTS)
    {
        const auto & array_thread_id = typeid_cast<const ColumnUInt64 &>(*block.getByName("thread_id").column).getData();
        const auto & names = typeid_cast<const ColumnString &>(*block.getByName("name").column);
        const auto & host_names = typeid_cast<const ColumnString &>(*block.getByName("host_name").column);
        const auto & array_values = typeid_cast<const ColumnInt64 &>(*block.getByName("value").column).getData();

        const auto * user_time_name = ProfileEvents::getName(ProfileEvents::UserTimeMicroseconds);
        const auto * system_time_name = ProfileEvents::getName(ProfileEvents::SystemTimeMicroseconds);

        HostToTimesMap thread_times;
        for (size_t i = 0; i < rows; ++i)
        {
            auto thread_id = array_thread_id[i];
            auto host_name = host_names.getDataAt(i).toString();

            /// In ProfileEvents packets thread id 0 specifies common profiling information
            /// for all threads executing current query on specific host. So instead of summing per thread
            /// consumption it's enough to look for data with thread id 0.
            if (thread_id != THREAD_GROUP_ID)
                continue;

            auto event_name = names.getDataAt(i);
            auto value = array_values[i];

            /// Ignore negative time delta or memory usage just in case.
            if (value < 0)
                continue;

            if (event_name == user_time_name)
                thread_times[host_name].user_ms = value;
            else if (event_name == system_time_name)
                thread_times[host_name].system_ms = value;
            else if (event_name == MemoryTracker::USAGE_EVENT_NAME)
                thread_times[host_name].memory_usage = value;
            else if (event_name == MemoryTracker::PEAK_USAGE_EVENT_NAME)
                thread_times[host_name].peak_memory_usage = value;
        }
        progress_indication.updateThreadEventData(thread_times);

        if (need_render_progress && tty_buf)
            progress_indication.writeProgress(*tty_buf);

        if (profile_events.print)
        {
            if (profile_events.watch.elapsedMilliseconds() >= profile_events.delay_ms)
            {
                /// We need to restart the watch each time we flushed these events
                profile_events.watch.restart();
                initLogsOutputStream();
                if (need_render_progress && tty_buf)
                    progress_indication.clearProgressOutput(*tty_buf);
                logs_out_stream->writeProfileEvents(block);
                logs_out_stream->flush();

                profile_events.last_block = {};
            }
            else
            {
                incrementProfileEventsBlock(profile_events.last_block, block);
            }
        }
    }
}


/// Flush all buffers.
void ClientBase::resetOutput()
{
    /// Order is important: format, compression, file

    if (output_format)
        output_format->finalize();
    output_format.reset();

    logs_out_stream.reset();

    if (out_file_buf)
    {
        out_file_buf->finalize();
        out_file_buf.reset();
    }

    if (pager_cmd)
    {
        pager_cmd->in.close();
        pager_cmd->wait();

        if (SIG_ERR == signal(SIGPIPE, SIG_DFL))
            throw ErrnoException(ErrorCodes::CANNOT_SET_SIGNAL_HANDLER, "Cannot set signal handler for SIGPIPE");
        if (SIG_ERR == signal(SIGINT, SIG_DFL))
            throw ErrnoException(ErrorCodes::CANNOT_SET_SIGNAL_HANDLER, "Cannot set signal handler for SIGINT");
        if (SIG_ERR == signal(SIGQUIT, SIG_DFL))
            throw ErrnoException(ErrorCodes::CANNOT_SET_SIGNAL_HANDLER, "Cannot set signal handler for SIGQUIT");

        setupSignalHandler();
    }
    pager_cmd = nullptr;

    if (out_logs_buf)
    {
        out_logs_buf->finalize();
        out_logs_buf.reset();
    }

    std_out.next();
}


/// Receive the block that serves as an example of the structure of table where data will be inserted.
bool ClientBase::receiveSampleBlock(Block & out, ColumnsDescription & columns_description, ASTPtr parsed_query)
{
    while (true)
    {
        Packet packet = connection->receivePacket();

        switch (packet.type)
        {
            case Protocol::Server::Data:
                out = packet.block;
                return true;

            case Protocol::Server::Exception:
                onReceiveExceptionFromServer(std::move(packet.exception));
                return false;

            case Protocol::Server::Log:
                onLogData(packet.block);
                break;

            case Protocol::Server::TableColumns:
                columns_description = ColumnsDescription::parse(packet.multistring_message[1]);
                return receiveSampleBlock(out, columns_description, parsed_query);

            case Protocol::Server::TimezoneUpdate:
                onTimezoneUpdate(packet.server_timezone);
                break;

            default:
                throw NetException(ErrorCodes::UNEXPECTED_PACKET_FROM_SERVER,
                    "Unexpected packet from server (expected Data, Exception, Log or TimezoneUpdate, got {})",
                    String(Protocol::Server::toString(packet.type)));
        }
    }
}


void ClientBase::setInsertionTable(const ASTInsertQuery & insert_query)
{
    if (!client_context->hasInsertionTable() && insert_query.table)
    {
        String table = insert_query.table->as<ASTIdentifier &>().shortName();
        if (!table.empty())
        {
            String database = insert_query.database ? insert_query.database->as<ASTIdentifier &>().shortName() : "";
            client_context->setInsertionTable(StorageID(database, table));
        }
    }
}


namespace
{
bool isStdinNotEmptyAndValid(ReadBufferFromFileDescriptor & std_in)
{
    try
    {
        return !std_in.eof();
    }
    catch (const Exception & e)
    {
        if (e.code() == ErrorCodes::CANNOT_READ_FROM_FILE_DESCRIPTOR)
            return false;
        throw;
    }
}
}


void ClientBase::processInsertQuery(const String & query_to_execute, ASTPtr parsed_query)
{
    auto query = query_to_execute;
    if (!query_parameters.empty()
        && connection->getServerRevision(connection_parameters.timeouts) < DBMS_MIN_PROTOCOL_VERSION_WITH_PARAMETERS)
    {
        /// Replace ASTQueryParameter with ASTLiteral for prepared statements.
        ReplaceQueryParameterVisitor visitor(query_parameters);
        visitor.visit(parsed_query);

        /// Get new query after substitutions.
        if (visitor.getNumberOfReplacedParameters())
            query = serializeAST(*parsed_query);
        chassert(!query.empty());
    }

    /// Process the query that requires transferring data blocks to the server.
    const auto & parsed_insert_query = parsed_query->as<ASTInsertQuery &>();
    if ((!parsed_insert_query.data && !parsed_insert_query.infile) && (is_interactive || (!stdin_is_a_tty && !isStdinNotEmptyAndValid(std_in))))
    {
        const auto & settings = client_context->getSettingsRef();
        if (settings[Setting::throw_if_no_data_to_insert])
            throw Exception(ErrorCodes::NO_DATA_TO_INSERT, "No data to insert");
        else
            return;
    }

    query_interrupt_handler.start();
    SCOPE_EXIT({ query_interrupt_handler.stop(); });

    connection->sendQuery(
        connection_parameters.timeouts,
        query,
        query_parameters,
        client_context->getCurrentQueryId(),
        query_processing_stage,
        &client_context->getSettingsRef(),
        &client_context->getClientInfo(),
        true,
        [&](const Progress & progress) { onProgress(progress); });

    if (send_external_tables)
        sendExternalTables(parsed_query);

    /// Receive description of table structure.
    Block sample;
    ColumnsDescription columns_description;
    if (receiveSampleBlock(sample, columns_description, parsed_query))
    {
        /// If structure was received (thus, server has not thrown an exception),
        /// send our data with that structure.
        setInsertionTable(parsed_insert_query);

        sendData(sample, columns_description, parsed_query);
        receiveEndOfQuery();
    }
}


void ClientBase::sendData(Block & sample, const ColumnsDescription & columns_description, ASTPtr parsed_query)
{
    /// Get columns description from variable or (if it was empty) create it from sample.
    auto columns_description_for_query = columns_description.empty() ? ColumnsDescription(sample.getNamesAndTypesList()) : columns_description;
    if (columns_description_for_query.empty())
    {
        throw Exception(ErrorCodes::LOGICAL_ERROR,
                        "Column description is empty and it can't be built from sample from table. "
                        "Cannot execute query.");
    }

    /// If INSERT data must be sent.
    auto * parsed_insert_query = parsed_query->as<ASTInsertQuery>();
    if (!parsed_insert_query)
        return;

    bool have_data_in_stdin = !is_interactive && !stdin_is_a_tty && isStdinNotEmptyAndValid(std_in);

    if (need_render_progress)
    {
        /// Set total_bytes_to_read for current fd.
        FileProgress file_progress(0, std_in.getFileSize());
        progress_indication.updateProgress(Progress(file_progress));

        /// Set callback to be called on file progress.
        if (tty_buf)
            progress_indication.setFileProgressCallback(client_context, *tty_buf);
    }

    /// If data fetched from file (maybe compressed file)
    if (parsed_insert_query->infile)
    {
        /// Get name of this file (path to file)
        const auto & in_file_node = parsed_insert_query->infile->as<ASTLiteral &>();
        const auto in_file = in_file_node.value.safeGet<std::string>();

        std::string compression_method;
        /// Compression method can be specified in query
        if (parsed_insert_query->compression)
        {
            const auto & compression_method_node = parsed_insert_query->compression->as<ASTLiteral &>();
            compression_method = compression_method_node.value.safeGet<std::string>();
        }

        String current_format = parsed_insert_query->format;
        if (current_format.empty())
            current_format = FormatFactory::instance().getFormatFromFileName(in_file);

        /// Create temporary storage file, to support globs and parallel reading
        /// StorageFile doesn't support ephemeral/materialized/alias columns.
        /// We should change ephemeral columns to ordinary and ignore materialized/alias columns.
        ColumnsDescription columns_for_storage_file;
        for (const auto & [name, _] : columns_description_for_query.getInsertable())
        {
            ColumnDescription column = columns_description_for_query.get(name);
            column.default_desc.kind = ColumnDefaultKind::Default;
            columns_for_storage_file.add(std::move(column));
        }

        StorageFile::CommonArguments args{
            WithContext(client_context),
            parsed_insert_query->table_id,
            current_format,
            getFormatSettings(client_context),
            compression_method,
            columns_for_storage_file,
            ConstraintsDescription{},
            String{},
            {},
            String{},
        };
        StoragePtr storage = std::make_shared<StorageFile>(in_file, client_context->getUserFilesPath(), args);
        storage->startup();
        SelectQueryInfo query_info;

        try
        {
            auto metadata = storage->getInMemoryMetadataPtr();
            QueryPlan plan;
            storage->read(
                plan,
                sample.getNames(),
                storage->getStorageSnapshot(metadata, client_context),
                query_info,
                client_context,
                {},
                client_context->getSettingsRef()[Setting::max_block_size],
                getNumberOfPhysicalCPUCores());

            auto builder = plan.buildQueryPipeline(
                QueryPlanOptimizationSettings::fromContext(client_context),
                BuildQueryPipelineSettings::fromContext(client_context));

            QueryPlanResourceHolder resources;
            auto pipe = QueryPipelineBuilder::getPipe(std::move(*builder), resources);

            sendDataFromPipe(
                std::move(pipe),
                parsed_query,
                have_data_in_stdin);
        }
        catch (Exception & e)
        {
            e.addMessage("data for INSERT was parsed from file");
            throw;
        }

        if (have_data_in_stdin && !cancelled)
            sendDataFromStdin(sample, columns_description_for_query, parsed_query);
    }
    else if (parsed_insert_query->data)
    {
        /// Send data contained in the query.
        ReadBufferFromMemory data_in(parsed_insert_query->data, parsed_insert_query->end - parsed_insert_query->data);
        try
        {
            sendDataFrom(data_in, sample, columns_description_for_query, parsed_query, have_data_in_stdin);
            if (have_data_in_stdin && !cancelled)
                sendDataFromStdin(sample, columns_description_for_query, parsed_query);
        }
        catch (Exception & e)
        {
            /// The following query will use data from input
            //      "INSERT INTO data FORMAT TSV\n " < data.csv
            //  And may be pretty hard to debug, so add information about data source to make it easier.
            e.addMessage("data for INSERT was parsed from query");
            throw;
        }
        // Remember where the data ended. We use this info later to determine
        // where the next query begins.
        parsed_insert_query->end = parsed_insert_query->data + data_in.count();
    }
    else if (!is_interactive)
    {
        sendDataFromStdin(sample, columns_description_for_query, parsed_query);
    }
    else
        throw Exception(ErrorCodes::NO_DATA_TO_INSERT, "No data to insert");
}


void ClientBase::sendDataFrom(ReadBuffer & buf, Block & sample, const ColumnsDescription & columns_description, ASTPtr parsed_query, bool have_more_data)
{
    String current_format = "Values";

    /// Data format can be specified in the INSERT query.
    if (const auto * insert = parsed_query->as<ASTInsertQuery>())
    {
        if (!insert->format.empty())
            current_format = insert->format;
    }

    auto source = client_context->getInputFormat(current_format, buf, sample, insert_format_max_block_size);
    Pipe pipe(source);

    if (columns_description.hasDefaults())
    {
        pipe.addSimpleTransform([&](const Block & header)
        {
            return std::make_shared<AddingDefaultsTransform>(header, columns_description, *source, client_context);
        });
    }

    sendDataFromPipe(std::move(pipe), parsed_query, have_more_data);
}

void ClientBase::sendDataFromPipe(Pipe&& pipe, ASTPtr parsed_query, bool have_more_data)
try
{
    QueryPipeline pipeline(std::move(pipe));
    PullingAsyncPipelineExecutor executor(pipeline);

    if (need_render_progress)
    {
        pipeline.setProgressCallback([this](const Progress & progress){ onProgress(progress); });
    }

    Block block;
    while (executor.pull(block))
    {
        if (!cancelled && query_interrupt_handler.cancelled())
        {
            cancelQuery();
            executor.cancel();
            return;
        }

        /// Check if server send Log packet
        receiveLogsAndProfileEvents(parsed_query);

        /// Check if server send Exception packet
        auto packet_type = connection->checkPacket(0);
        if (packet_type && *packet_type == Protocol::Server::Exception)
        {
            /**
             * We're exiting with error, so it makes sense to kill the
             * input stream without waiting for it to complete.
             */
            executor.cancel();
            return;
        }

        if (block)
        {
            connection->sendData(block, /* name */"", /* scalar */false);
            processed_rows += block.rows();
        }
    }

    if (!have_more_data)
        connection->sendData({}, "", false);
}
catch (...)
{
    connection->sendCancel();
    receiveEndOfQuery();
    throw;
}

void ClientBase::sendDataFromStdin(Block & sample, const ColumnsDescription & columns_description, ASTPtr parsed_query)
{
    /// Send data read from stdin.
    try
    {
        sendDataFrom(std_in, sample, columns_description, parsed_query);
    }
    catch (Exception & e)
    {
        e.addMessage("data for INSERT was parsed from stdin");
        throw;
    }
}


/// Process Log packets, used when inserting data by blocks
void ClientBase::receiveLogsAndProfileEvents(ASTPtr parsed_query)
{
    auto packet_type = connection->checkPacket(0);

    while (packet_type && (*packet_type == Protocol::Server::Log
            || *packet_type == Protocol::Server::ProfileEvents
            || *packet_type == Protocol::Server::TimezoneUpdate))
    {
        receiveAndProcessPacket(parsed_query, false);
        packet_type = connection->checkPacket(0);
    }
}


/// Process Log packets, exit when receive Exception or EndOfStream
bool ClientBase::receiveEndOfQuery()
{
    while (true)
    {
        Packet packet = connection->receivePacket();

        switch (packet.type)
        {
            case Protocol::Server::EndOfStream:
                onEndOfStream();
                return true;

            case Protocol::Server::Exception:
                onReceiveExceptionFromServer(std::move(packet.exception));
                return false;

            case Protocol::Server::Log:
                onLogData(packet.block);
                break;

            case Protocol::Server::Progress:
                onProgress(packet.progress);
                break;

            case Protocol::Server::ProfileEvents:
                onProfileEvents(packet.block);
                break;

            case Protocol::Server::TimezoneUpdate:
                onTimezoneUpdate(packet.server_timezone);
                break;

            default:
                throw NetException(ErrorCodes::UNEXPECTED_PACKET_FROM_SERVER,
                    "Unexpected packet from server (expected Exception, EndOfStream, Log, Progress or ProfileEvents. Got {})",
                    String(Protocol::Server::toString(packet.type)));
        }
    }
}

void ClientBase::cancelQuery()
{
    connection->sendCancel();
    if (need_render_progress && tty_buf)
        progress_indication.clearProgressOutput(*tty_buf);

    if (is_interactive)
        output_stream << "Cancelling query." << std::endl;

    cancelled = true;
}

void ClientBase::processParsedSingleQuery(const String & full_query, const String & query_to_execute,
        ASTPtr parsed_query, std::optional<bool> echo_query_, bool report_error)
{
    resetOutput();
    have_error = false;
    cancelled = false;
    cancelled_printed = false;
    client_exception.reset();
    server_exception.reset();

    if (echo_query_ && *echo_query_)
    {
        writeString(full_query, std_out);
        writeChar('\n', std_out);
        std_out.next();
    }

    if (is_interactive)
    {
        client_context->setCurrentQueryId("");
        // Generate a new query_id
        for (const auto & query_id_format : query_id_formats)
        {
            writeString(query_id_format.first, std_out);
            writeString(fmt::format(fmt::runtime(query_id_format.second), fmt::arg("query_id", client_context->getCurrentQueryId())), std_out);
            writeChar('\n', std_out);
            std_out.next();
        }
    }

    if (const auto * set_query = parsed_query->as<ASTSetQuery>())
    {
        const auto * logs_level_field = set_query->changes.tryGet(std::string_view{"send_logs_level"});
        if (logs_level_field)
        {
            auto logs_level = logs_level_field->safeGet<String>();
            /// Check that setting value is correct before updating logger level.
            SettingFieldLogsLevelTraits::fromString(logs_level);
            updateLoggerLevel(logs_level);
        }
    }

    if (const auto * create_user_query = parsed_query->as<ASTCreateUserQuery>())
    {
        if (!create_user_query->attach && !create_user_query->authentication_methods.empty())
        {
            for (const auto & authentication_method : create_user_query->authentication_methods)
            {
                auto password = authentication_method->getPassword();

                if (password)
                    client_context->getAccessControl().checkPasswordComplexityRules(*password);
            }
        }
    }

    processed_rows = 0;
    written_first_block = false;
    progress_indication.resetProgress();
    profile_events.watch.restart();

    {
        /// Temporarily apply query settings to context.
        std::optional<Settings> old_settings;
        SCOPE_EXIT_SAFE({
            try
            {
                /// We need to park ParallelFormating threads,
                /// because they can use settings from global context
                /// and it can lead to data race with `setSettings`
                resetOutput();
            }
            catch (...)
            {
                if (!have_error)
                {
                    client_exception = std::make_unique<Exception>(getCurrentExceptionMessageAndPattern(print_stack_trace), getCurrentExceptionCode());
                    have_error = true;
                }
            }
            if (old_settings)
                client_context->setSettings(*old_settings);
        });

        auto apply_query_settings = [&](const IAST & settings_ast)
        {
            if (!old_settings)
                old_settings.emplace(client_context->getSettingsRef());
            client_context->applySettingsChanges(settings_ast.as<ASTSetQuery>()->changes);
            client_context->resetSettingsToDefaultValue(settings_ast.as<ASTSetQuery>()->default_settings);
        };

        const auto * insert = parsed_query->as<ASTInsertQuery>();
        if (const auto * select = parsed_query->as<ASTSelectQuery>(); select && select->settings())
            apply_query_settings(*select->settings());
        else if (const auto * select_with_union = parsed_query->as<ASTSelectWithUnionQuery>())
        {
            const ASTs & children = select_with_union->list_of_selects->children;
            if (!children.empty())
            {
                // On the client it is enough to apply settings only for the
                // last SELECT, since the only thing that is important to apply
                // on the client is format settings.
                const auto * last_select = children.back()->as<ASTSelectQuery>();
                if (last_select && last_select->settings())
                {
                    apply_query_settings(*last_select->settings());
                }
            }
        }
        else if (const auto * query_with_output = parsed_query->as<ASTQueryWithOutput>(); query_with_output && query_with_output->settings_ast)
            apply_query_settings(*query_with_output->settings_ast);
        else if (insert && insert->settings_ast)
            apply_query_settings(*insert->settings_ast);

        if (!connection->checkConnected(connection_parameters.timeouts))
            connect();

        ASTPtr input_function;
        if (insert && insert->select)
            insert->tryFindInputFunction(input_function);

        bool is_async_insert_with_inlined_data = client_context->getSettingsRef()[Setting::async_insert] && insert && insert->hasInlinedData();

        if (is_async_insert_with_inlined_data)
        {
            bool have_data_in_stdin = !is_interactive && !stdin_is_a_tty && isStdinNotEmptyAndValid(std_in);
            bool have_external_data = have_data_in_stdin || insert->infile;

            if (have_external_data)
                throw Exception(ErrorCodes::NOT_IMPLEMENTED,
                    "Processing async inserts with both inlined and external data (from stdin or infile) is not supported");
        }

        /// INSERT query for which data transfer is needed (not an INSERT SELECT or input()) is processed separately.
        if (insert && (!insert->select || input_function) && !is_async_insert_with_inlined_data)
        {
            if (input_function && insert->format.empty())
                throw Exception(ErrorCodes::INVALID_USAGE_OF_INPUT, "FORMAT must be specified for function input()");

            processInsertQuery(query_to_execute, parsed_query);
        }
        else
            processOrdinaryQuery(query_to_execute, parsed_query);
    }

    /// Do not change context (current DB, settings) in case of an exception.
    if (!have_error)
    {
        if (const auto * set_query = parsed_query->as<ASTSetQuery>())
        {
            /// Save all changes in settings to avoid losing them if the connection is lost.
            for (const auto & change : set_query->changes)
            {
                if (change.name == "profile")
                    current_profile = change.value.safeGet<String>();
                else
                    client_context->applySettingChange(change);
            }
            client_context->resetSettingsToDefaultValue(set_query->default_settings);

            /// Query parameters inside SET queries should be also saved on the client side
            ///  to override their previous definitions set with --param_* arguments
            ///  and for substitutions to work inside INSERT ... VALUES queries
            for (const auto & [name, value] : set_query->query_parameters)
                query_parameters.insert_or_assign(name, value);

            client_context->addQueryParameters(NameToNameMap{set_query->query_parameters.begin(), set_query->query_parameters.end()});
        }
        if (const auto * use_query = parsed_query->as<ASTUseQuery>())
        {
            const String & new_database = use_query->getDatabase();
            /// If the client initiates the reconnection, it takes the settings from the config.
            getClientConfiguration().setString("database", new_database);
            /// If the connection initiates the reconnection, it uses its variable.
            connection->setDefaultDatabase(new_database);
        }
    }

    /// Always print last block (if it was not printed already)
    if (profile_events.last_block)
    {
        initLogsOutputStream();
        if (need_render_progress && tty_buf)
            progress_indication.clearProgressOutput(*tty_buf);
        logs_out_stream->writeProfileEvents(profile_events.last_block);
        logs_out_stream->flush();

        profile_events.last_block = {};
    }

    if (is_interactive)
    {
        output_stream << std::endl;
        if (!server_exception || processed_rows != 0)
            output_stream << processed_rows << " row" << (processed_rows == 1 ? "" : "s") << " in set. ";
        output_stream << "Elapsed: " << progress_indication.elapsedSeconds() << " sec. ";
        progress_indication.writeFinalProgress();
        output_stream << std::endl << std::endl;
    }
    else
    {
        const auto & config = getClientConfiguration();
        if (config.getBool("print-time-to-stderr", false))
            error_stream << progress_indication.elapsedSeconds() << "\n";

        const auto & print_memory_mode = config.getString("print-memory-to-stderr", "");
        auto peak_memory_usage = std::max<Int64>(progress_indication.getMemoryUsage().peak, 0);
        if (print_memory_mode == "default")
            error_stream << peak_memory_usage << "\n";
        else if (print_memory_mode == "readable")
            error_stream << formatReadableSizeWithBinarySuffix(peak_memory_usage) << "\n";
    }

    if (!is_interactive && getClientConfiguration().getBool("print-num-processed-rows", false))
    {
        output_stream << "Processed rows: " << processed_rows << "\n";
    }

    if (have_error && report_error)
        processError(full_query);
}


MultiQueryProcessingStage ClientBase::analyzeMultiQueryText(
    const char *& this_query_begin, const char *& this_query_end, const char * all_queries_end,
    String & query_to_execute, ASTPtr & parsed_query, const String & all_queries_text,
    std::unique_ptr<Exception> & current_exception)
{
    if (!is_interactive && cancelled)
        return MultiQueryProcessingStage::QUERIES_END;

    if (this_query_begin >= all_queries_end)
        return MultiQueryProcessingStage::QUERIES_END;

    // Remove leading empty newlines and other whitespace, because they
    // are annoying to filter in the query log. This is mostly relevant for
    // the tests.
    while (this_query_begin < all_queries_end && isWhitespaceASCII(*this_query_begin))
        ++this_query_begin;

    if (this_query_begin >= all_queries_end)
        return MultiQueryProcessingStage::QUERIES_END;

    unsigned max_parser_depth = static_cast<unsigned>(client_context->getSettingsRef()[Setting::max_parser_depth]);
    unsigned max_parser_backtracks = static_cast<unsigned>(client_context->getSettingsRef()[Setting::max_parser_backtracks]);

    // If there are only comments left until the end of file, we just
    // stop. The parser can't handle this situation because it always
    // expects that there is some query that it can parse.
    // We can get into this situation because the parser also doesn't
    // skip the trailing comments after parsing a query. This is because
    // they may as well be the leading comments for the next query,
    // and it makes more sense to treat them as such.
    {
        Tokens tokens(this_query_begin, all_queries_end);
        IParser::Pos token_iterator(tokens, max_parser_depth, max_parser_backtracks);
        if (!token_iterator.isValid())
            return MultiQueryProcessingStage::QUERIES_END;
    }

    this_query_end = this_query_begin;
    try
    {
        parsed_query = parseQuery(this_query_end, all_queries_end,
            client_context->getSettingsRef(),
            /*allow_multi_statements=*/ true);
    }
    catch (const Exception & e)
    {
        current_exception.reset(e.clone());
        return MultiQueryProcessingStage::PARSING_EXCEPTION;
    }

    if (!parsed_query)
    {
        if (ignore_error)
        {
            Tokens tokens(this_query_begin, all_queries_end);
            IParser::Pos token_iterator(tokens, max_parser_depth, max_parser_backtracks);
            while (token_iterator->type != TokenType::Semicolon && token_iterator.isValid())
                ++token_iterator;
            this_query_begin = token_iterator->end;

            return MultiQueryProcessingStage::CONTINUE_PARSING;
        }

        return MultiQueryProcessingStage::PARSING_FAILED;
    }

    // INSERT queries may have the inserted data in the query text that follow the query itself, e.g. "insert into t format CSV 1,2". They
    // need special handling.
    // - If the INSERT statement FORMAT is VALUES, we use the VALUES format parser to skip the inserted data until we reach the trailing single semicolon.
    // - Other formats (e.g. FORMAT CSV) are arbitrarily more complex and tricky to parse. For example, we may be unable to distinguish if the semicolon
    //   is part of the data or ends the statement. In this case, we simply assume that the end of the INSERT statement is determined by \n\n (two newlines).
    auto * insert_ast = parsed_query->as<ASTInsertQuery>();
    // We also consider the INSERT query in EXPLAIN queries (same as normal INSERT queries)
    if (!insert_ast)
    {
        auto * explain_ast = parsed_query->as<ASTExplainQuery>();
        if (explain_ast && explain_ast->getExplainedQuery())
        {
            insert_ast = explain_ast->getExplainedQuery()->as<ASTInsertQuery>();
        }
    }
    const char * query_to_execute_end = this_query_end;
    if (insert_ast && insert_ast->data)
    {
        if (insert_ast->format == "Values")
        {
            // Invoke the VALUES format parser to skip the inserted data
            ReadBufferFromMemory data_in(insert_ast->data, all_queries_end - insert_ast->data);
            skipBOMIfExists(data_in);
            do
            {
                skipWhitespaceIfAny(data_in);
                if (data_in.eof() || *data_in.position() == ';')
                    break;
            }
            while (ValuesBlockInputFormat::skipToNextRow(&data_in, 1, 0));
            // Handle the case of a comment followed by a semicolon
            //   Example: INSERT INTO tab VALUES xx; -- {serverError xx}
            // If we use this error hint, the next query should not be placed on the same line
            this_query_end = insert_ast->data + data_in.count();
            const auto * pos_newline = find_first_symbols<'\n'>(this_query_end, all_queries_end);
            if (pos_newline != this_query_end)
            {
                TestHint hint(String(this_query_end, pos_newline - this_query_end));
                if (hint.hasClientErrors() || hint.hasServerErrors())
                    this_query_end = pos_newline;
            }
        }
        else
        {
            // Handling of generic formats
            auto pos_newline = String(insert_ast->data, all_queries_end).find("\n\n");
            if (pos_newline != std::string::npos)
                this_query_end = insert_ast->data + pos_newline;
            else
                this_query_end = all_queries_end;
        }
        insert_ast->end = this_query_end;
        query_to_execute_end = isSyncInsertWithData(*insert_ast, client_context) ? insert_ast->data : this_query_end;
    }

    query_to_execute = all_queries_text.substr(this_query_begin - all_queries_text.data(), query_to_execute_end - this_query_begin);

    // Try to include the trailing comment with test hints. It is just
    // a guess for now, because we don't yet know where the query ends
    // if it is an INSERT query with inline data. We will do it again
    // after we have processed the query. But even this guess is
    // beneficial so that we see proper trailing comments in "echo" and
    // server log.
    adjustQueryEnd(this_query_end, all_queries_end, max_parser_depth, max_parser_backtracks);
    return MultiQueryProcessingStage::EXECUTE_QUERY;
}


bool ClientBase::executeMultiQuery(const String & all_queries_text)
{
    bool echo_query = echo_queries;

    {
        /// disable logs if expects errors
        TestHint test_hint(all_queries_text);
        if (test_hint.hasClientErrors() || test_hint.hasServerErrors())
            processTextAsSingleQuery("SET send_logs_level = 'fatal'");
    }

    /// Test tags are started with "--" so they are interpreted as comments anyway.
    /// But if the echo is enabled we have to remove the test tags from `all_queries_text`
    /// because we don't want test tags to be echoed.
    size_t test_tags_length = getTestTagsLength(all_queries_text);

    /// Several queries separated by ';'.
    /// INSERT data is ended by the empty line (\n\n), not ';'.
    /// Unnecessary semicolons may cause data to be parsed containing ';'
    /// e.g. 'insert into xx format csv val;' will insert "val;" instead of "val"
    ///      'insert into xx format csv val\n;' will insert "val" and ";"
    /// An exception is VALUES format where we also support semicolon in
    /// addition to end of line.
    const char * this_query_begin = all_queries_text.data() + test_tags_length;
    const char * this_query_end;
    const char * all_queries_end = all_queries_text.data() + all_queries_text.size();

    String full_query; // full_query is the query + inline INSERT data + trailing comments (the latter is our best guess for now).
    String query_to_execute;
    ASTPtr parsed_query;
    std::unique_ptr<Exception> current_exception;
    size_t retries_count = 0;
    bool is_first = true;

    while (true)
    {
        auto stage = analyzeMultiQueryText(this_query_begin, this_query_end, all_queries_end,
                                           query_to_execute, parsed_query, all_queries_text, current_exception);
        switch (stage)
        {
            case MultiQueryProcessingStage::QUERIES_END:
            {
                /// Compatible with old version when run interactive, e.g. "", "\ld"
                if (is_first && is_interactive)
                    processTextAsSingleQuery(all_queries_text);
                return true;
            }
            case MultiQueryProcessingStage::PARSING_FAILED:
            {
                return true;
            }
            case MultiQueryProcessingStage::CONTINUE_PARSING:
            {
                is_first = false;
                continue;
            }
            case MultiQueryProcessingStage::PARSING_EXCEPTION:
            {
                is_first = false;
                this_query_end = find_first_symbols<'\n'>(this_query_end, all_queries_end);

                // Try to find test hint for syntax error. We don't know where
                // the query ends because we failed to parse it, so we consume
                // the entire line.
                TestHint hint(String(this_query_begin, this_query_end - this_query_begin));
                if (hint.hasServerErrors())
                {
                    // Syntax errors are considered as client errors
                    current_exception->addMessage("\nExpected server error: {}.", hint.serverErrors());
                    current_exception->rethrow();
                }

                if (!hint.hasExpectedClientError(current_exception->code()))
                {
                    if (hint.hasClientErrors())
                        current_exception->addMessage("\nExpected client error: {}.", hint.clientErrors());

                    current_exception->rethrow();
                }

                /// It's expected syntax error, skip the line
                this_query_begin = this_query_end;
                current_exception.reset();

                continue;
            }
            case MultiQueryProcessingStage::EXECUTE_QUERY:
            {
                is_first = false;
                full_query = all_queries_text.substr(this_query_begin - all_queries_text.data(), this_query_end - this_query_begin);
                if (query_fuzzer_runs)
                {
                    if (!processWithFuzzing(full_query))
                        return false;

                    this_query_begin = this_query_end;
                    continue;
                }
                if (suggest)
                    updateSuggest(parsed_query);

                // Now we know for sure where the query ends.
                // Look for the hint in the text of query + insert data + trailing
                // comments, e.g. insert into t format CSV 'a' -- { serverError 123 }.
                // Use the updated query boundaries we just calculated.
                TestHint test_hint(full_query);

                // Echo all queries if asked; makes for a more readable reference file.
                echo_query = test_hint.echoQueries().value_or(echo_query);

                try
                {
                    processParsedSingleQuery(full_query, query_to_execute, parsed_query, echo_query, false);
                }
                catch (...)
                {
                    // Surprisingly, this is a client error. A server error would
                    // have been reported without throwing (see onReceiveExceptionFromServer()).
                    client_exception = std::make_unique<Exception>(getCurrentExceptionMessageAndPattern(print_stack_trace), getCurrentExceptionCode());
                    have_error = true;
                }

                // Check whether the error (or its absence) matches the test hints
                // (or their absence).
                bool error_matches_hint = true;
                bool need_retry = test_hint.needRetry(server_exception, &retries_count);
                if (need_retry)
                {
                    std::this_thread::sleep_for(std::chrono::seconds(1));
                }
                else if (have_error)
                {
                    if (test_hint.hasServerErrors())
                    {
                        if (!server_exception)
                        {
                            error_matches_hint = false;
                            fmt::print(stderr, "Expected server error code '{}' but got no server error (query: {}).\n",
                                       test_hint.serverErrors(), full_query);
                        }
                        else if (!test_hint.hasExpectedServerError(server_exception->code()))
                        {
                            error_matches_hint = false;
                            fmt::print(stderr, "Expected server error code: {} but got: {} (query: {}).\n",
                                       test_hint.serverErrors(), server_exception->code(), full_query);
                        }
                    }
                    if (test_hint.hasClientErrors())
                    {
                        if (!client_exception)
                        {
                            error_matches_hint = false;
                            fmt::print(stderr, "Expected client error code '{}' but got no client error (query: {}).\n",
                                       test_hint.clientErrors(), full_query);
                        }
                        else if (!test_hint.hasExpectedClientError(client_exception->code()))
                        {
                            error_matches_hint = false;
                            fmt::print(stderr, "Expected client error code '{}' but got '{}' (query: {}).\n",
                                       test_hint.clientErrors(), client_exception->code(), full_query);
                        }
                    }
                    if (!test_hint.hasClientErrors() && !test_hint.hasServerErrors())
                    {
                        // No error was expected but it still occurred. This is the
                        // default case without test hint, doesn't need additional
                        // diagnostics.
                        error_matches_hint = false;
                    }
                }
                else
                {
                    if (test_hint.hasClientErrors())
                    {
                        error_matches_hint = false;
                        fmt::print(stderr,
                                   "The query succeeded but the client error '{}' was expected (query: {}).\n",
                                   test_hint.clientErrors(), full_query);
                    }
                    if (test_hint.hasServerErrors())
                    {
                        error_matches_hint = false;
                        fmt::print(stderr,
                                   "The query succeeded but the server error '{}' was expected (query: {}).\n",
                                   test_hint.serverErrors(), full_query);
                    }
                }

                // If the error is expected, force reconnect and ignore it.
                if (have_error && error_matches_hint)
                {
                    client_exception.reset();
                    server_exception.reset();

                    have_error = false;

                    if (!connection->checkConnected(connection_parameters.timeouts))
                        connect();
                }

                // For INSERTs with inline data: use the end of inline data as
                // reported by the format parser (it is saved in sendData()).
                // This allows us to handle queries like:
                //   insert into t values (1); select 1
                // , where the inline data is delimited by semicolon and not by a
                // newline.
                auto * insert_ast = parsed_query->as<ASTInsertQuery>();
                if (insert_ast && isSyncInsertWithData(*insert_ast, client_context))
                {
                    this_query_end = insert_ast->end;
                    adjustQueryEnd(
                        this_query_end,
                        all_queries_end,
                        static_cast<unsigned>(client_context->getSettingsRef()[Setting::max_parser_depth]),
                        static_cast<unsigned>(client_context->getSettingsRef()[Setting::max_parser_backtracks]));
                }

                // Report error.
                if (have_error)
                    processError(full_query);

                // Stop processing queries if needed.
                if (have_error && !ignore_error)
                    return is_interactive;

                if (!need_retry)
                    this_query_begin = this_query_end;
                break;
            }
        }
    }
}


bool ClientBase::processQueryText(const String & text)
{
    auto trimmed_input = trim(text, [](char c) { return isWhitespaceASCII(c) || c == ';'; });

    if (exit_strings.end() != exit_strings.find(trimmed_input))
        return false;

    if (trimmed_input.starts_with("\\i"))
    {
        size_t skip_prefix_size = std::strlen("\\i");
        auto file_name = trim(
            trimmed_input.substr(skip_prefix_size, trimmed_input.size() - skip_prefix_size),
            [](char c) { return isWhitespaceASCII(c); });

        return processMultiQueryFromFile(file_name);
    }

    if (query_fuzzer_runs)
    {
        processWithFuzzing(text);
        return true;
    }

    return executeMultiQuery(text);
}


String ClientBase::prompt() const
{
    return prompt_by_server_display_name;
}


void ClientBase::initQueryIdFormats()
{
    if (!query_id_formats.empty())
        return;

    /// Initialize query_id_formats if any
    if (getClientConfiguration().has("query_id_formats"))
    {
        Poco::Util::AbstractConfiguration::Keys keys;
        getClientConfiguration().keys("query_id_formats", keys);
        for (const auto & name : keys)
            query_id_formats.emplace_back(name + ":", getClientConfiguration().getString("query_id_formats." + name));
    }

    if (query_id_formats.empty())
        query_id_formats.emplace_back("Query id:", " {query_id}\n");
}


bool ClientBase::addMergeTreeSettings(ASTCreateQuery & ast_create)
{
    if (ast_create.attach
        || !ast_create.storage
        || !ast_create.storage->isExtendedStorageDefinition()
        || !ast_create.storage->engine
        || ast_create.storage->engine->name.find("MergeTree") == std::string::npos)
        return false;

    auto all_changed = cmd_merge_tree_settings.allChanged();
    if (all_changed.begin() == all_changed.end())
        return false;

    if (!ast_create.storage->settings)
    {
        auto settings_ast = std::make_shared<ASTSetQuery>();
        settings_ast->is_standalone = false;
        ast_create.storage->set(ast_create.storage->settings, settings_ast);
    }

    auto & storage_settings = *ast_create.storage->settings;
    bool added_new_setting = false;

    for (const auto & setting : all_changed)
    {
        if (!storage_settings.changes.tryGet(setting.getName()))
        {
            storage_settings.changes.emplace_back(setting.getName(), setting.getValue());
            added_new_setting = true;
        }
    }

    return added_new_setting;
}

void ClientBase::runInteractive()
{
    if (getClientConfiguration().has("query_id"))
        throw Exception(ErrorCodes::BAD_ARGUMENTS, "query_id could be specified only in non-interactive mode");
    if (getClientConfiguration().getBool("print-time-to-stderr", false))
        throw Exception(ErrorCodes::BAD_ARGUMENTS, "time option could be specified only in non-interactive mode");

    initQueryIdFormats();

    /// Initialize DateLUT here to avoid counting time spent here as query execution time.
    const auto local_tz = DateLUT::instance().getTimeZone();

    suggest.emplace();
    if (load_suggestions)
    {
        /// Load suggestion data from the server.
        if (client_context->getApplicationType() == Context::ApplicationType::CLIENT)
            suggest->load<Connection>(client_context, connection_parameters, getClientConfiguration().getInt("suggestion_limit"), wait_for_suggestions_to_load);
        else if (client_context->getApplicationType() == Context::ApplicationType::LOCAL)
            suggest->load<LocalConnection>(client_context, connection_parameters, getClientConfiguration().getInt("suggestion_limit"), wait_for_suggestions_to_load);
    }

    if (home_path.empty())
    {
        const char * home_path_cstr = getenv("HOME"); // NOLINT(concurrency-mt-unsafe)
        if (home_path_cstr)
            home_path = home_path_cstr;
    }

    /// Load command history if present.
    if (getClientConfiguration().has("history_file"))
        history_file = getClientConfiguration().getString("history_file");
    else
    {
        auto * history_file_from_env = getenv("CLICKHOUSE_HISTORY_FILE"); // NOLINT(concurrency-mt-unsafe)
        if (history_file_from_env)
            history_file = history_file_from_env;
        else if (!home_path.empty())
            history_file = home_path + "/.clickhouse-client-history";
    }

    if (!history_file.empty() && !fs::exists(history_file))
    {
        /// Avoid TOCTOU issue.
        try
        {
            FS::createFile(history_file);
        }
        catch (const ErrnoException & e)
        {
            if (e.getErrno() != EEXIST)
            {
                error_stream << getCurrentExceptionMessage(false) << '\n';
            }
        }
    }

    LineReader::Patterns query_extenders = {"\\"};
    LineReader::Patterns query_delimiters = {";", "\\G", "\\G;"};
    char word_break_characters[] = " \t\v\f\a\b\r\n`~!@#$%^&*()-=+[{]}\\|;:'\",<.>/?";

#if USE_REPLXX
    replxx::Replxx::highlighter_callback_t highlight_callback{};
    if (getClientConfiguration().getBool("highlight", true))
        highlight_callback = highlight;

    ReplxxLineReader lr(
        *suggest,
        history_file,
        getClientConfiguration().has("multiline"),
        getClientConfiguration().getBool("ignore_shell_suspend", true),
        query_extenders,
        query_delimiters,
        word_break_characters,
        highlight_callback);
#else
    (void)word_break_characters;
    LineReader lr(
        history_file,
        getClientConfiguration().has("multiline"),
        query_extenders,
        query_delimiters);
#endif

    static const std::initializer_list<std::pair<String, String>> backslash_aliases =
        {
            { "\\l", "SHOW DATABASES" },
            { "\\d", "SHOW TABLES" },
            { "\\c", "USE" },
        };

    static const std::initializer_list<String> repeat_last_input_aliases =
        {
            ".",  /// Vim shortcut
            "/"   /// Oracle SQL Plus shortcut
        };

    String last_input;

    do
    {
        String input;
        {
            /// Enable bracketed-paste-mode so that we are able to paste multiline queries as a whole.
            /// But keep it disabled outside of query input, because it breaks password input
            /// (e.g. if we need to reconnect and show a password prompt).
            /// (Alternatively, we could make the password input ignore the control sequences.)
            lr.enableBracketedPaste();
            SCOPE_EXIT({ lr.disableBracketedPaste(); });

            input = lr.readLine(prompt(), ":-] ");
        }

        if (input.empty())
            break;

        has_vertical_output_suffix = false;
        if (input.ends_with("\\G") || input.ends_with("\\G;"))
        {
            if (input.ends_with("\\G"))
                input.resize(input.size() - 2);
            else if (input.ends_with("\\G;"))
                input.resize(input.size() - 3);

            has_vertical_output_suffix = true;
        }

        for (const auto & [alias, command] : backslash_aliases)
        {
            auto it = std::search(input.begin(), input.end(), alias.begin(), alias.end());
            if (it != input.end() && std::all_of(input.begin(), it, isWhitespaceASCII))
            {
                it += alias.size();
                if (it == input.end() || isWhitespaceASCII(*it))
                {
                    String new_input = command;
                    // append the rest of input to the command
                    // for parameters support, e.g. \c db_name -> USE db_name
                    new_input.append(it, input.end());
                    input = std::move(new_input);
                    break;
                }
            }
        }

        for (const auto & alias : repeat_last_input_aliases)
        {
            if (input == alias)
            {
                input  = last_input;
                break;
            }
        }

        if (suggest && suggest->getLastError() == ErrorCodes::USER_SESSION_LIMIT_EXCEEDED)
        {
            // If a separate connection loading suggestions failed to open a new session,
            // use the main session to receive them.
            suggest->load(*connection, connection_parameters.timeouts, getClientConfiguration().getInt("suggestion_limit"), client_context->getClientInfo());
        }

        try
        {
            if (!processQueryText(input))
                break;
            last_input = input;
        }
        catch (const Exception & e)
        {
            if (e.code() == ErrorCodes::USER_EXPIRED)
                break;

            /// We don't need to handle the test hints in the interactive mode.
            error_stream << "Exception on client:" << std::endl << getExceptionMessage(e, print_stack_trace, true) << std::endl << std::endl;
            client_exception.reset(e.clone());
        }

        if (client_exception)
        {
            /// client_exception may have been set above or elsewhere.
            /// Client-side exception during query execution can result in the loss of
            /// sync in the connection protocol.
            /// So we reconnect and allow to enter the next query.
            if (!connection->checkConnected(connection_parameters.timeouts))
                connect();
        }
    }
    while (true);

    if (isNewYearMode())
        output_stream << "Happy new year." << std::endl;
    else if (isChineseNewYearMode(local_tz))
        output_stream << "Happy Chinese new year. 春节快乐!" << std::endl;
    else
        output_stream << "Bye." << std::endl;
}


bool ClientBase::processMultiQueryFromFile(const String & file_name)
{
    String queries_from_file;

    ReadBufferFromFile in(file_name);
    readStringUntilEOF(queries_from_file, in);

    return executeMultiQuery(queries_from_file);
}


void ClientBase::runNonInteractive()
{
    if (delayed_interactive)
        initQueryIdFormats();

    if (!queries_files.empty())
    {
        for (const auto & queries_file : queries_files)
        {
            for (const auto & interleave_file : interleave_queries_files)
                if (!processMultiQueryFromFile(interleave_file))
                    return;

            if (!processMultiQueryFromFile(queries_file))
                return;
        }

        return;
    }

    if (!queries.empty())
    {
        for (const auto & query : queries)
        {
            if (query_fuzzer_runs)
            {
                if (!processWithFuzzing(query))
                    return;
            }
            else
            {
                if (!processQueryText(query))
                    return;
            }
        }
    }
    else
    {
        /// If 'query' parameter is not set, read a query from stdin.
        /// The query is read entirely into memory (streaming is disabled).
        ReadBufferFromFileDescriptor in(STDIN_FILENO);
        String text;
        readStringUntilEOF(text, in);
        if (query_fuzzer_runs)
            processWithFuzzing(text);
        else
            processQueryText(text);
    }
}


#if defined(FUZZING_MODE)
extern "C" int LLVMFuzzerRunDriver(int * argc, char *** argv, int (*callback)(const uint8_t * data, size_t size));
ClientBase * app;

void ClientBase::runLibFuzzer()
{
    app = this;
    std::vector<String> fuzzer_args_holder;

    if (const char * fuzzer_args_env = getenv("FUZZER_ARGS")) // NOLINT(concurrency-mt-unsafe)
        boost::split(fuzzer_args_holder, fuzzer_args_env, isWhitespaceASCII, boost::token_compress_on);

    std::vector<char *> fuzzer_args;
    fuzzer_args.push_back(argv0);
    for (auto & arg : fuzzer_args_holder)
        fuzzer_args.emplace_back(arg.data());

    int fuzzer_argc = static_cast<int>(fuzzer_args.size());
    char ** fuzzer_argv = fuzzer_args.data();

    LLVMFuzzerRunDriver(&fuzzer_argc, &fuzzer_argv, [](const uint8_t * data, size_t size)
    {
        try
        {
            String query(reinterpret_cast<const char *>(data), size);
            app->processQueryText(query);
        }
        catch (...)
        {
            return -1;
        }

        return 0;
    });
}
#else
void ClientBase::runLibFuzzer() {}
#endif

void ClientBase::clearTerminal()
{
    /// Clear from cursor until end of screen.
    /// It is needed if garbage is left in terminal.
    /// Show cursor. It can be left hidden by invocation of previous programs.
    /// A test for this feature: perl -e 'print "x"x100000'; echo -ne '\033[0;0H\033[?25l'; clickhouse-client
    output_stream << "\033[0J" "\033[?25h";
}

void ClientBase::showClientVersion()
{
    output_stream << VERSION_NAME << " " + getName() + " version " << VERSION_STRING << VERSION_OFFICIAL << "." << std::endl;
}

}<|MERGE_RESOLUTION|>--- conflicted
+++ resolved
@@ -106,6 +106,7 @@
     extern const SettingsUInt64 output_format_pretty_max_value_width;
     extern const SettingsBool partial_result_on_first_cancel;
     extern const SettingsBool throw_if_no_data_to_insert;
+    extern const SettingsBool implicit_select;
 }
 
 namespace ErrorCodes
@@ -318,11 +319,7 @@
     else if (dialect == Dialect::prql)
         parser = std::make_unique<ParserPRQLQuery>(max_length, settings[Setting::max_parser_depth], settings[Setting::max_parser_backtracks]);
     else
-<<<<<<< HEAD
-        parser = std::make_unique<ParserQuery>(end, settings.allow_settings_after_format_in_insert, settings.implicit_select);
-=======
-        parser = std::make_unique<ParserQuery>(end, settings[Setting::allow_settings_after_format_in_insert]);
->>>>>>> 7c407e10
+        parser = std::make_unique<ParserQuery>(end, settings[Setting::allow_settings_after_format_in_insert], settings[Setting::implicit_select]);
 
     if (is_interactive || ignore_error)
     {
