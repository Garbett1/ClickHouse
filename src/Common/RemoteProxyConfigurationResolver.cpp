--- conflicted
+++ resolved
@@ -42,19 +42,12 @@
 RemoteProxyConfigurationResolver::RemoteProxyConfigurationResolver(
     const RemoteServerConfiguration & remote_server_configuration_,
     Protocol request_protocol_,
-<<<<<<< HEAD
     const std::string & no_proxy_hosts_,
-    bool disable_tunneling_for_https_requests_over_http_proxy_
-)
-: ProxyConfigurationResolver(request_protocol_, disable_tunneling_for_https_requests_over_http_proxy_),
-    remote_server_configuration(remote_server_configuration_), no_proxy_hosts(no_proxy_hosts_)
-=======
     std::shared_ptr<RemoteProxyHostFetcher> fetcher_,
     bool disable_tunneling_for_https_requests_over_http_proxy_
 )
 : ProxyConfigurationResolver(request_protocol_, disable_tunneling_for_https_requests_over_http_proxy_),
-    remote_server_configuration(remote_server_configuration_), fetcher(fetcher_)
->>>>>>> 253fa035
+    remote_server_configuration(remote_server_configuration_), no_proxy_hosts(no_proxy_hosts_), fetcher(fetcher_)
 {
 }
 
@@ -86,63 +79,7 @@
         .withSendTimeout(1)
         .withReceiveTimeout(1);
 
-<<<<<<< HEAD
-    try
-    {
-        /// It should be just empty GET request.
-        Poco::Net::HTTPRequest request(Poco::Net::HTTPRequest::HTTP_GET, endpoint.getPath(), Poco::Net::HTTPRequest::HTTP_1_1);
-
-        const auto & host = endpoint.getHost();
-        auto resolved_hosts = DNSResolver::instance().resolveHostAll(host);
-
-        HTTPSessionPtr session;
-
-        for (size_t i = 0; i < resolved_hosts.size(); ++i)
-        {
-            auto resolved_endpoint = endpoint;
-            resolved_endpoint.setHost(resolved_hosts[i].toString());
-            session = makeHTTPSession(HTTPConnectionGroupType::HTTP, resolved_endpoint, timeouts);
-
-            try
-            {
-                session->sendRequest(request);
-                break;
-            }
-            catch (...)
-            {
-                if (i + 1 == resolved_hosts.size())
-                    throw;
-            }
-        }
-
-        Poco::Net::HTTPResponse response;
-        auto & response_body_stream = session->receiveResponse(response);
-
-        if (response.getStatus() != Poco::Net::HTTPResponse::HTTP_OK)
-            throw Exception(ErrorCodes::BAD_ARGUMENTS, "Proxy resolver returned not OK status: {}", response.getReason());
-
-        String proxy_host;
-        /// Read proxy host as string from response body.
-        Poco::StreamCopier::copyToString(response_body_stream, proxy_host);
-
-        LOG_DEBUG(logger, "Use proxy: {}://{}:{}", proxy_protocol, proxy_host, proxy_port);
-
-        bool use_tunneling_for_https_requests_over_http_proxy = useTunneling(
-            request_protocol,
-            cached_config.protocol,
-            disable_tunneling_for_https_requests_over_http_proxy);
-
-        cached_config.protocol = ProxyConfiguration::protocolFromString(proxy_protocol);
-        cached_config.host = proxy_host;
-        cached_config.port = proxy_port;
-        cached_config.tunneling = use_tunneling_for_https_requests_over_http_proxy;
-        cached_config.original_request_protocol = request_protocol;
-        cached_config.no_proxy_hosts = no_proxy_hosts;
-        cache_timestamp = std::chrono::system_clock::now();
-        cache_valid = true;
-=======
     const auto proxy_host = fetcher->fetch(endpoint, timeouts);
->>>>>>> 253fa035
 
     LOG_DEBUG(logger, "Use proxy: {}://{}:{}", proxy_protocol_string, proxy_host, proxy_port);
 
