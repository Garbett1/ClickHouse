#include <Common/Exception.h>
#include <Common/FailPoint.h>
#include <Common/Config/ConfigHelper.h>

#include <boost/core/noncopyable.hpp>
#include <chrono>
#include <condition_variable>
#include <mutex>

#include "config.h"

namespace DB
{

namespace ErrorCodes
{
extern const int LOGICAL_ERROR;
};

#if USE_LIBFIU
static struct InitFiu
{
    InitFiu()
    {
        fiu_init(0);
    }
} init_fiu;
#endif

/// We should define different types of failpoints here. There are four types of them:
/// - ONCE: the failpoint will only be triggered once.
/// - REGULAR: the failpoint will always be triggered until disableFailPoint is called.
/// - PAUSEABLE_ONCE: the failpoint will be blocked one time when pauseFailPoint is called, util disableFailPoint is called.
/// - PAUSEABLE: the failpoint will be blocked every time when pauseFailPoint is called, util disableFailPoint is called.

#define APPLY_FOR_FAILPOINTS(ONCE, REGULAR, PAUSEABLE_ONCE, PAUSEABLE) \
    ONCE(replicated_merge_tree_commit_zk_fail_after_op) \
    ONCE(replicated_queue_fail_next_entry) \
    REGULAR(replicated_queue_unfail_entries) \
    ONCE(replicated_merge_tree_insert_quorum_fail_0) \
    REGULAR(replicated_merge_tree_commit_zk_fail_when_recovering_from_hw_fault) \
    REGULAR(use_delayed_remote_source) \
    REGULAR(cluster_discovery_faults) \
    REGULAR(replicated_sends_failpoint) \
    REGULAR(stripe_log_sink_write_fallpoint) \
    ONCE(smt_commit_merge_mutate_zk_fail_after_op) \
    ONCE(smt_commit_merge_mutate_zk_fail_before_op) \
    ONCE(smt_commit_write_zk_fail_after_op) \
    ONCE(smt_commit_write_zk_fail_before_op) \
    ONCE(smt_commit_merge_change_version_before_op) \
    ONCE(smt_merge_mutate_intention_freeze_in_destructor) \
    ONCE(meta_in_keeper_create_metadata_failure) \
    REGULAR(cache_warmer_stall) \
    REGULAR(check_table_query_delay_for_part) \
    REGULAR(dummy_failpoint) \
    REGULAR(prefetched_reader_pool_failpoint) \
    PAUSEABLE_ONCE(replicated_merge_tree_insert_retry_pause) \
    PAUSEABLE_ONCE(finish_set_quorum_failed_parts) \
    PAUSEABLE_ONCE(finish_clean_quorum_failed_parts) \
    PAUSEABLE(dummy_pausable_failpoint) \
    ONCE(execute_query_calling_empty_set_result_func_on_exception) \
    ONCE(receive_timeout_on_table_status_response) \
    REGULAR(keepermap_fail_drop_data) \
    REGULAR(lazy_pipe_fds_fail_close) \
    PAUSEABLE(infinite_sleep) \
    PAUSEABLE(stop_moving_part_before_swap_with_active) \
    REGULAR(slowdown_index_analysis) \
    REGULAR(replicated_merge_tree_all_replicas_stale) \
    REGULAR(zero_copy_lock_zk_fail_before_op) \
    REGULAR(zero_copy_lock_zk_fail_after_op) \
    REGULAR(plain_object_storage_write_fail_on_directory_create) \
    REGULAR(plain_object_storage_write_fail_on_directory_move) \
<<<<<<< HEAD
=======
    REGULAR(zero_copy_unlock_zk_fail_before_op) \
    REGULAR(zero_copy_unlock_zk_fail_after_op) \
>>>>>>> 59154c6c


namespace FailPoints
{
#define M(NAME) extern const char(NAME)[] = #NAME "";
APPLY_FOR_FAILPOINTS(M, M, M, M)
#undef M
}

std::unordered_map<String, std::shared_ptr<FailPointChannel>> FailPointInjection::fail_point_wait_channels;
std::mutex FailPointInjection::mu;
class FailPointChannel : private boost::noncopyable
{
public:
    explicit FailPointChannel(UInt64 timeout_)
        : timeout_ms(timeout_)
    {}
    FailPointChannel()
        : timeout_ms(0)
    {}

    void wait()
    {
        std::unique_lock lock(m);
        if (timeout_ms == 0)
            cv.wait(lock);
        else
            cv.wait_for(lock, std::chrono::milliseconds(timeout_ms));
    }

    void notifyAll()
    {
        std::unique_lock lock(m);
        cv.notify_all();
    }

private:
    UInt64 timeout_ms;
    std::mutex m;
    std::condition_variable cv;
};

void FailPointInjection::enablePauseFailPoint(const String & fail_point_name, UInt64 time_ms)
{
#define SUB_M(NAME, flags)                                                                                  \
    if (fail_point_name == FailPoints::NAME)                                                                \
    {                                                                                                       \
        /* FIU_ONETIME -- Only fail once; the point of failure will be automatically disabled afterwards.*/ \
        fiu_enable(FailPoints::NAME, 1, nullptr, flags);                                                    \
        std::lock_guard lock(mu);                                                                           \
        fail_point_wait_channels.try_emplace(FailPoints::NAME, std::make_shared<FailPointChannel>(time_ms));   \
        return;                                                                                             \
    }
#define ONCE(NAME)
#define REGULAR(NAME)
#define PAUSEABLE_ONCE(NAME) SUB_M(NAME, FIU_ONETIME)
#define PAUSEABLE(NAME) SUB_M(NAME, 0)
    APPLY_FOR_FAILPOINTS(ONCE, REGULAR, PAUSEABLE_ONCE, PAUSEABLE)
#undef SUB_M
#undef ONCE
#undef REGULAR
#undef PAUSEABLE_ONCE
#undef PAUSEABLE

    throw Exception(ErrorCodes::LOGICAL_ERROR, "Cannot find fail point {}", fail_point_name);
}

void FailPointInjection::pauseFailPoint(const String & fail_point_name)
{
    fiu_do_on(fail_point_name.c_str(), FailPointInjection::wait(fail_point_name););
}

void FailPointInjection::enableFailPoint(const String & fail_point_name)
{
#if USE_LIBFIU
#define SUB_M(NAME, flags, pause)                                                                               \
    if (fail_point_name == FailPoints::NAME)                                                                    \
    {                                                                                                           \
        /* FIU_ONETIME -- Only fail once; the point of failure will be automatically disabled afterwards.*/     \
        fiu_enable(FailPoints::NAME, 1, nullptr, flags);                                                        \
        if (pause)                                                                                               \
        {                                                                                                       \
            std::lock_guard lock(mu);                                                                           \
            fail_point_wait_channels.try_emplace(FailPoints::NAME, std::make_shared<FailPointChannel>());       \
        }                                                                                                       \
        return;                                                                                                 \
    }
#define ONCE(NAME) SUB_M(NAME, FIU_ONETIME, 0)
#define REGULAR(NAME) SUB_M(NAME, 0, 0)
#define PAUSEABLE_ONCE(NAME) SUB_M(NAME, FIU_ONETIME, 1)
#define PAUSEABLE(NAME) SUB_M(NAME, 0, 1)
    APPLY_FOR_FAILPOINTS(ONCE, REGULAR, PAUSEABLE_ONCE, PAUSEABLE)
#undef SUB_M
#undef ONCE
#undef REGULAR
#undef PAUSEABLE_ONCE
#undef PAUSEABLE

#endif
    throw Exception(ErrorCodes::LOGICAL_ERROR, "Cannot find fail point {}", fail_point_name);
}

void FailPointInjection::disableFailPoint(const String & fail_point_name)
{
    std::lock_guard lock(mu);
    if (auto iter = fail_point_wait_channels.find(fail_point_name); iter != fail_point_wait_channels.end())
    {
        /// can not rely on deconstruction to do the notify_all things, because
        /// if someone wait on this, the deconstruct will never be called.
        iter->second->notifyAll();
        fail_point_wait_channels.erase(iter);
    }
    fiu_disable(fail_point_name.c_str());
}

void FailPointInjection::wait(const String & fail_point_name)
{
    std::unique_lock lock(mu);
    if (auto iter = fail_point_wait_channels.find(fail_point_name); iter == fail_point_wait_channels.end())
        throw Exception(ErrorCodes::LOGICAL_ERROR, "Can not find channel for fail point {}", fail_point_name);
    else
    {
        lock.unlock();
        auto ptr = iter->second;
        ptr->wait();
    }
}

void FailPointInjection::enableFromGlobalConfig(const Poco::Util::AbstractConfiguration & config)
{
    String root_key = "fail_points_active";

    Poco::Util::AbstractConfiguration::Keys fail_point_names;
    config.keys(root_key, fail_point_names);

    for (const auto & fail_point_name : fail_point_names)
    {
        if (ConfigHelper::getBool(config, root_key + "." + fail_point_name))
            FailPointInjection::enableFailPoint(fail_point_name);
    }
}


}<|MERGE_RESOLUTION|>--- conflicted
+++ resolved
@@ -70,11 +70,8 @@
     REGULAR(zero_copy_lock_zk_fail_after_op) \
     REGULAR(plain_object_storage_write_fail_on_directory_create) \
     REGULAR(plain_object_storage_write_fail_on_directory_move) \
-<<<<<<< HEAD
-=======
     REGULAR(zero_copy_unlock_zk_fail_before_op) \
     REGULAR(zero_copy_unlock_zk_fail_after_op) \
->>>>>>> 59154c6c
 
 
 namespace FailPoints
