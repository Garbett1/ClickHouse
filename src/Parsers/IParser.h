#pragma once

#include <absl/container/inlined_vector.h>
#include <set>
#include <algorithm>
#include <memory>

#include <Core/Defines.h>
#include <Parsers/IAST_fwd.h>
#include <Parsers/TokenIterator.h>
#include <base/types.h>
#include <Common/Exception.h>
#include <Common/checkStackSize.h>


namespace DB
{

namespace ErrorCodes
{
    extern const int TOO_DEEP_RECURSION;
    extern const int LOGICAL_ERROR;
}

enum class Highlight : uint8_t
{
    none = 0,
    keyword,
    identifier,
    function,
    alias,
    substitution,
    number,
    string,
};

struct HighlightedRange
{
    const char * begin;
    const char * end;
    Highlight highlight;

    auto operator<=>(const HighlightedRange & other) const
    {
        return begin <=> other.begin;
    }
};


/** Collects variants, how parser could proceed further at rightmost position.
  * Also collects a mapping of parsed ranges for highlighting,
  * which is accumulated through the parsing.
  */
struct Expected
{
    absl::InlinedVector<const char *, 7> variants;
    const char * max_parsed_pos = nullptr;
    const char * max_greedy_pos = nullptr;

    bool enable_highlighting = false;
    std::set<HighlightedRange> highlights;

    /// 'description' should be statically allocated string.
    ALWAYS_INLINE void add(const char * current_pos, const char * description)
    {
        if (!max_parsed_pos || current_pos > max_parsed_pos)
        {
            variants.clear();
            max_parsed_pos = current_pos;
            variants.push_back(description);
            return;
        }

        if ((current_pos == max_parsed_pos) && (std::find(variants.begin(), variants.end(), description) == variants.end()))
            variants.push_back(description);
    }

    ALWAYS_INLINE void add(TokenIterator it, const char * description)
    {
        add(it->begin, description);
    }

<<<<<<< HEAD
    /// Parser cannot backtrack behind this checkpoint.
    /// This allows to limit backtracking.
    void addGreedyPos(TokenIterator it)
    {
        if (!max_greedy_pos || max_greedy_pos < it->begin)
            max_greedy_pos = it->begin;
    }
=======
    void highlight(HighlightedRange range);
>>>>>>> 7d88fd76
};


/** Interface for parser classes
  */
class IParser
{
public:
    /// Token iterator augmented with depth information. This allows to control recursion depth.
    struct Pos : TokenIterator
    {
        uint32_t depth = 0;
        uint32_t max_depth = 0;

        uint32_t backtracks = 0;
        uint32_t max_backtracks = 0;

        Pos(Tokens & tokens_, uint32_t max_depth_, uint32_t max_backtracks_)
            : TokenIterator(tokens_), max_depth(max_depth_), max_backtracks(max_backtracks_)
        {
        }

        Pos(TokenIterator token_iterator_, uint32_t max_depth_, uint32_t max_backtracks_)
            : TokenIterator(token_iterator_), max_depth(max_depth_), max_backtracks(max_backtracks_)
        {
        }

        ALWAYS_INLINE void increaseDepth()
        {
            ++depth;
            if (unlikely(max_depth > 0 && depth > max_depth))
                throw Exception(ErrorCodes::TOO_DEEP_RECURSION, "Maximum parse depth ({}) exceeded. "
                    "Consider rising max_parser_depth parameter.", max_depth);

            /** Sometimes the maximum parser depth can be set to a high value by the user,
              * but we still want to avoid stack overflow.
              * For this purpose, we can use the checkStackSize function, but it is too heavy.
              * The solution is to check not too frequently.
              * The frequency is arbitrary, but not too large, not too small,
              * and a power of two to simplify the division.
              */
#if defined(USE_MUSL) || defined(SANITIZER) || !defined(NDEBUG)
            static constexpr uint32_t check_frequency = 128;
#else
            static constexpr uint32_t check_frequency = 8192;
#endif
            if (depth % check_frequency == 0)
                checkStackSize();
        }

        ALWAYS_INLINE void decreaseDepth()
        {
            if (unlikely(depth == 0))
                throw Exception(ErrorCodes::LOGICAL_ERROR, "Logical error in parser: incorrect calculation of parse depth");
            --depth;
        }

        Pos(const Pos & rhs) = default;

        Pos & operator=(const Pos & rhs);
    };

    /** Get the text of this parser parses. */
    virtual const char * getName() const = 0;

    /** Parse piece of text from position `pos`, but not beyond end of line (`end` - position after end of line),
      * move pointer `pos` to the maximum position to which it was possible to parse,
      * in case of success return `true` and the result in `node` if it is needed, otherwise false,
      * in `expected` write what was expected in the maximum position,
      *  to which it was possible to parse if parsing was unsuccessful,
      *  or what this parser parse if parsing was successful.
      * The string to which the [begin, end) range is included may be not 0-terminated.
      */
    virtual bool parse(Pos & pos, ASTPtr & node, Expected & expected) = 0;

    bool ignore(Pos & pos, Expected & expected)
    {
        ASTPtr ignore_node;
        return parse(pos, ignore_node, expected);
    }

    bool ignore(Pos & pos)
    {
        Expected expected;
        return ignore(pos, expected);
    }

    /** The same, but do not move the position and do not write the result to node.
      */
    bool check(Pos & pos, Expected & expected)
    {
        Pos begin = pos;
        ASTPtr node;
        if (!parse(pos, node, expected))
        {
            pos = begin;
            return false;
        }
        else
            return true;
    }

    /** The same, but doesn't move the position even if parsing was successful.
     */
    bool checkWithoutMoving(Pos pos, Expected & expected)
    {
        ASTPtr node;
        return parse(pos, node, expected);
    }

    /** If the parsed fragment should be highlighted in the query editor,
      * which type of highlighting to use?
      */
    virtual Highlight highlight() const
    {
        return Highlight::none;
    }

    virtual ~IParser() = default;
};

using ParserPtr = std::unique_ptr<IParser>;

}<|MERGE_RESOLUTION|>--- conflicted
+++ resolved
@@ -80,7 +80,6 @@
         add(it->begin, description);
     }
 
-<<<<<<< HEAD
     /// Parser cannot backtrack behind this checkpoint.
     /// This allows to limit backtracking.
     void addGreedyPos(TokenIterator it)
@@ -88,9 +87,8 @@
         if (!max_greedy_pos || max_greedy_pos < it->begin)
             max_greedy_pos = it->begin;
     }
-=======
+
     void highlight(HighlightedRange range);
->>>>>>> 7d88fd76
 };
 
 
