#pragma once

#include <Parsers/IAST.h>
<<<<<<< HEAD
#include <Storages/DataDestinationType.h>
=======
#include <Storages/MergeTree/PartDestinationType.h>
#include <Storages/MergeTree/TTLMode.h>
>>>>>>> 545c9e5b


namespace DB
{

/** Element of TTL expression.
  */
class ASTTTLElement : public IAST
{
public:
<<<<<<< HEAD
    DataDestinationType destination_type;
    String destination_name;

    ASTTTLElement(DataDestinationType destination_type_, const String & destination_name_)
        : destination_type(destination_type_)
=======
    TTLMode mode;
    PartDestinationType destination_type;
    String destination_name;

    ASTs group_by_key;
    std::vector<std::pair<String, ASTPtr>> group_by_aggregations;

    ASTTTLElement(TTLMode mode_, PartDestinationType destination_type_, const String & destination_name_)
        : mode(mode_)
        , destination_type(destination_type_)
>>>>>>> 545c9e5b
        , destination_name(destination_name_)
        , ttl_expr_pos(-1)
        , where_expr_pos(-1)
    {
    }

    String getID(char) const override { return "TTLElement"; }

    ASTPtr clone() const override;

    const ASTPtr ttl() const { return getExpression(ttl_expr_pos); }
    const ASTPtr where() const { return getExpression(where_expr_pos); }

    void setTTL(ASTPtr && ast) { setExpression(ttl_expr_pos, std::forward<ASTPtr>(ast)); }
    void setWhere(ASTPtr && ast) { setExpression(where_expr_pos, std::forward<ASTPtr>(ast)); }

protected:
    void formatImpl(const FormatSettings & settings, FormatState & state, FormatStateStacked frame) const override;

private:
    int ttl_expr_pos;
    int where_expr_pos;

private:
    void setExpression(int & pos, ASTPtr && ast);
    ASTPtr getExpression(int pos, bool clone = false) const;
};

}<|MERGE_RESOLUTION|>--- conflicted
+++ resolved
@@ -1,12 +1,8 @@
 #pragma once
 
 #include <Parsers/IAST.h>
-<<<<<<< HEAD
 #include <Storages/DataDestinationType.h>
-=======
-#include <Storages/MergeTree/PartDestinationType.h>
-#include <Storages/MergeTree/TTLMode.h>
->>>>>>> 545c9e5b
+#include <Storages/TTLMode.h>
 
 
 namespace DB
@@ -17,24 +13,16 @@
 class ASTTTLElement : public IAST
 {
 public:
-<<<<<<< HEAD
+    TTLMode mode;
     DataDestinationType destination_type;
-    String destination_name;
-
-    ASTTTLElement(DataDestinationType destination_type_, const String & destination_name_)
-        : destination_type(destination_type_)
-=======
-    TTLMode mode;
-    PartDestinationType destination_type;
     String destination_name;
 
     ASTs group_by_key;
     std::vector<std::pair<String, ASTPtr>> group_by_aggregations;
 
-    ASTTTLElement(TTLMode mode_, PartDestinationType destination_type_, const String & destination_name_)
+    ASTTTLElement(TTLMode mode_, DataDestinationType destination_type_, const String & destination_name_)
         : mode(mode_)
         , destination_type(destination_type_)
->>>>>>> 545c9e5b
         , destination_name(destination_name_)
         , ttl_expr_pos(-1)
         , where_expr_pos(-1)
