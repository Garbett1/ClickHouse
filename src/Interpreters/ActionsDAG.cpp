--- conflicted
+++ resolved
@@ -811,12 +811,8 @@
     for (size_t result_col_num = 0; result_col_num < num_result_columns; ++result_col_num)
     {
         const auto & res_elem = result[result_col_num];
-<<<<<<< HEAD
         const Node * src_node = nullptr;
-=======
-        Node * src_node = nullptr;
-        Node * dst_node = nullptr;
->>>>>>> e27715e5
+        const Node * dst_node = nullptr;
 
         switch (mode)
         {
@@ -845,11 +841,7 @@
             if (const auto * src_const = typeid_cast<const ColumnConst *>(dst_node->column.get()))
             {
                 if (ignore_constant_values)
-<<<<<<< HEAD
-                   src_node = &actions_dag->addColumn(res_elem);
-=======
-                    dst_node = const_cast<Node *>(&actions_dag->addColumn(res_elem, true));
->>>>>>> e27715e5
+                    dst_node = &actions_dag->addColumn(res_elem);
                 else if (res_const->getField() != src_const->getField())
                     throw Exception("Cannot convert column " + backQuote(res_elem.name) + " because "
                                     "it is constant but values of constants are different in source and result",
@@ -869,40 +861,22 @@
             column.column = DataTypeString().createColumnConst(0, column.name);
             column.type = std::make_shared<DataTypeString>();
 
-<<<<<<< HEAD
             const auto * right_arg = &actions_dag->addColumn(std::move(column));
-            const auto * left_arg = src_node;
-=======
-            auto * right_arg = const_cast<Node *>(&actions_dag->addColumn(std::move(column), true));
-            auto * left_arg = dst_node;
->>>>>>> e27715e5
+            const auto * left_arg = dst_node;
 
             FunctionCast::Diagnostic diagnostic = {dst_node->result_name, res_elem.name};
             FunctionOverloadResolverPtr func_builder_cast =
                     std::make_shared<FunctionOverloadResolverAdaptor>(
                             CastOverloadResolver<CastType::nonAccurate>::createImpl(false, std::move(diagnostic)));
 
-<<<<<<< HEAD
             NodeRawConstPtrs children = { left_arg, right_arg };
-            src_node = &actions_dag->addFunction(func_builder_cast, std::move(children), {});
-=======
-            Inputs children = { left_arg, right_arg };
-            dst_node = &actions_dag->addFunction(func_builder_cast, std::move(children), {}, true);
->>>>>>> e27715e5
+            dst_node = &actions_dag->addFunction(func_builder_cast, std::move(children), {});
         }
 
         if (dst_node->column && isColumnConst(*dst_node->column) && !(res_elem.column && isColumnConst(*res_elem.column)))
         {
-<<<<<<< HEAD
-            NodeRawConstPtrs children = {src_node};
-            src_node = &actions_dag->addFunction(func_builder_materialize, std::move(children), {});
-        }
-
-        if (src_node->result_name != res_elem.name)
-            src_node = &actions_dag->addAlias(*src_node, res_elem.name);
-=======
-            Inputs children = {dst_node};
-            dst_node = &actions_dag->addFunction(func_builder_materialize, std::move(children), {}, true);
+            NodeRawConstPtrs children = {dst_node};
+            dst_node = &actions_dag->addFunction(func_builder_materialize, std::move(children), {});
         }
 
         if (dst_node->result_name != res_elem.name)
@@ -916,7 +890,6 @@
                                     ErrorCodes::ILLEGAL_COLUMN);
                 if (new_names)
                     new_names->emplace(res_elem.name, dst_node->result_name);
->>>>>>> e27715e5
 
                 /// Leave current column on same place, add converted to back
                 projection[result_col_num] = src_node;
@@ -924,7 +897,7 @@
             }
             else
             {
-                dst_node = &actions_dag->addAlias(*dst_node, res_elem.name, true);
+                dst_node = &actions_dag->addAlias(*dst_node, res_elem.name);
                 projection[result_col_num] = dst_node;
             }
         }
