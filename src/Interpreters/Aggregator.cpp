#include <iomanip>
#include <thread>
#include <future>
#include <Poco/Version.h>
#include <Poco/Util/Application.h>
#include <Common/Stopwatch.h>
#include <Common/setThreadName.h>
#include <Common/formatReadable.h>
#include <DataTypes/DataTypeAggregateFunction.h>
#include <DataTypes/DataTypeNullable.h>
#include <DataTypes/DataTypeLowCardinality.h>
#include <Columns/ColumnsNumber.h>
#include <Columns/ColumnArray.h>
#include <Columns/ColumnTuple.h>
#include <Columns/ColumnLowCardinality.h>
#include <DataStreams/NativeBlockOutputStream.h>
#include <DataStreams/materializeBlock.h>
#include <IO/WriteBufferFromFile.h>
#include <Compression/CompressedWriteBuffer.h>
#include <Interpreters/Aggregator.h>
#include <Common/ClickHouseRevision.h>
#include <Common/MemoryTracker.h>
#include <Common/CurrentThread.h>
#include <Common/typeid_cast.h>
#include <Common/assert_cast.h>
#include <common/demangle.h>
#include <AggregateFunctions/AggregateFunctionArray.h>
#include <AggregateFunctions/AggregateFunctionState.h>
#include <AggregateFunctions/AggregateFunctionResample.h>
#include <Disks/StoragePolicy.h>
#include <IO/Operators.h>


namespace ProfileEvents
{
    extern const Event ExternalAggregationWritePart;
    extern const Event ExternalAggregationCompressedBytes;
    extern const Event ExternalAggregationUncompressedBytes;
}

namespace CurrentMetrics
{
    extern const Metric QueryThread;
}

namespace DB
{

namespace ErrorCodes
{
    extern const int UNKNOWN_AGGREGATED_DATA_VARIANT;
    extern const int NOT_ENOUGH_SPACE;
    extern const int TOO_MANY_ROWS;
    extern const int EMPTY_DATA_PASSED;
    extern const int CANNOT_MERGE_DIFFERENT_AGGREGATED_DATA_VARIANTS;
    extern const int LOGICAL_ERROR;
}


AggregatedDataVariants::~AggregatedDataVariants()
{
    if (aggregator && !aggregator->all_aggregates_has_trivial_destructor)
    {
        try
        {
            aggregator->destroyAllAggregateStates(*this);
        }
        catch (...)
        {
            tryLogCurrentException(__PRETTY_FUNCTION__);
        }
    }
}


void AggregatedDataVariants::convertToTwoLevel()
{
    if (aggregator)
        LOG_TRACE(aggregator->log, "Converting aggregation data to two-level.");

    switch (type)
    {
    #define M(NAME) \
        case Type::NAME: \
            NAME ## _two_level = std::make_unique<decltype(NAME ## _two_level)::element_type>(*(NAME)); \
            (NAME).reset(); \
            type = Type::NAME ## _two_level; \
            break;

        APPLY_FOR_VARIANTS_CONVERTIBLE_TO_TWO_LEVEL(M)

    #undef M

        default:
            throw Exception("Wrong data variant passed.", ErrorCodes::LOGICAL_ERROR);
    }
}

Block Aggregator::getHeader(bool final) const
{
    return params.getHeader(final);
}

Block Aggregator::Params::getHeader(
    const Block & src_header,
    const Block & intermediate_header,
    const ColumnNumbers & keys,
    const AggregateDescriptions & aggregates,
    bool final)
{
    Block res;

    if (intermediate_header)
    {
        res = intermediate_header.cloneEmpty();

        if (final)
        {
            for (const auto & aggregate : aggregates)
            {
                auto & elem = res.getByName(aggregate.column_name);

                elem.type = aggregate.function->getReturnType();
                elem.column = elem.type->createColumn();
            }
        }
    }
    else
    {
        for (const auto & key : keys)
            res.insert(src_header.safeGetByPosition(key).cloneEmpty());

        for (const auto & aggregate : aggregates)
        {
            size_t arguments_size = aggregate.arguments.size();
            DataTypes argument_types(arguments_size);
            for (size_t j = 0; j < arguments_size; ++j)
                argument_types[j] = src_header.safeGetByPosition(aggregate.arguments[j]).type;

            DataTypePtr type;
            if (final)
                type = aggregate.function->getReturnType();
            else
                type = std::make_shared<DataTypeAggregateFunction>(aggregate.function, argument_types, aggregate.parameters);

            res.insert({ type, aggregate.column_name });
        }
    }

    return materializeBlock(res);
}

void Aggregator::Params::explain(WriteBuffer & out, size_t indent) const
{
    Strings res;
    const auto & header = src_header ? src_header
                                     : intermediate_header;

    String prefix(indent, ' ');

    {
        /// Dump keys.
        out << prefix << "Keys: ";

        bool first = true;
        for (auto key : keys)
        {
            if (!first)
                out << ", ";
            first = false;

            if (key >= header.columns())
                out << "unknown position " << key;
            else
                out << header.getByPosition(key).name;
        }

        out << '\n';
    }

    if (!aggregates.empty())
    {
        out << prefix << "Aggregates:\n";

        for (const auto & aggregate : aggregates)
            aggregate.explain(out, indent + 4);
    }
}

Aggregator::Aggregator(const Params & params_)
    : params(params_),
    isCancelled([]() { return false; })
{
    /// Use query-level memory tracker
    if (auto * memory_tracker_child = CurrentThread::getMemoryTracker())
        if (auto * memory_tracker = memory_tracker_child->getParent())
            memory_usage_before_aggregation = memory_tracker->get();

    aggregate_functions.resize(params.aggregates_size);
    for (size_t i = 0; i < params.aggregates_size; ++i)
        aggregate_functions[i] = params.aggregates[i].function.get();

    /// Initialize sizes of aggregation states and its offsets.
    offsets_of_aggregate_states.resize(params.aggregates_size);
    total_size_of_aggregate_states = 0;
    all_aggregates_has_trivial_destructor = true;

    // aggregate_states will be aligned as below:
    // |<-- state_1 -->|<-- pad_1 -->|<-- state_2 -->|<-- pad_2 -->| .....
    //
    // pad_N will be used to match alignment requirement for each next state.
    // The address of state_1 is aligned based on maximum alignment requirements in states
    for (size_t i = 0; i < params.aggregates_size; ++i)
    {
        offsets_of_aggregate_states[i] = total_size_of_aggregate_states;

        total_size_of_aggregate_states += params.aggregates[i].function->sizeOfData();

        // aggregate states are aligned based on maximum requirement
        align_aggregate_states = std::max(align_aggregate_states, params.aggregates[i].function->alignOfData());

        // If not the last aggregate_state, we need pad it so that next aggregate_state will be aligned.
        if (i + 1 < params.aggregates_size)
        {
            size_t alignment_of_next_state = params.aggregates[i + 1].function->alignOfData();
            if ((alignment_of_next_state & (alignment_of_next_state - 1)) != 0)
                throw Exception("Logical error: alignOfData is not 2^N", ErrorCodes::LOGICAL_ERROR);

            /// Extend total_size to next alignment requirement
            /// Add padding by rounding up 'total_size_of_aggregate_states' to be a multiplier of alignment_of_next_state.
            total_size_of_aggregate_states = (total_size_of_aggregate_states + alignment_of_next_state - 1) / alignment_of_next_state * alignment_of_next_state;
        }

        if (!params.aggregates[i].function->hasTrivialDestructor())
            all_aggregates_has_trivial_destructor = false;
    }

    method_chosen = chooseAggregationMethod();
    HashMethodContext::Settings cache_settings;
    cache_settings.max_threads = params.max_threads;
    aggregation_state_cache = AggregatedDataVariants::createCache(method_chosen, cache_settings);
}


AggregatedDataVariants::Type Aggregator::chooseAggregationMethod()
{
    /// If no keys. All aggregating to single row.
    if (params.keys_size == 0)
        return AggregatedDataVariants::Type::without_key;

    /// Check if at least one of the specified keys is nullable.
    DataTypes types_removed_nullable;
    types_removed_nullable.reserve(params.keys.size());
    bool has_nullable_key = false;
    bool has_low_cardinality = false;

    for (const auto & pos : params.keys)
    {
        DataTypePtr type = (params.src_header ? params.src_header : params.intermediate_header).safeGetByPosition(pos).type;

        if (type->lowCardinality())
        {
            has_low_cardinality = true;
            type = removeLowCardinality(type);
        }

        if (type->isNullable())
        {
            has_nullable_key = true;
            type = removeNullable(type);
        }

        types_removed_nullable.push_back(type);
    }

    /** Returns ordinary (not two-level) methods, because we start from them.
      * Later, during aggregation process, data may be converted (partitioned) to two-level structure, if cardinality is high.
      */

    size_t keys_bytes = 0;
    size_t num_fixed_contiguous_keys = 0;

    key_sizes.resize(params.keys_size);
    for (size_t j = 0; j < params.keys_size; ++j)
    {
        if (types_removed_nullable[j]->isValueUnambiguouslyRepresentedInContiguousMemoryRegion())
        {
            if (types_removed_nullable[j]->isValueUnambiguouslyRepresentedInFixedSizeContiguousMemoryRegion())
            {
                ++num_fixed_contiguous_keys;
                key_sizes[j] = types_removed_nullable[j]->getSizeOfValueInMemory();
                keys_bytes += key_sizes[j];
            }
        }
    }

    if (has_nullable_key)
    {
        if (params.keys_size == num_fixed_contiguous_keys && !has_low_cardinality)
        {
            /// Pack if possible all the keys along with information about which key values are nulls
            /// into a fixed 16- or 32-byte blob.
            if (std::tuple_size<KeysNullMap<UInt128>>::value + keys_bytes <= 16)
                return AggregatedDataVariants::Type::nullable_keys128;
            if (std::tuple_size<KeysNullMap<DummyUInt256>>::value + keys_bytes <= 32)
                return AggregatedDataVariants::Type::nullable_keys256;
        }

        if (has_low_cardinality && params.keys_size == 1)
        {
            if (types_removed_nullable[0]->isValueRepresentedByNumber())
            {
                size_t size_of_field = types_removed_nullable[0]->getSizeOfValueInMemory();

                if (size_of_field == 1)
                    return AggregatedDataVariants::Type::low_cardinality_key8;
                if (size_of_field == 2)
                    return AggregatedDataVariants::Type::low_cardinality_key16;
                if (size_of_field == 4)
                    return AggregatedDataVariants::Type::low_cardinality_key32;
                if (size_of_field == 8)
                    return AggregatedDataVariants::Type::low_cardinality_key64;
            }
            else if (isString(types_removed_nullable[0]))
                return AggregatedDataVariants::Type::low_cardinality_key_string;
            else if (isFixedString(types_removed_nullable[0]))
                return AggregatedDataVariants::Type::low_cardinality_key_fixed_string;
        }

        /// Fallback case.
        return AggregatedDataVariants::Type::serialized;
    }

    /// No key has been found to be nullable.

    /// Single numeric key.
    if (params.keys_size == 1 && types_removed_nullable[0]->isValueRepresentedByNumber())
    {
        size_t size_of_field = types_removed_nullable[0]->getSizeOfValueInMemory();

        if (has_low_cardinality)
        {
            if (size_of_field == 1)
                return AggregatedDataVariants::Type::low_cardinality_key8;
            if (size_of_field == 2)
                return AggregatedDataVariants::Type::low_cardinality_key16;
            if (size_of_field == 4)
                return AggregatedDataVariants::Type::low_cardinality_key32;
            if (size_of_field == 8)
                return AggregatedDataVariants::Type::low_cardinality_key64;
        }

        if (size_of_field == 1)
            return AggregatedDataVariants::Type::key8;
        if (size_of_field == 2)
            return AggregatedDataVariants::Type::key16;
        if (size_of_field == 4)
            return AggregatedDataVariants::Type::key32;
        if (size_of_field == 8)
            return AggregatedDataVariants::Type::key64;
        if (size_of_field == 16)
            return AggregatedDataVariants::Type::keys128;
        if (size_of_field == 32)
            return AggregatedDataVariants::Type::keys256;
        throw Exception("Logical error: numeric column has sizeOfField not in 1, 2, 4, 8, 16, 32.", ErrorCodes::LOGICAL_ERROR);
    }

    if (params.keys_size == 1 && isFixedString(types_removed_nullable[0]))
    {
        if (has_low_cardinality)
            return AggregatedDataVariants::Type::low_cardinality_key_fixed_string;
        else
            return AggregatedDataVariants::Type::key_fixed_string;
    }

    /// If all keys fits in N bits, will use hash table with all keys packed (placed contiguously) to single N-bit key.
    if (params.keys_size == num_fixed_contiguous_keys)
    {
        if (has_low_cardinality)
        {
            if (keys_bytes <= 16)
                return AggregatedDataVariants::Type::low_cardinality_keys128;
            if (keys_bytes <= 32)
                return AggregatedDataVariants::Type::low_cardinality_keys256;
        }

        if (keys_bytes <= 2)
            return AggregatedDataVariants::Type::keys16;
        if (keys_bytes <= 4)
            return AggregatedDataVariants::Type::keys32;
        if (keys_bytes <= 8)
            return AggregatedDataVariants::Type::keys64;
        if (keys_bytes <= 16)
            return AggregatedDataVariants::Type::keys128;
        if (keys_bytes <= 32)
            return AggregatedDataVariants::Type::keys256;
    }

    /// If single string key - will use hash table with references to it. Strings itself are stored separately in Arena.
    if (params.keys_size == 1 && isString(types_removed_nullable[0]))
    {
        if (has_low_cardinality)
            return AggregatedDataVariants::Type::low_cardinality_key_string;
        else
            return AggregatedDataVariants::Type::key_string;
    }

    return AggregatedDataVariants::Type::serialized;
}


void Aggregator::createAggregateStates(AggregateDataPtr & aggregate_data) const
{
    for (size_t j = 0; j < params.aggregates_size; ++j)
    {
        try
        {
            /** An exception may occur if there is a shortage of memory.
              * In order that then everything is properly destroyed, we "roll back" some of the created states.
              * The code is not very convenient.
              */
            aggregate_functions[j]->create(aggregate_data + offsets_of_aggregate_states[j]);
        }
        catch (...)
        {
            for (size_t rollback_j = 0; rollback_j < j; ++rollback_j)
                aggregate_functions[rollback_j]->destroy(aggregate_data + offsets_of_aggregate_states[rollback_j]);

            throw;
        }
    }
}


/** It's interesting - if you remove `noinline`, then gcc for some reason will inline this function, and the performance decreases (~ 10%).
  * (Probably because after the inline of this function, more internal functions no longer be inlined.)
  * Inline does not make sense, since the inner loop is entirely inside this function.
  */
template <typename Method>
void NO_INLINE Aggregator::executeImpl(
    Method & method,
    Arena * aggregates_pool,
    size_t rows,
    ColumnRawPtrs & key_columns,
    AggregateFunctionInstruction * aggregate_instructions,
    bool no_more_keys,
    AggregateDataPtr overflow_row) const
{
    typename Method::State state(key_columns, key_sizes, aggregation_state_cache);

    if (!no_more_keys)
        executeImplBatch(method, state, aggregates_pool, rows, aggregate_instructions);
    else
        executeImplCase<true>(method, state, aggregates_pool, rows, aggregate_instructions, overflow_row);
}


template <bool no_more_keys, typename Method>
void NO_INLINE Aggregator::executeImplCase(
    Method & method,
    typename Method::State & state,
    Arena * aggregates_pool,
    size_t rows,
    AggregateFunctionInstruction * aggregate_instructions,
    AggregateDataPtr overflow_row) const
{
    /// NOTE When editing this code, also pay attention to SpecializedAggregator.h.

    /// For all rows.
    for (size_t i = 0; i < rows; ++i)
    {
        AggregateDataPtr aggregate_data = nullptr;

        if constexpr (!no_more_keys)  /// Insert.
        {
            auto emplace_result = state.emplaceKey(method.data, i, *aggregates_pool);

            /// If a new key is inserted, initialize the states of the aggregate functions, and possibly something related to the key.
            if (emplace_result.isInserted())
            {
                /// exception-safety - if you can not allocate memory or create states, then destructors will not be called.
                emplace_result.setMapped(nullptr);

                aggregate_data = aggregates_pool->alignedAlloc(total_size_of_aggregate_states, align_aggregate_states);
                createAggregateStates(aggregate_data);

                emplace_result.setMapped(aggregate_data);
            }
            else
                aggregate_data = emplace_result.getMapped();
        }
        else
        {
            /// Add only if the key already exists.
            auto find_result = state.findKey(method.data, i, *aggregates_pool);
            if (find_result.isFound())
                aggregate_data = find_result.getMapped();
        }

        /// aggregate_date == nullptr means that the new key did not fit in the hash table because of no_more_keys.

        /// If the key does not fit, and the data does not need to be aggregated in a separate row, then there's nothing to do.
        if (!aggregate_data && !overflow_row)
            continue;

        AggregateDataPtr value = aggregate_data ? aggregate_data : overflow_row;

        /// Add values to the aggregate functions.
        for (AggregateFunctionInstruction * inst = aggregate_instructions; inst->that; ++inst)
            (*inst->func)(inst->that, value + inst->state_offset, inst->arguments, i, aggregates_pool);
    }
}


template <typename Method>
void NO_INLINE Aggregator::executeImplBatch(
    Method & method,
    typename Method::State & state,
    Arena * aggregates_pool,
    size_t rows,
    AggregateFunctionInstruction * aggregate_instructions) const
{
    /// Optimization for special case when there are no aggregate functions.
    if (params.aggregates_size == 0)
    {
        /// For all rows.
        AggregateDataPtr place = aggregates_pool->alloc(0);
        for (size_t i = 0; i < rows; ++i)
            state.emplaceKey(method.data, i, *aggregates_pool).setMapped(place);
        return;
    }

    /// Optimization for special case when aggregating by 8bit key.
    if constexpr (std::is_same_v<Method, typename decltype(AggregatedDataVariants::key8)::element_type>)
    {
        /// We use another method if there are aggregate functions with -Array combinator.
        bool has_arrays = false;
        for (AggregateFunctionInstruction * inst = aggregate_instructions; inst->that; ++inst)
        {
            if (inst->offsets)
            {
                has_arrays = true;
                break;
            }
        }

        if (!has_arrays)
        {
            for (AggregateFunctionInstruction * inst = aggregate_instructions; inst->that; ++inst)
            {
                inst->batch_that->addBatchLookupTable8(
                    rows,
                    reinterpret_cast<AggregateDataPtr *>(method.data.data()),
                    inst->state_offset,
                    [&](AggregateDataPtr & aggregate_data)
                    {
                        aggregate_data = aggregates_pool->alignedAlloc(total_size_of_aggregate_states, align_aggregate_states);
                        createAggregateStates(aggregate_data);
                    },
                    state.getKeyData(),
                    inst->batch_arguments,
                    aggregates_pool);
            }
            return;
        }
    }

    /// Generic case.

    PODArray<AggregateDataPtr> places(rows);

    /// For all rows.
    for (size_t i = 0; i < rows; ++i)
    {
        AggregateDataPtr aggregate_data = nullptr;

        auto emplace_result = state.emplaceKey(method.data, i, *aggregates_pool);

        /// If a new key is inserted, initialize the states of the aggregate functions, and possibly something related to the key.
        if (emplace_result.isInserted())
        {
            /// exception-safety - if you can not allocate memory or create states, then destructors will not be called.
            emplace_result.setMapped(nullptr);

            aggregate_data = aggregates_pool->alignedAlloc(total_size_of_aggregate_states, align_aggregate_states);
            createAggregateStates(aggregate_data);

            emplace_result.setMapped(aggregate_data);
        }
        else
            aggregate_data = emplace_result.getMapped();

        places[i] = aggregate_data;
        assert(places[i] != nullptr);
    }

    /// Add values to the aggregate functions.
    for (AggregateFunctionInstruction * inst = aggregate_instructions; inst->that; ++inst)
    {
        if (inst->offsets)
            inst->batch_that->addBatchArray(rows, places.data(), inst->state_offset, inst->batch_arguments, inst->offsets, aggregates_pool);
        else
            inst->batch_that->addBatch(rows, places.data(), inst->state_offset, inst->batch_arguments, aggregates_pool);
    }
}


void NO_INLINE Aggregator::executeWithoutKeyImpl(
    AggregatedDataWithoutKey & res,
    size_t rows,
    AggregateFunctionInstruction * aggregate_instructions,
    Arena * arena)
{
    /// Adding values
    for (AggregateFunctionInstruction * inst = aggregate_instructions; inst->that; ++inst)
    {
        if (inst->offsets)
            inst->batch_that->addBatchSinglePlace(
                inst->offsets[static_cast<ssize_t>(rows - 1)], res + inst->state_offset, inst->batch_arguments, arena);
        else
            inst->batch_that->addBatchSinglePlace(rows, res + inst->state_offset, inst->batch_arguments, arena);
    }
}


void NO_INLINE Aggregator::executeOnIntervalWithoutKeyImpl(
        AggregatedDataWithoutKey & res,
        size_t row_begin,
        size_t row_end,
        AggregateFunctionInstruction * aggregate_instructions,
        Arena * arena)
{
    /// Adding values
    for (AggregateFunctionInstruction * inst = aggregate_instructions; inst->that; ++inst)
    {
        if (inst->offsets)
            inst->batch_that->addBatchSinglePlaceFromInterval(inst->offsets[row_begin], inst->offsets[row_end - 1], res + inst->state_offset, inst->batch_arguments, arena);
        else
            inst->batch_that->addBatchSinglePlaceFromInterval(row_begin, row_end, res + inst->state_offset, inst->batch_arguments, arena);
    }
}


void Aggregator::prepareAggregateInstructions(Columns columns, AggregateColumns & aggregate_columns, Columns & materialized_columns,
    AggregateFunctionInstructions & aggregate_functions_instructions, NestedColumnsHolder & nested_columns_holder)
{
    for (size_t i = 0; i < params.aggregates_size; ++i)
        aggregate_columns[i].resize(params.aggregates[i].arguments.size());

    aggregate_functions_instructions.resize(params.aggregates_size + 1);
    aggregate_functions_instructions[params.aggregates_size].that = nullptr;

    for (size_t i = 0; i < params.aggregates_size; ++i)
    {
        for (size_t j = 0; j < aggregate_columns[i].size(); ++j)
        {
            materialized_columns.push_back(columns.at(params.aggregates[i].arguments[j])->convertToFullColumnIfConst());
            aggregate_columns[i][j] = materialized_columns.back().get();

            auto column_no_lc = recursiveRemoveLowCardinality(aggregate_columns[i][j]->getPtr());
            if (column_no_lc.get() != aggregate_columns[i][j])
            {
                materialized_columns.emplace_back(std::move(column_no_lc));
                aggregate_columns[i][j] = materialized_columns.back().get();
            }
        }

        aggregate_functions_instructions[i].arguments = aggregate_columns[i].data();
        aggregate_functions_instructions[i].state_offset = offsets_of_aggregate_states[i];
        auto * that = aggregate_functions[i];
        /// Unnest consecutive trailing -State combinators
        while (const auto * func = typeid_cast<const AggregateFunctionState *>(that))
            that = func->getNestedFunction().get();
        aggregate_functions_instructions[i].that = that;
        aggregate_functions_instructions[i].func = that->getAddressOfAddFunction();

        if (const auto * func = typeid_cast<const AggregateFunctionArray *>(that))
        {
            /// Unnest consecutive -State combinators before -Array
            that = func->getNestedFunction().get();
            while (const auto * nested_func = typeid_cast<const AggregateFunctionState *>(that))
                that = nested_func->getNestedFunction().get();
            auto [nested_columns, offsets] = checkAndGetNestedArrayOffset(aggregate_columns[i].data(), that->getArgumentTypes().size());
            nested_columns_holder.push_back(std::move(nested_columns));
            aggregate_functions_instructions[i].batch_arguments = nested_columns_holder.back().data();
            aggregate_functions_instructions[i].offsets = offsets;
        }
        else
            aggregate_functions_instructions[i].batch_arguments = aggregate_columns[i].data();

        aggregate_functions_instructions[i].batch_that = that;
    }
}


bool Aggregator::executeOnBlock(const Block & block, AggregatedDataVariants & result,
                                ColumnRawPtrs & key_columns, AggregateColumns & aggregate_columns, bool & no_more_keys)
{
    UInt64 num_rows = block.rows();
    return executeOnBlock(block.getColumns(), num_rows, result, key_columns, aggregate_columns, no_more_keys);
}


bool Aggregator::executeOnBlock(Columns columns, UInt64 num_rows, AggregatedDataVariants & result,
    ColumnRawPtrs & key_columns, AggregateColumns & aggregate_columns, bool & no_more_keys)
{
    if (isCancelled())
        return true;

    /// `result` will destroy the states of aggregate functions in the destructor
    result.aggregator = this;

    /// How to perform the aggregation?
    if (result.empty())
    {
        result.init(method_chosen);
        result.keys_size = params.keys_size;
        result.key_sizes = key_sizes;
        LOG_TRACE(log, "Aggregation method: {}", result.getMethodName());
    }

    if (isCancelled())
        return true;

    /** Constant columns are not supported directly during aggregation.
      * To make them work anyway, we materialize them.
      */
    Columns materialized_columns;

    /// Remember the columns we will work with
    for (size_t i = 0; i < params.keys_size; ++i)
    {
        materialized_columns.push_back(columns.at(params.keys[i])->convertToFullColumnIfConst());
        key_columns[i] = materialized_columns.back().get();

        if (!result.isLowCardinality())
        {
            auto column_no_lc = recursiveRemoveLowCardinality(key_columns[i]->getPtr());
            if (column_no_lc.get() != key_columns[i])
            {
                materialized_columns.emplace_back(std::move(column_no_lc));
                key_columns[i] = materialized_columns.back().get();
            }
        }
    }
    NestedColumnsHolder nested_columns_holder;
    AggregateFunctionInstructions aggregate_functions_instructions;
    prepareAggregateInstructions(columns, aggregate_columns, materialized_columns, aggregate_functions_instructions, nested_columns_holder);

    if (isCancelled())
        return true;

    if ((params.overflow_row || result.type == AggregatedDataVariants::Type::without_key) && !result.without_key)
    {
        AggregateDataPtr place = result.aggregates_pool->alignedAlloc(total_size_of_aggregate_states, align_aggregate_states);
        createAggregateStates(place);
        result.without_key = place;
    }

    /// We select one of the aggregation methods and call it.

    /// For the case when there are no keys (all aggregate into one row).
    if (result.type == AggregatedDataVariants::Type::without_key)
    {
        executeWithoutKeyImpl(result.without_key, num_rows, aggregate_functions_instructions.data(), result.aggregates_pool);
    }
    else
    {
        /// This is where data is written that does not fit in `max_rows_to_group_by` with `group_by_overflow_mode = any`.
        AggregateDataPtr overflow_row_ptr = params.overflow_row ? result.without_key : nullptr;

        #define M(NAME, IS_TWO_LEVEL) \
            else if (result.type == AggregatedDataVariants::Type::NAME) \
                executeImpl(*result.NAME, result.aggregates_pool, num_rows, key_columns, aggregate_functions_instructions.data(), \
                    no_more_keys, overflow_row_ptr);

        if (false) {} // NOLINT
        APPLY_FOR_AGGREGATED_VARIANTS(M)
        #undef M
    }

    size_t result_size = result.sizeWithoutOverflowRow();
    Int64 current_memory_usage = 0;
    if (auto * memory_tracker_child = CurrentThread::getMemoryTracker())
        if (auto * memory_tracker = memory_tracker_child->getParent())
            current_memory_usage = memory_tracker->get();

    /// Here all the results in the sum are taken into account, from different threads.
    auto result_size_bytes = current_memory_usage - memory_usage_before_aggregation;

    bool worth_convert_to_two_level
        = (params.group_by_two_level_threshold && result_size >= params.group_by_two_level_threshold)
        || (params.group_by_two_level_threshold_bytes && result_size_bytes >= static_cast<Int64>(params.group_by_two_level_threshold_bytes));

    /** Converting to a two-level data structure.
      * It allows you to make, in the subsequent, an effective merge - either economical from memory or parallel.
      */
    if (result.isConvertibleToTwoLevel() && worth_convert_to_two_level)
        result.convertToTwoLevel();

    /// Checking the constraints.
    if (!checkLimits(result_size, no_more_keys))
        return false;

    /** Flush data to disk if too much RAM is consumed.
      * Data can only be flushed to disk if a two-level aggregation structure is used.
      */
    if (params.max_bytes_before_external_group_by
        && result.isTwoLevel()
        && current_memory_usage > static_cast<Int64>(params.max_bytes_before_external_group_by)
        && worth_convert_to_two_level)
    {
        size_t size = current_memory_usage + params.min_free_disk_space;

        std::string tmp_path = params.tmp_volume->getDisk()->getPath();

        // enoughSpaceInDirectory() is not enough to make it right, since
        // another process (or another thread of aggregator) can consume all
        // space.
        //
        // But true reservation (IVolume::reserve()) cannot be used here since
        // current_memory_usage does not takes compression into account and
        // will reserve way more that actually will be used.
        //
        // Hence let's do a simple check.
        if (!enoughSpaceInDirectory(tmp_path, size))
            throw Exception("Not enough space for external aggregation in " + tmp_path, ErrorCodes::NOT_ENOUGH_SPACE);

        writeToTemporaryFile(result, tmp_path);
    }

    return true;
}


void Aggregator::writeToTemporaryFile(AggregatedDataVariants & data_variants, const String & tmp_path)
{
    Stopwatch watch;
    size_t rows = data_variants.size();

    auto file = createTemporaryFile(tmp_path);
    const std::string & path = file->path();
    WriteBufferFromFile file_buf(path);
    CompressedWriteBuffer compressed_buf(file_buf);
    NativeBlockOutputStream block_out(compressed_buf, DBMS_TCP_PROTOCOL_VERSION, getHeader(false));

    LOG_DEBUG(log, "Writing part of aggregation data into temporary file {}.", path);
    ProfileEvents::increment(ProfileEvents::ExternalAggregationWritePart);

    /// Flush only two-level data and possibly overflow data.

#define M(NAME) \
    else if (data_variants.type == AggregatedDataVariants::Type::NAME) \
        writeToTemporaryFileImpl(data_variants, *data_variants.NAME, block_out);

    if (false) {} // NOLINT
    APPLY_FOR_VARIANTS_TWO_LEVEL(M)
#undef M
    else
        throw Exception("Unknown aggregated data variant.", ErrorCodes::UNKNOWN_AGGREGATED_DATA_VARIANT);

    /// NOTE Instead of freeing up memory and creating new hash tables and arenas, you can re-use the old ones.
    data_variants.init(data_variants.type);
    data_variants.aggregates_pools = Arenas(1, std::make_shared<Arena>());
    data_variants.aggregates_pool = data_variants.aggregates_pools.back().get();
    data_variants.without_key = nullptr;

    block_out.flush();
    compressed_buf.next();
    file_buf.next();

    double elapsed_seconds = watch.elapsedSeconds();
    double compressed_bytes = file_buf.count();
    double uncompressed_bytes = compressed_buf.count();

    {
        std::lock_guard lock(temporary_files.mutex);
        temporary_files.files.emplace_back(std::move(file));
        temporary_files.sum_size_uncompressed += uncompressed_bytes;
        temporary_files.sum_size_compressed += compressed_bytes;
    }

    ProfileEvents::increment(ProfileEvents::ExternalAggregationCompressedBytes, compressed_bytes);
    ProfileEvents::increment(ProfileEvents::ExternalAggregationUncompressedBytes, uncompressed_bytes);

    LOG_TRACE(log,
        "Written part in {} sec., {} rows, {} uncompressed, {} compressed,"
        " {} uncompressed bytes per row, {} compressed bytes per row, compression rate: {}"
        " ({} rows/sec., {}/sec. uncompressed, {}/sec. compressed)",
        elapsed_seconds,
        rows,
        ReadableSize(uncompressed_bytes),
        ReadableSize(compressed_bytes),
        uncompressed_bytes / rows,
        compressed_bytes / rows,
        uncompressed_bytes / compressed_bytes,
        rows / elapsed_seconds,
        ReadableSize(uncompressed_bytes / elapsed_seconds),
        ReadableSize(compressed_bytes / elapsed_seconds));
}


void Aggregator::writeToTemporaryFile(AggregatedDataVariants & data_variants)
{
    String tmp_path = params.tmp_volume->getDisk()->getPath();
    return writeToTemporaryFile(data_variants, tmp_path);
}


template <typename Method>
Block Aggregator::convertOneBucketToBlock(
    AggregatedDataVariants & data_variants,
    Method & method,
    Arena * arena,
    bool final,
    size_t bucket) const
{
    Block block = prepareBlockAndFill(data_variants, final, method.data.impls[bucket].size(),
        [bucket, &method, arena, this] (
            MutableColumns & key_columns,
            AggregateColumnsData & aggregate_columns,
            MutableColumns & final_aggregate_columns,
            bool final_)
        {
            convertToBlockImpl(method, method.data.impls[bucket],
                key_columns, aggregate_columns, final_aggregate_columns, arena, final_);
        });

    block.info.bucket_num = bucket;
    return block;
}

Block Aggregator::mergeAndConvertOneBucketToBlock(
    ManyAggregatedDataVariants & variants,
    Arena * arena,
    bool final,
    size_t bucket,
    std::atomic<bool> * is_cancelled) const
{
    auto & merged_data = *variants[0];
    auto method = merged_data.type;
    Block block;

    if (false) {} // NOLINT
#define M(NAME) \
    else if (method == AggregatedDataVariants::Type::NAME) \
    { \
        mergeBucketImpl<decltype(merged_data.NAME)::element_type>(variants, bucket, arena); \
        if (is_cancelled && is_cancelled->load(std::memory_order_seq_cst)) \
            return {}; \
        block = convertOneBucketToBlock(merged_data, *merged_data.NAME, arena, final, bucket); \
    }

    APPLY_FOR_VARIANTS_TWO_LEVEL(M)
#undef M

    return block;
}


template <typename Method>
void Aggregator::writeToTemporaryFileImpl(
    AggregatedDataVariants & data_variants,
    Method & method,
    IBlockOutputStream & out)
{
    size_t max_temporary_block_size_rows = 0;
    size_t max_temporary_block_size_bytes = 0;

    auto update_max_sizes = [&](const Block & block)
    {
        size_t block_size_rows = block.rows();
        size_t block_size_bytes = block.bytes();

        if (block_size_rows > max_temporary_block_size_rows)
            max_temporary_block_size_rows = block_size_rows;
        if (block_size_bytes > max_temporary_block_size_bytes)
            max_temporary_block_size_bytes = block_size_bytes;
    };

    for (size_t bucket = 0; bucket < Method::Data::NUM_BUCKETS; ++bucket)
    {
        Block block = convertOneBucketToBlock(data_variants, method, data_variants.aggregates_pool, false, bucket);
        out.write(block);
        update_max_sizes(block);
    }

    if (params.overflow_row)
    {
        Block block = prepareBlockAndFillWithoutKey(data_variants, false, true);
        out.write(block);
        update_max_sizes(block);
    }

    /// Pass ownership of the aggregate functions states:
    /// `data_variants` will not destroy them in the destructor, they are now owned by ColumnAggregateFunction objects.
    data_variants.aggregator = nullptr;

    LOG_TRACE(log, "Max size of temporary block: {} rows, {}.", max_temporary_block_size_rows, ReadableSize(max_temporary_block_size_bytes));
}


bool Aggregator::checkLimits(size_t result_size, bool & no_more_keys) const
{
    if (!no_more_keys && params.max_rows_to_group_by && result_size > params.max_rows_to_group_by)
    {
        switch (params.group_by_overflow_mode)
        {
            case OverflowMode::THROW:
                throw Exception("Limit for rows to GROUP BY exceeded: has " + toString(result_size)
                    + " rows, maximum: " + toString(params.max_rows_to_group_by),
                    ErrorCodes::TOO_MANY_ROWS);

            case OverflowMode::BREAK:
                return false;

            case OverflowMode::ANY:
                no_more_keys = true;
                break;
        }
    }

    return true;
}


template <typename Method, typename Table>
void Aggregator::convertToBlockImpl(
    Method & method,
    Table & data,
    MutableColumns & key_columns,
    AggregateColumnsData & aggregate_columns,
    MutableColumns & final_aggregate_columns,
    Arena * arena,
    bool final) const
{
    if (data.empty())
        return;

    if (key_columns.size() != params.keys_size)
        throw Exception{"Aggregate. Unexpected key columns size.", ErrorCodes::LOGICAL_ERROR};

    if (final)
        convertToBlockImplFinal(method, data, key_columns, final_aggregate_columns, arena);
    else
        convertToBlockImplNotFinal(method, data, key_columns, aggregate_columns);
    /// In order to release memory early.
    data.clearAndShrink();
}


template <typename Mapped>
inline void Aggregator::insertAggregatesIntoColumns(
    Mapped & mapped,
    MutableColumns & final_aggregate_columns,
    Arena * arena) const
{
    /** Final values of aggregate functions are inserted to columns.
      * Then states of aggregate functions, that are not longer needed, are destroyed.
      *
      * We mark already destroyed states with "nullptr" in data,
      *  so they will not be destroyed in destructor of Aggregator
      * (other values will be destroyed in destructor in case of exception).
      *
      * But it becomes tricky, because we have multiple aggregate states pointed by a single pointer in data.
      * So, if exception is thrown in the middle of moving states for different aggregate functions,
      *  we have to catch exceptions and destroy all the states that are no longer needed,
      *  to keep the data in consistent state.
      *
      * It is also tricky, because there are aggregate functions with "-State" modifier.
      * When we call "insertResultInto" for them, they insert a pointer to the state to ColumnAggregateFunction
      *  and ColumnAggregateFunction will take ownership of this state.
      * So, for aggregate functions with "-State" modifier, the state must not be destroyed
      *  after it has been transferred to ColumnAggregateFunction.
      * But we should mark that the data no longer owns these states.
      */

    size_t insert_i = 0;
    std::exception_ptr exception;

    try
    {
        /// Insert final values of aggregate functions into columns.
        for (; insert_i < params.aggregates_size; ++insert_i)
            aggregate_functions[insert_i]->insertResultInto(
                mapped + offsets_of_aggregate_states[insert_i],
                *final_aggregate_columns[insert_i],
                arena);
    }
    catch (...)
    {
        exception = std::current_exception();
    }

    /** Destroy states that are no longer needed. This loop does not throw.
        *
        * Don't destroy states for "-State" aggregate functions,
        *  because the ownership of this state is transferred to ColumnAggregateFunction
        *  and ColumnAggregateFunction will take care.
        *
        * But it's only for states that has been transferred to ColumnAggregateFunction
        *  before exception has been thrown;
        */
    for (size_t destroy_i = 0; destroy_i < params.aggregates_size; ++destroy_i)
    {
        /// If ownership was not transferred to ColumnAggregateFunction.
        if (!(destroy_i < insert_i && aggregate_functions[destroy_i]->isState()))
            aggregate_functions[destroy_i]->destroy(
                mapped + offsets_of_aggregate_states[destroy_i]);
    }

    /// Mark the cell as destroyed so it will not be destroyed in destructor.
    mapped = nullptr;

    if (exception)
        std::rethrow_exception(exception);
}


template <typename Method, typename Table>
void NO_INLINE Aggregator::convertToBlockImplFinal(
    Method & method,
    Table & data,
    MutableColumns & key_columns,
    MutableColumns & final_aggregate_columns,
    Arena * arena) const
{
    if constexpr (Method::low_cardinality_optimization)
    {
        if (data.hasNullKeyData())
        {
            key_columns[0]->insertDefault();
            insertAggregatesIntoColumns(data.getNullKeyData(), final_aggregate_columns, arena);
        }
    }

    data.forEachValue([&](const auto & key, auto & mapped)
    {
        method.insertKeyIntoColumns(key, key_columns, key_sizes);
        insertAggregatesIntoColumns(mapped, final_aggregate_columns, arena);
    });
}

template <typename Method, typename Table>
void NO_INLINE Aggregator::convertToBlockImplNotFinal(
    Method & method,
    Table & data,
    MutableColumns & key_columns,
    AggregateColumnsData & aggregate_columns) const
{
    if constexpr (Method::low_cardinality_optimization)
    {
        if (data.hasNullKeyData())
        {
            key_columns[0]->insertDefault();

            for (size_t i = 0; i < params.aggregates_size; ++i)
                aggregate_columns[i]->push_back(data.getNullKeyData() + offsets_of_aggregate_states[i]);

            data.getNullKeyData() = nullptr;
        }
    }

    data.forEachValue([&](const auto & key, auto & mapped)
    {
        method.insertKeyIntoColumns(key, key_columns, key_sizes);

        /// reserved, so push_back does not throw exceptions
        for (size_t i = 0; i < params.aggregates_size; ++i)
            aggregate_columns[i]->push_back(mapped + offsets_of_aggregate_states[i]);

        mapped = nullptr;
    });
}


template <typename Filler>
Block Aggregator::prepareBlockAndFill(
    AggregatedDataVariants & data_variants,
    bool final,
    size_t rows,
    Filler && filler) const
{
    MutableColumns key_columns(params.keys_size);
    MutableColumns aggregate_columns(params.aggregates_size);
    MutableColumns final_aggregate_columns(params.aggregates_size);
    AggregateColumnsData aggregate_columns_data(params.aggregates_size);

    Block header = getHeader(final);

    for (size_t i = 0; i < params.keys_size; ++i)
    {
        key_columns[i] = header.safeGetByPosition(i).type->createColumn();
        key_columns[i]->reserve(rows);
    }

    for (size_t i = 0; i < params.aggregates_size; ++i)
    {
        if (!final)
        {
            const auto & aggregate_column_name = params.aggregates[i].column_name;
            aggregate_columns[i] = header.getByName(aggregate_column_name).type->createColumn();

            /// The ColumnAggregateFunction column captures the shared ownership of the arena with the aggregate function states.
            ColumnAggregateFunction & column_aggregate_func = assert_cast<ColumnAggregateFunction &>(*aggregate_columns[i]);

            for (auto & pool : data_variants.aggregates_pools)
                column_aggregate_func.addArena(pool);

            aggregate_columns_data[i] = &column_aggregate_func.getData();
            aggregate_columns_data[i]->reserve(rows);
        }
        else
        {
            final_aggregate_columns[i] = aggregate_functions[i]->getReturnType()->createColumn();
            final_aggregate_columns[i]->reserve(rows);

            if (aggregate_functions[i]->isState())
            {
                /// The ColumnAggregateFunction column captures the shared ownership of the arena with aggregate function states.
                if (auto * column_aggregate_func = typeid_cast<ColumnAggregateFunction *>(final_aggregate_columns[i].get()))
                    for (auto & pool : data_variants.aggregates_pools)
                        column_aggregate_func->addArena(pool);

                /// Aggregate state can be wrapped into array if aggregate function ends with -Resample combinator.
                final_aggregate_columns[i]->forEachSubcolumn([&data_variants](auto & subcolumn)
                {
                    if (auto * column_aggregate_func = typeid_cast<ColumnAggregateFunction *>(subcolumn.get()))
                        for (auto & pool : data_variants.aggregates_pools)
                            column_aggregate_func->addArena(pool);
                });
            }
        }
    }

    filler(key_columns, aggregate_columns_data, final_aggregate_columns, final);

    Block res = header.cloneEmpty();

    for (size_t i = 0; i < params.keys_size; ++i)
        res.getByPosition(i).column = std::move(key_columns[i]);

    for (size_t i = 0; i < params.aggregates_size; ++i)
    {
        const auto & aggregate_column_name = params.aggregates[i].column_name;
        if (final)
            res.getByName(aggregate_column_name).column = std::move(final_aggregate_columns[i]);
        else
            res.getByName(aggregate_column_name).column = std::move(aggregate_columns[i]);
    }

    /// Change the size of the columns-constants in the block.
    size_t columns = header.columns();
    for (size_t i = 0; i < columns; ++i)
        if (isColumnConst(*res.getByPosition(i).column))
            res.getByPosition(i).column = res.getByPosition(i).column->cut(0, rows);

    return res;
}

void Aggregator::fillAggregateColumnsWithSingleKey(
    AggregatedDataVariants & data_variants,
    MutableColumns & final_aggregate_columns)
{
    AggregatedDataWithoutKey & data = data_variants.without_key;

    for (size_t i = 0; i < params.aggregates_size; ++i)
    {
        ColumnAggregateFunction & column_aggregate_func = assert_cast<ColumnAggregateFunction &>(*final_aggregate_columns[i]);
        for (auto & pool : data_variants.aggregates_pools)
        {
            column_aggregate_func.addArena(pool);
        }
        column_aggregate_func.getData().push_back(data + offsets_of_aggregate_states[i]);
    }
    data = nullptr;
}

void Aggregator::createStatesAndFillKeyColumnsWithSingleKey(
    AggregatedDataVariants & data_variants,
    Columns & key_columns,
    size_t key_row,
    MutableColumns & final_key_columns)
{
    AggregateDataPtr place = data_variants.aggregates_pool->alignedAlloc(total_size_of_aggregate_states, align_aggregate_states);
    createAggregateStates(place);
    data_variants.without_key = place;

    for (size_t i = 0; i < params.keys_size; ++i)
    {
        final_key_columns[i]->insertFrom(*key_columns[i].get(), key_row);
    }
}

Block Aggregator::prepareBlockAndFillWithoutKey(AggregatedDataVariants & data_variants, bool final, bool is_overflows) const
{
    size_t rows = 1;

    auto filler = [&data_variants, this](
        MutableColumns & key_columns,
        AggregateColumnsData & aggregate_columns,
        MutableColumns & final_aggregate_columns,
        bool final_)
    {
        if (data_variants.type == AggregatedDataVariants::Type::without_key || params.overflow_row)
        {
            AggregatedDataWithoutKey & data = data_variants.without_key;

            if (!final_)
            {
                for (size_t i = 0; i < params.aggregates_size; ++i)
                    aggregate_columns[i]->push_back(data + offsets_of_aggregate_states[i]);
                data = nullptr;
            }
            else
            {
                /// Always single-thread. It's safe to pass current arena from 'aggregates_pool'.
                insertAggregatesIntoColumns(data, final_aggregate_columns, data_variants.aggregates_pool);
            }

            if (params.overflow_row)
                for (size_t i = 0; i < params.keys_size; ++i)
                    key_columns[i]->insertDefault();
        }
    };

    Block block = prepareBlockAndFill(data_variants, final, rows, filler);

    if (is_overflows)
        block.info.is_overflows = true;

    if (final)
        destroyWithoutKey(data_variants);

    return block;
}

Block Aggregator::prepareBlockAndFillSingleLevel(AggregatedDataVariants & data_variants, bool final) const
{
    size_t rows = data_variants.sizeWithoutOverflowRow();

    auto filler = [&data_variants, this](
        MutableColumns & key_columns,
        AggregateColumnsData & aggregate_columns,
        MutableColumns & final_aggregate_columns,
        bool final_)
    {
    #define M(NAME) \
        else if (data_variants.type == AggregatedDataVariants::Type::NAME) \
            convertToBlockImpl(*data_variants.NAME, data_variants.NAME->data, \
                key_columns, aggregate_columns, final_aggregate_columns, data_variants.aggregates_pool, final_);

        if (false) {} // NOLINT
        APPLY_FOR_VARIANTS_SINGLE_LEVEL(M)
    #undef M
        else
            throw Exception("Unknown aggregated data variant.", ErrorCodes::UNKNOWN_AGGREGATED_DATA_VARIANT);
    };

    return prepareBlockAndFill(data_variants, final, rows, filler);
}


BlocksList Aggregator::prepareBlocksAndFillTwoLevel(AggregatedDataVariants & data_variants, bool final, ThreadPool * thread_pool) const
{
#define M(NAME) \
    else if (data_variants.type == AggregatedDataVariants::Type::NAME) \
        return prepareBlocksAndFillTwoLevelImpl(data_variants, *data_variants.NAME, final, thread_pool);

    if (false) {} // NOLINT
    APPLY_FOR_VARIANTS_TWO_LEVEL(M)
#undef M
    else
        throw Exception("Unknown aggregated data variant.", ErrorCodes::UNKNOWN_AGGREGATED_DATA_VARIANT);
}


template <typename Method>
BlocksList Aggregator::prepareBlocksAndFillTwoLevelImpl(
    AggregatedDataVariants & data_variants,
    Method & method,
    bool final,
    ThreadPool * thread_pool) const
{
    size_t max_threads = thread_pool ? thread_pool->getMaxThreads() : 1;
    if (max_threads > data_variants.aggregates_pools.size())
        for (size_t i = data_variants.aggregates_pools.size(); i < max_threads; ++i)
            data_variants.aggregates_pools.push_back(std::make_shared<Arena>());

    auto converter = [&](size_t bucket, ThreadGroupStatusPtr thread_group)
    {
        if (thread_group)
            CurrentThread::attachToIfDetached(thread_group);

        /// Select Arena to avoid race conditions
        size_t thread_number = static_cast<size_t>(bucket) % max_threads;
        Arena * arena = data_variants.aggregates_pools.at(thread_number).get();

        return convertOneBucketToBlock(data_variants, method, arena, final, bucket);
    };

    /// packaged_task is used to ensure that exceptions are automatically thrown into the main stream.

    std::vector<std::packaged_task<Block()>> tasks(Method::Data::NUM_BUCKETS);

    try
    {
        for (size_t bucket = 0; bucket < Method::Data::NUM_BUCKETS; ++bucket)
        {
            if (method.data.impls[bucket].empty())
                continue;

            tasks[bucket] = std::packaged_task<Block()>([group = CurrentThread::getGroup(), bucket, &converter]{ return converter(bucket, group); });

            if (thread_pool)
                thread_pool->scheduleOrThrowOnError([bucket, &tasks] { tasks[bucket](); });
            else
                tasks[bucket]();
        }
    }
    catch (...)
    {
        /// If this is not done, then in case of an exception, tasks will be destroyed before the threads are completed, and it will be bad.
        if (thread_pool)
            thread_pool->wait();

        throw;
    }

    if (thread_pool)
        thread_pool->wait();

    BlocksList blocks;

    for (auto & task : tasks)
    {
        if (!task.valid())
            continue;

        blocks.emplace_back(task.get_future().get());
    }

    return blocks;
}


BlocksList Aggregator::convertToBlocks(AggregatedDataVariants & data_variants, bool final, size_t max_threads) const
{
    if (isCancelled())
        return BlocksList();

    LOG_TRACE(log, "Converting aggregated data to blocks");

    Stopwatch watch;

    BlocksList blocks;

    /// In what data structure is the data aggregated?
    if (data_variants.empty())
        return blocks;

    std::unique_ptr<ThreadPool> thread_pool;
    if (max_threads > 1 && data_variants.sizeWithoutOverflowRow() > 100000  /// TODO Make a custom threshold.
        && data_variants.isTwoLevel())                      /// TODO Use the shared thread pool with the `merge` function.
        thread_pool = std::make_unique<ThreadPool>(max_threads);

    if (isCancelled())
        return BlocksList();

    if (data_variants.without_key)
        blocks.emplace_back(prepareBlockAndFillWithoutKey(
            data_variants, final, data_variants.type != AggregatedDataVariants::Type::without_key));

    if (isCancelled())
        return BlocksList();

    if (data_variants.type != AggregatedDataVariants::Type::without_key)
    {
        if (!data_variants.isTwoLevel())
            blocks.emplace_back(prepareBlockAndFillSingleLevel(data_variants, final));
        else
            blocks.splice(blocks.end(), prepareBlocksAndFillTwoLevel(data_variants, final, thread_pool.get()));
    }

    if (!final)
    {
        /// data_variants will not destroy the states of aggregate functions in the destructor.
        /// Now ColumnAggregateFunction owns the states.
        data_variants.aggregator = nullptr;
    }

    if (isCancelled())
        return BlocksList();

    size_t rows = 0;
    size_t bytes = 0;

    for (const auto & block : blocks)
    {
        rows += block.rows();
        bytes += block.bytes();
    }

    double elapsed_seconds = watch.elapsedSeconds();
    LOG_TRACE(log,
        "Converted aggregated data to blocks. {} rows, {} in {} sec. ({} rows/sec., {}/sec.)",
        rows, ReadableSize(bytes),
        elapsed_seconds, rows / elapsed_seconds,
        ReadableSize(bytes / elapsed_seconds));

    return blocks;
}


template <typename Method, typename Table>
void NO_INLINE Aggregator::mergeDataNullKey(
    Table & table_dst,
    Table & table_src,
    Arena * arena) const
{
    if constexpr (Method::low_cardinality_optimization)
    {
        if (table_src.hasNullKeyData())
        {
            if (!table_dst.hasNullKeyData())
            {
                table_dst.hasNullKeyData() = true;
                table_dst.getNullKeyData() = table_src.getNullKeyData();
            }
            else
            {
                for (size_t i = 0; i < params.aggregates_size; ++i)
                    aggregate_functions[i]->merge(
                            table_dst.getNullKeyData() + offsets_of_aggregate_states[i],
                            table_src.getNullKeyData() + offsets_of_aggregate_states[i],
                            arena);

                for (size_t i = 0; i < params.aggregates_size; ++i)
                    aggregate_functions[i]->destroy(
                            table_src.getNullKeyData() + offsets_of_aggregate_states[i]);
            }

            table_src.hasNullKeyData() = false;
            table_src.getNullKeyData() = nullptr;
        }
    }
}


template <typename Method, typename Table>
void NO_INLINE Aggregator::mergeDataImpl(
    Table & table_dst,
    Table & table_src,
    Arena * arena) const
{
    if constexpr (Method::low_cardinality_optimization)
        mergeDataNullKey<Method, Table>(table_dst, table_src, arena);

    table_src.mergeToViaEmplace(table_dst,
        [&](AggregateDataPtr & dst, AggregateDataPtr & src, bool inserted)
    {
        if (!inserted)
        {
            for (size_t i = 0; i < params.aggregates_size; ++i)
                aggregate_functions[i]->merge(
                    dst + offsets_of_aggregate_states[i],
                    src + offsets_of_aggregate_states[i],
                    arena);

            for (size_t i = 0; i < params.aggregates_size; ++i)
                aggregate_functions[i]->destroy(src + offsets_of_aggregate_states[i]);
        }
        else
        {
            dst = src;
        }

        src = nullptr;
    });
    table_src.clearAndShrink();
}


template <typename Method, typename Table>
void NO_INLINE Aggregator::mergeDataNoMoreKeysImpl(
    Table & table_dst,
    AggregatedDataWithoutKey & overflows,
    Table & table_src,
    Arena * arena) const
{
    /// Note : will create data for NULL key if not exist
    if constexpr (Method::low_cardinality_optimization)
        mergeDataNullKey<Method, Table>(table_dst, table_src, arena);

    table_src.mergeToViaFind(table_dst, [&](AggregateDataPtr dst, AggregateDataPtr & src, bool found)
    {
        AggregateDataPtr res_data = found ? dst : overflows;

        for (size_t i = 0; i < params.aggregates_size; ++i)
            aggregate_functions[i]->merge(
                res_data + offsets_of_aggregate_states[i],
                src + offsets_of_aggregate_states[i],
                arena);

        for (size_t i = 0; i < params.aggregates_size; ++i)
            aggregate_functions[i]->destroy(src + offsets_of_aggregate_states[i]);

        src = nullptr;
    });
    table_src.clearAndShrink();
}

template <typename Method, typename Table>
void NO_INLINE Aggregator::mergeDataOnlyExistingKeysImpl(
    Table & table_dst,
    Table & table_src,
    Arena * arena) const
{
    /// Note : will create data for NULL key if not exist
    if constexpr (Method::low_cardinality_optimization)
        mergeDataNullKey<Method, Table>(table_dst, table_src, arena);

    table_src.mergeToViaFind(table_dst,
        [&](AggregateDataPtr dst, AggregateDataPtr & src, bool found)
    {
        if (!found)
            return;

        for (size_t i = 0; i < params.aggregates_size; ++i)
            aggregate_functions[i]->merge(
                dst + offsets_of_aggregate_states[i],
                src + offsets_of_aggregate_states[i],
                arena);

        for (size_t i = 0; i < params.aggregates_size; ++i)
            aggregate_functions[i]->destroy(src + offsets_of_aggregate_states[i]);

        src = nullptr;
    });
    table_src.clearAndShrink();
}


void NO_INLINE Aggregator::mergeWithoutKeyDataImpl(
    ManyAggregatedDataVariants & non_empty_data) const
{
    AggregatedDataVariantsPtr & res = non_empty_data[0];

    /// We merge all aggregation results to the first.
    for (size_t result_num = 1, size = non_empty_data.size(); result_num < size; ++result_num)
    {
        AggregatedDataWithoutKey & res_data = res->without_key;
        AggregatedDataWithoutKey & current_data = non_empty_data[result_num]->without_key;

        for (size_t i = 0; i < params.aggregates_size; ++i)
            aggregate_functions[i]->merge(res_data + offsets_of_aggregate_states[i], current_data + offsets_of_aggregate_states[i], res->aggregates_pool);

        for (size_t i = 0; i < params.aggregates_size; ++i)
            aggregate_functions[i]->destroy(current_data + offsets_of_aggregate_states[i]);

        current_data = nullptr;
    }
}


template <typename Method>
void NO_INLINE Aggregator::mergeSingleLevelDataImpl(
    ManyAggregatedDataVariants & non_empty_data) const
{
    AggregatedDataVariantsPtr & res = non_empty_data[0];
    bool no_more_keys = false;

    /// We merge all aggregation results to the first.
    for (size_t result_num = 1, size = non_empty_data.size(); result_num < size; ++result_num)
    {
        if (!checkLimits(res->sizeWithoutOverflowRow(), no_more_keys))
            break;

        AggregatedDataVariants & current = *non_empty_data[result_num];

        if (!no_more_keys)
            mergeDataImpl<Method>(
                getDataVariant<Method>(*res).data,
                getDataVariant<Method>(current).data,
                res->aggregates_pool);
        else if (res->without_key)
            mergeDataNoMoreKeysImpl<Method>(
                getDataVariant<Method>(*res).data,
                res->without_key,
                getDataVariant<Method>(current).data,
                res->aggregates_pool);
        else
            mergeDataOnlyExistingKeysImpl<Method>(
                getDataVariant<Method>(*res).data,
                getDataVariant<Method>(current).data,
                res->aggregates_pool);

        /// `current` will not destroy the states of aggregate functions in the destructor
        current.aggregator = nullptr;
    }
}

#define M(NAME) \
    template void NO_INLINE Aggregator::mergeSingleLevelDataImpl<decltype(AggregatedDataVariants::NAME)::element_type>( \
        ManyAggregatedDataVariants & non_empty_data) const;
    APPLY_FOR_VARIANTS_SINGLE_LEVEL(M)
#undef M

template <typename Method>
void NO_INLINE Aggregator::mergeBucketImpl(
    ManyAggregatedDataVariants & data, Int32 bucket, Arena * arena, std::atomic<bool> * is_cancelled) const
{
    /// We merge all aggregation results to the first.
    AggregatedDataVariantsPtr & res = data[0];
    for (size_t result_num = 1, size = data.size(); result_num < size; ++result_num)
    {
        if (is_cancelled && is_cancelled->load(std::memory_order_seq_cst))
            return;

        AggregatedDataVariants & current = *data[result_num];

        mergeDataImpl<Method>(
            getDataVariant<Method>(*res).data.impls[bucket],
            getDataVariant<Method>(current).data.impls[bucket],
            arena);
    }
}

<<<<<<< HEAD
=======

/** Combines aggregation states together, turns them into blocks, and outputs streams.
  * If the aggregation states are two-level, then it produces blocks strictly in order of 'bucket_num'.
  * (This is important for distributed processing.)
  * In doing so, it can handle different buckets in parallel, using up to `threads` threads.
  */
class MergingAndConvertingBlockInputStream : public IBlockInputStream
{
public:
    /** The input is a set of non-empty sets of partially aggregated data,
      *  which are all either single-level, or are two-level.
      */
    MergingAndConvertingBlockInputStream(const Aggregator & aggregator_, ManyAggregatedDataVariants & data_, bool final_, size_t threads_)
        : aggregator(aggregator_), data(data_), final(final_), threads(threads_)
    {
        /// At least we need one arena in first data item per thread
        if (!data.empty() && threads > data[0]->aggregates_pools.size())
        {
            Arenas & first_pool = data[0]->aggregates_pools;
            for (size_t j = first_pool.size(); j < threads; j++)
                first_pool.emplace_back(std::make_shared<Arena>());
        }
    }

    String getName() const override { return "MergingAndConverting"; }

    Block getHeader() const override { return aggregator.getHeader(final); }

    ~MergingAndConvertingBlockInputStream() override
    {
        LOG_TRACE(&Poco::Logger::get(__PRETTY_FUNCTION__), "Waiting for threads to finish");

        /// We need to wait for threads to finish before destructor of 'parallel_merge_data',
        ///  because the threads access 'parallel_merge_data'.
        if (parallel_merge_data)
            parallel_merge_data->pool.wait();
    }

protected:
    Block readImpl() override
    {
        if (data.empty())
            return {};

        if (current_bucket_num >= NUM_BUCKETS)
            return {};

        AggregatedDataVariantsPtr & first = data[0];

        if (current_bucket_num == -1)
        {
            ++current_bucket_num;

            if (first->type == AggregatedDataVariants::Type::without_key || aggregator.params.overflow_row)
            {
                aggregator.mergeWithoutKeyDataImpl(data);
                return aggregator.prepareBlockAndFillWithoutKey(
                    *first, final, first->type != AggregatedDataVariants::Type::without_key);
            }
        }

        if (!first->isTwoLevel())
        {
            if (current_bucket_num > 0)
                return {};

            if (first->type == AggregatedDataVariants::Type::without_key)
                return {};

            ++current_bucket_num;

        #define M(NAME) \
            else if (first->type == AggregatedDataVariants::Type::NAME) \
                aggregator.mergeSingleLevelDataImpl<decltype(first->NAME)::element_type>(data);
            if (false) {} // NOLINT
            APPLY_FOR_VARIANTS_SINGLE_LEVEL(M)
        #undef M
            else
                throw Exception("Unknown aggregated data variant.", ErrorCodes::UNKNOWN_AGGREGATED_DATA_VARIANT);

            return aggregator.prepareBlockAndFillSingleLevel(*first, final);
        }
        else
        {
            if (!parallel_merge_data)
            {
                parallel_merge_data = std::make_unique<ParallelMergeData>(threads);
                for (size_t i = 0; i < threads; ++i)
                    scheduleThreadForNextBucket();
            }

            Block res;

            while (true)
            {
                std::unique_lock lock(parallel_merge_data->mutex);

                if (parallel_merge_data->exception)
                    std::rethrow_exception(parallel_merge_data->exception);

                auto it = parallel_merge_data->ready_blocks.find(current_bucket_num);
                if (it != parallel_merge_data->ready_blocks.end())
                {
                    ++current_bucket_num;
                    scheduleThreadForNextBucket();

                    if (it->second)
                    {
                        res.swap(it->second);
                        break;
                    }
                    else if (current_bucket_num >= NUM_BUCKETS)
                        break;
                }

                parallel_merge_data->condvar.wait(lock);
            }

            return res;
        }
    }

private:
    const Aggregator & aggregator;
    ManyAggregatedDataVariants data;
    bool final;
    size_t threads;

    Int32 current_bucket_num = -1;
    Int32 max_scheduled_bucket_num = -1;
    static constexpr Int32 NUM_BUCKETS = 256;

    struct ParallelMergeData
    {
        std::map<Int32, Block> ready_blocks;
        std::exception_ptr exception;
        std::mutex mutex;
        std::condition_variable condvar;
        ThreadPool pool;

        explicit ParallelMergeData(size_t threads_) : pool(threads_) {}
    };

    std::unique_ptr<ParallelMergeData> parallel_merge_data;

    void scheduleThreadForNextBucket()
    {
        ++max_scheduled_bucket_num;
        if (max_scheduled_bucket_num >= NUM_BUCKETS)
            return;

        parallel_merge_data->pool.scheduleOrThrowOnError(
            [this, max_scheduled_bucket_num = max_scheduled_bucket_num, group = CurrentThread::getGroup()]
            { return thread(max_scheduled_bucket_num, group); });
    }

    void thread(Int32 bucket_num, ThreadGroupStatusPtr thread_group)
    {
        try
        {
            setThreadName("MergingAggregtd");
            if (thread_group)
                CurrentThread::attachToIfDetached(thread_group);
            CurrentMetrics::Increment metric_increment{CurrentMetrics::QueryThread};

            /// TODO: add no_more_keys support maybe

            auto & merged_data = *data[0];
            auto method = merged_data.type;
            Block block;

            /// Select Arena to avoid race conditions
            size_t thread_number = static_cast<size_t>(bucket_num) % threads;
            Arena * arena = merged_data.aggregates_pools.at(thread_number).get();

            if (false) {} // NOLINT
        #define M(NAME) \
            else if (method == AggregatedDataVariants::Type::NAME) \
            { \
                aggregator.mergeBucketImpl<decltype(merged_data.NAME)::element_type>(data, bucket_num, arena); \
                block = aggregator.convertOneBucketToBlock(merged_data, *merged_data.NAME, arena, final, bucket_num); \
            }

            APPLY_FOR_VARIANTS_TWO_LEVEL(M)
        #undef M

            std::lock_guard lock(parallel_merge_data->mutex);
            parallel_merge_data->ready_blocks[bucket_num] = std::move(block);
        }
        catch (...)
        {
            std::lock_guard lock(parallel_merge_data->mutex);
            if (!parallel_merge_data->exception)
                parallel_merge_data->exception = std::current_exception();
        }

        parallel_merge_data->condvar.notify_all();
    }
};

>>>>>>> 97ffc403
ManyAggregatedDataVariants Aggregator::prepareVariantsToMerge(ManyAggregatedDataVariants & data_variants) const
{
    if (data_variants.empty())
        throw Exception("Empty data passed to Aggregator::mergeAndConvertToBlocks.", ErrorCodes::EMPTY_DATA_PASSED);

    LOG_TRACE(log, "Merging aggregated data");

    ManyAggregatedDataVariants non_empty_data;
    non_empty_data.reserve(data_variants.size());
    for (auto & data : data_variants)
        if (!data->empty())
            non_empty_data.push_back(data);

    if (non_empty_data.empty())
        return {};

    if (non_empty_data.size() > 1)
    {
        /// Sort the states in descending order so that the merge is more efficient (since all states are merged into the first).
        std::sort(non_empty_data.begin(), non_empty_data.end(),
            [](const AggregatedDataVariantsPtr & lhs, const AggregatedDataVariantsPtr & rhs)
            {
                return lhs->sizeWithoutOverflowRow() > rhs->sizeWithoutOverflowRow();
            });
    }

    /// If at least one of the options is two-level, then convert all the options into two-level ones, if there are not such.
    /// Note - perhaps it would be more optimal not to convert single-level versions before the merge, but merge them separately, at the end.

    bool has_at_least_one_two_level = false;
    for (const auto & variant : non_empty_data)
    {
        if (variant->isTwoLevel())
        {
            has_at_least_one_two_level = true;
            break;
        }
    }

    if (has_at_least_one_two_level)
        for (auto & variant : non_empty_data)
            if (!variant->isTwoLevel())
                variant->convertToTwoLevel();

    AggregatedDataVariantsPtr & first = non_empty_data[0];

    for (size_t i = 1, size = non_empty_data.size(); i < size; ++i)
    {
        if (first->type != non_empty_data[i]->type)
            throw Exception("Cannot merge different aggregated data variants.", ErrorCodes::CANNOT_MERGE_DIFFERENT_AGGREGATED_DATA_VARIANTS);

        /** Elements from the remaining sets can be moved to the first data set.
          * Therefore, it must own all the arenas of all other sets.
          */
        first->aggregates_pools.insert(first->aggregates_pools.end(),
            non_empty_data[i]->aggregates_pools.begin(), non_empty_data[i]->aggregates_pools.end());
    }

    return non_empty_data;
}

template <bool no_more_keys, typename Method, typename Table>
void NO_INLINE Aggregator::mergeStreamsImplCase(
    Block & block,
    Arena * aggregates_pool,
    Method & method [[maybe_unused]],
    Table & data,
    AggregateDataPtr overflow_row) const
{
    ColumnRawPtrs key_columns(params.keys_size);
    AggregateColumnsConstData aggregate_columns(params.aggregates_size);

    /// Remember the columns we will work with
    for (size_t i = 0; i < params.keys_size; ++i)
        key_columns[i] = block.safeGetByPosition(i).column.get();

    for (size_t i = 0; i < params.aggregates_size; ++i)
    {
        const auto & aggregate_column_name = params.aggregates[i].column_name;
        aggregate_columns[i] = &typeid_cast<const ColumnAggregateFunction &>(*block.getByName(aggregate_column_name).column).getData();
    }

    typename Method::State state(key_columns, key_sizes, aggregation_state_cache);

    /// For all rows.
    size_t rows = block.rows();
    for (size_t i = 0; i < rows; ++i)
    {
        AggregateDataPtr aggregate_data = nullptr;

        if (!no_more_keys)
        {
            auto emplace_result = state.emplaceKey(data, i, *aggregates_pool);
            if (emplace_result.isInserted())
            {
                emplace_result.setMapped(nullptr);

                aggregate_data = aggregates_pool->alignedAlloc(total_size_of_aggregate_states, align_aggregate_states);
                createAggregateStates(aggregate_data);

                emplace_result.setMapped(aggregate_data);
            }
            else
                aggregate_data = emplace_result.getMapped();
        }
        else
        {
            auto find_result = state.findKey(data, i, *aggregates_pool);
            if (find_result.isFound())
                aggregate_data = find_result.getMapped();
        }

        /// aggregate_date == nullptr means that the new key did not fit in the hash table because of no_more_keys.

        /// If the key does not fit, and the data does not need to be aggregated into a separate row, then there's nothing to do.
        if (!aggregate_data && !overflow_row)
            continue;

        AggregateDataPtr value = aggregate_data ? aggregate_data : overflow_row;

        /// Merge state of aggregate functions.
        for (size_t j = 0; j < params.aggregates_size; ++j)
            aggregate_functions[j]->merge(
                value + offsets_of_aggregate_states[j],
                (*aggregate_columns[j])[i],
                aggregates_pool);
    }

    /// Early release memory.
    block.clear();
}

template <typename Method, typename Table>
void NO_INLINE Aggregator::mergeStreamsImpl(
    Block & block,
    Arena * aggregates_pool,
    Method & method,
    Table & data,
    AggregateDataPtr overflow_row,
    bool no_more_keys) const
{
    if (!no_more_keys)
        mergeStreamsImplCase<false>(block, aggregates_pool, method, data, overflow_row);
    else
        mergeStreamsImplCase<true>(block, aggregates_pool, method, data, overflow_row);
}


void NO_INLINE Aggregator::mergeWithoutKeyStreamsImpl(
    Block & block,
    AggregatedDataVariants & result) const
{
    AggregateColumnsConstData aggregate_columns(params.aggregates_size);

    /// Remember the columns we will work with
    for (size_t i = 0; i < params.aggregates_size; ++i)
    {
        const auto & aggregate_column_name = params.aggregates[i].column_name;
        aggregate_columns[i] = &typeid_cast<const ColumnAggregateFunction &>(*block.getByName(aggregate_column_name).column).getData();
    }

    AggregatedDataWithoutKey & res = result.without_key;
    if (!res)
    {
        AggregateDataPtr place = result.aggregates_pool->alignedAlloc(total_size_of_aggregate_states, align_aggregate_states);
        createAggregateStates(place);
        res = place;
    }

    /// Adding Values
    for (size_t i = 0; i < params.aggregates_size; ++i)
        aggregate_functions[i]->merge(res + offsets_of_aggregate_states[i], (*aggregate_columns[i])[0], result.aggregates_pool);

    /// Early release memory.
    block.clear();
}


void Aggregator::mergeBlocks(BucketToBlocks bucket_to_blocks, AggregatedDataVariants & result, size_t max_threads)
{
    if (bucket_to_blocks.empty())
        return;

    UInt64 total_input_rows = 0;
    for (auto & bucket : bucket_to_blocks)
        for (auto & block : bucket.second)
            total_input_rows += block.rows();

    /** `minus one` means the absence of information about the bucket
      * - in the case of single-level aggregation, as well as for blocks with "overflowing" values.
      * If there is at least one block with a bucket number greater or equal than zero, then there was a two-level aggregation.
      */
    auto max_bucket = bucket_to_blocks.rbegin()->first;
    bool has_two_level = max_bucket >= 0;

    if (has_two_level)
    {
    #define M(NAME) \
        if (method_chosen == AggregatedDataVariants::Type::NAME) \
            method_chosen = AggregatedDataVariants::Type::NAME ## _two_level;

        APPLY_FOR_VARIANTS_CONVERTIBLE_TO_TWO_LEVEL(M)

    #undef M
    }

    if (isCancelled())
        return;

    /// result will destroy the states of aggregate functions in the destructor
    result.aggregator = this;

    result.init(method_chosen);
    result.keys_size = params.keys_size;
    result.key_sizes = key_sizes;

    bool has_blocks_with_unknown_bucket = bucket_to_blocks.count(-1);

    /// First, parallel the merge for the individual buckets. Then we continue merge the data not allocated to the buckets.
    if (has_two_level)
    {
        /** In this case, no_more_keys is not supported due to the fact that
          *  from different threads it is difficult to update the general state for "other" keys (overflows).
          * That is, the keys in the end can be significantly larger than max_rows_to_group_by.
          */

        LOG_TRACE(log, "Merging partially aggregated two-level data.");

        auto merge_bucket = [&bucket_to_blocks, &result, this](Int32 bucket, Arena * aggregates_pool, ThreadGroupStatusPtr thread_group)
        {
            if (thread_group)
                CurrentThread::attachToIfDetached(thread_group);

            for (Block & block : bucket_to_blocks[bucket])
            {
                if (isCancelled())
                    return;

            #define M(NAME) \
                else if (result.type == AggregatedDataVariants::Type::NAME) \
                    mergeStreamsImpl(block, aggregates_pool, *result.NAME, result.NAME->data.impls[bucket], nullptr, false);

                if (false) {} // NOLINT
                    APPLY_FOR_VARIANTS_TWO_LEVEL(M)
            #undef M
                else
                    throw Exception("Unknown aggregated data variant.", ErrorCodes::UNKNOWN_AGGREGATED_DATA_VARIANT);
            }
        };

        std::unique_ptr<ThreadPool> thread_pool;
        if (max_threads > 1 && total_input_rows > 100000)    /// TODO Make a custom threshold.
            thread_pool = std::make_unique<ThreadPool>(max_threads);

        for (const auto & bucket_blocks : bucket_to_blocks)
        {
            const auto bucket = bucket_blocks.first;

            if (bucket == -1)
                continue;

            result.aggregates_pools.push_back(std::make_shared<Arena>());
            Arena * aggregates_pool = result.aggregates_pools.back().get();

            auto task = [group = CurrentThread::getGroup(), bucket, &merge_bucket, aggregates_pool]{ return merge_bucket(bucket, aggregates_pool, group); };

            if (thread_pool)
                thread_pool->scheduleOrThrowOnError(task);
            else
                task();
        }

        if (thread_pool)
            thread_pool->wait();

        LOG_TRACE(log, "Merged partially aggregated two-level data.");
    }

    if (isCancelled())
    {
        result.invalidate();
        return;
    }

    if (has_blocks_with_unknown_bucket)
    {
        LOG_TRACE(log, "Merging partially aggregated single-level data.");

        bool no_more_keys = false;

        BlocksList & blocks = bucket_to_blocks[-1];
        for (Block & block : blocks)
        {
            if (isCancelled())
            {
                result.invalidate();
                return;
            }

            if (!checkLimits(result.sizeWithoutOverflowRow(), no_more_keys))
                break;

            if (result.type == AggregatedDataVariants::Type::without_key || block.info.is_overflows)
                mergeWithoutKeyStreamsImpl(block, result);

        #define M(NAME, IS_TWO_LEVEL) \
            else if (result.type == AggregatedDataVariants::Type::NAME) \
                mergeStreamsImpl(block, result.aggregates_pool, *result.NAME, result.NAME->data, result.without_key, no_more_keys);

            APPLY_FOR_AGGREGATED_VARIANTS(M)
        #undef M
            else if (result.type != AggregatedDataVariants::Type::without_key)
                throw Exception("Unknown aggregated data variant.", ErrorCodes::UNKNOWN_AGGREGATED_DATA_VARIANT);
        }

        LOG_TRACE(log, "Merged partially aggregated single-level data.");
    }
}


Block Aggregator::mergeBlocks(BlocksList & blocks, bool final)
{
    if (blocks.empty())
        return {};

    auto bucket_num = blocks.front().info.bucket_num;
    bool is_overflows = blocks.front().info.is_overflows;

    LOG_TRACE(log, "Merging partially aggregated blocks (bucket = {}).", bucket_num);
    Stopwatch watch;

    /** If possible, change 'method' to some_hash64. Otherwise, leave as is.
      * Better hash function is needed because during external aggregation,
      *  we may merge partitions of data with total number of keys far greater than 4 billion.
      */
    auto merge_method = method_chosen;

#define APPLY_FOR_VARIANTS_THAT_MAY_USE_BETTER_HASH_FUNCTION(M) \
        M(key64)            \
        M(key_string)       \
        M(key_fixed_string) \
        M(keys128)          \
        M(keys256)          \
        M(serialized)       \

#define M(NAME) \
    if (merge_method == AggregatedDataVariants::Type::NAME) \
        merge_method = AggregatedDataVariants::Type::NAME ## _hash64; \

    APPLY_FOR_VARIANTS_THAT_MAY_USE_BETTER_HASH_FUNCTION(M)
#undef M

#undef APPLY_FOR_VARIANTS_THAT_MAY_USE_BETTER_HASH_FUNCTION

    /// Temporary data for aggregation.
    AggregatedDataVariants result;

    /// result will destroy the states of aggregate functions in the destructor
    result.aggregator = this;

    result.init(merge_method);
    result.keys_size = params.keys_size;
    result.key_sizes = key_sizes;

    for (Block & block : blocks)
    {
        if (isCancelled())
            return {};

        if (bucket_num >= 0 && block.info.bucket_num != bucket_num)
            bucket_num = -1;

        if (result.type == AggregatedDataVariants::Type::without_key || is_overflows)
            mergeWithoutKeyStreamsImpl(block, result);

    #define M(NAME, IS_TWO_LEVEL) \
        else if (result.type == AggregatedDataVariants::Type::NAME) \
            mergeStreamsImpl(block, result.aggregates_pool, *result.NAME, result.NAME->data, nullptr, false);

        APPLY_FOR_AGGREGATED_VARIANTS(M)
    #undef M
        else if (result.type != AggregatedDataVariants::Type::without_key)
            throw Exception("Unknown aggregated data variant.", ErrorCodes::UNKNOWN_AGGREGATED_DATA_VARIANT);
    }

    if (isCancelled())
        return {};

    Block block;
    if (result.type == AggregatedDataVariants::Type::without_key || is_overflows)
        block = prepareBlockAndFillWithoutKey(result, final, is_overflows);
    else
        block = prepareBlockAndFillSingleLevel(result, final);
    /// NOTE: two-level data is not possible here - chooseAggregationMethod chooses only among single-level methods.

    if (!final)
    {
        /// Pass ownership of aggregate function states from result to ColumnAggregateFunction objects in the resulting block.
        result.aggregator = nullptr;
    }

    size_t rows = block.rows();
    size_t bytes = block.bytes();
    double elapsed_seconds = watch.elapsedSeconds();
    LOG_TRACE(log, "Merged partially aggregated blocks. {} rows, {}. in {} sec. ({} rows/sec., {}/sec.)",
        rows, ReadableSize(bytes),
        elapsed_seconds, rows / elapsed_seconds,
        ReadableSize(bytes / elapsed_seconds));

    if (isCancelled())
        return {};

    block.info.bucket_num = bucket_num;
    return block;
}

template <typename Method>
void NO_INLINE Aggregator::convertBlockToTwoLevelImpl(
    Method & method,
    Arena * pool,
    ColumnRawPtrs & key_columns,
    const Block & source,
    std::vector<Block> & destinations) const
{
    typename Method::State state(key_columns, key_sizes, aggregation_state_cache);

    size_t rows = source.rows();
    size_t columns = source.columns();

    /// Create a 'selector' that will contain bucket index for every row. It will be used to scatter rows to buckets.
    IColumn::Selector selector(rows);

    /// For every row.
    for (size_t i = 0; i < rows; ++i)
    {
        if constexpr (Method::low_cardinality_optimization)
        {
            if (state.isNullAt(i))
            {
                selector[i] = 0;
                continue;
            }
        }

        /// Calculate bucket number from row hash.
        auto hash = state.getHash(method.data, i, *pool);
        auto bucket = method.data.getBucketFromHash(hash);

        selector[i] = bucket;
    }

    size_t num_buckets = destinations.size();

    for (size_t column_idx = 0; column_idx < columns; ++column_idx)
    {
        const ColumnWithTypeAndName & src_col = source.getByPosition(column_idx);
        MutableColumns scattered_columns = src_col.column->scatter(num_buckets, selector);

        for (size_t bucket = 0, size = num_buckets; bucket < size; ++bucket)
        {
            if (!scattered_columns[bucket]->empty())
            {
                Block & dst = destinations[bucket];
                dst.info.bucket_num = bucket;
                dst.insert({std::move(scattered_columns[bucket]), src_col.type, src_col.name});
            }

            /** Inserted columns of type ColumnAggregateFunction will own states of aggregate functions
              *  by holding shared_ptr to source column. See ColumnAggregateFunction.h
              */
        }
    }
}


std::vector<Block> Aggregator::convertBlockToTwoLevel(const Block & block)
{
    if (!block)
        return {};

    AggregatedDataVariants data;

    ColumnRawPtrs key_columns(params.keys_size);

    /// Remember the columns we will work with
    for (size_t i = 0; i < params.keys_size; ++i)
        key_columns[i] = block.safeGetByPosition(i).column.get();

    AggregatedDataVariants::Type type = method_chosen;
    data.keys_size = params.keys_size;
    data.key_sizes = key_sizes;

#define M(NAME) \
    else if (type == AggregatedDataVariants::Type::NAME) \
        type = AggregatedDataVariants::Type::NAME ## _two_level;

    if (false) {} // NOLINT
    APPLY_FOR_VARIANTS_CONVERTIBLE_TO_TWO_LEVEL(M)
#undef M
    else
        throw Exception("Unknown aggregated data variant.", ErrorCodes::UNKNOWN_AGGREGATED_DATA_VARIANT);

    data.init(type);

    size_t num_buckets = 0;

#define M(NAME) \
    else if (data.type == AggregatedDataVariants::Type::NAME) \
        num_buckets = data.NAME->data.NUM_BUCKETS;

    if (false) {} // NOLINT
    APPLY_FOR_VARIANTS_TWO_LEVEL(M)
#undef M
    else
        throw Exception("Unknown aggregated data variant.", ErrorCodes::UNKNOWN_AGGREGATED_DATA_VARIANT);

    std::vector<Block> splitted_blocks(num_buckets);

#define M(NAME) \
    else if (data.type == AggregatedDataVariants::Type::NAME) \
        convertBlockToTwoLevelImpl(*data.NAME, data.aggregates_pool, \
            key_columns, block, splitted_blocks);

    if (false) {} // NOLINT
    APPLY_FOR_VARIANTS_TWO_LEVEL(M)
#undef M
    else
        throw Exception("Unknown aggregated data variant.", ErrorCodes::UNKNOWN_AGGREGATED_DATA_VARIANT);

    return splitted_blocks;
}


template <typename Method, typename Table>
void NO_INLINE Aggregator::destroyImpl(Table & table) const
{
    table.forEachMapped([&](AggregateDataPtr & data)
    {
        /** If an exception (usually a lack of memory, the MemoryTracker throws) arose
          *  after inserting the key into a hash table, but before creating all states of aggregate functions,
          *  then data will be equal nullptr.
          */
        if (nullptr == data)
            return;

        for (size_t i = 0; i < params.aggregates_size; ++i)
            aggregate_functions[i]->destroy(data + offsets_of_aggregate_states[i]);

        data = nullptr;
    });
}


void Aggregator::destroyWithoutKey(AggregatedDataVariants & result) const
{
    AggregatedDataWithoutKey & res_data = result.without_key;

    if (nullptr != res_data)
    {
        for (size_t i = 0; i < params.aggregates_size; ++i)
            aggregate_functions[i]->destroy(res_data + offsets_of_aggregate_states[i]);

        res_data = nullptr;
    }
}


void Aggregator::destroyAllAggregateStates(AggregatedDataVariants & result)
{
    if (result.empty())
        return;

    LOG_TRACE(log, "Destroying aggregate states");

    /// In what data structure is the data aggregated?
    if (result.type == AggregatedDataVariants::Type::without_key || params.overflow_row)
        destroyWithoutKey(result);

#define M(NAME, IS_TWO_LEVEL) \
    else if (result.type == AggregatedDataVariants::Type::NAME) \
        destroyImpl<decltype(result.NAME)::element_type>(result.NAME->data);

    if (false) {} // NOLINT
    APPLY_FOR_AGGREGATED_VARIANTS(M)
#undef M
    else if (result.type != AggregatedDataVariants::Type::without_key)
        throw Exception("Unknown aggregated data variant.", ErrorCodes::UNKNOWN_AGGREGATED_DATA_VARIANT);
}


void Aggregator::setCancellationHook(const CancellationHook cancellation_hook)
{
    isCancelled = cancellation_hook;
}


}<|MERGE_RESOLUTION|>--- conflicted
+++ resolved
@@ -1726,209 +1726,6 @@
     }
 }
 
-<<<<<<< HEAD
-=======
-
-/** Combines aggregation states together, turns them into blocks, and outputs streams.
-  * If the aggregation states are two-level, then it produces blocks strictly in order of 'bucket_num'.
-  * (This is important for distributed processing.)
-  * In doing so, it can handle different buckets in parallel, using up to `threads` threads.
-  */
-class MergingAndConvertingBlockInputStream : public IBlockInputStream
-{
-public:
-    /** The input is a set of non-empty sets of partially aggregated data,
-      *  which are all either single-level, or are two-level.
-      */
-    MergingAndConvertingBlockInputStream(const Aggregator & aggregator_, ManyAggregatedDataVariants & data_, bool final_, size_t threads_)
-        : aggregator(aggregator_), data(data_), final(final_), threads(threads_)
-    {
-        /// At least we need one arena in first data item per thread
-        if (!data.empty() && threads > data[0]->aggregates_pools.size())
-        {
-            Arenas & first_pool = data[0]->aggregates_pools;
-            for (size_t j = first_pool.size(); j < threads; j++)
-                first_pool.emplace_back(std::make_shared<Arena>());
-        }
-    }
-
-    String getName() const override { return "MergingAndConverting"; }
-
-    Block getHeader() const override { return aggregator.getHeader(final); }
-
-    ~MergingAndConvertingBlockInputStream() override
-    {
-        LOG_TRACE(&Poco::Logger::get(__PRETTY_FUNCTION__), "Waiting for threads to finish");
-
-        /// We need to wait for threads to finish before destructor of 'parallel_merge_data',
-        ///  because the threads access 'parallel_merge_data'.
-        if (parallel_merge_data)
-            parallel_merge_data->pool.wait();
-    }
-
-protected:
-    Block readImpl() override
-    {
-        if (data.empty())
-            return {};
-
-        if (current_bucket_num >= NUM_BUCKETS)
-            return {};
-
-        AggregatedDataVariantsPtr & first = data[0];
-
-        if (current_bucket_num == -1)
-        {
-            ++current_bucket_num;
-
-            if (first->type == AggregatedDataVariants::Type::without_key || aggregator.params.overflow_row)
-            {
-                aggregator.mergeWithoutKeyDataImpl(data);
-                return aggregator.prepareBlockAndFillWithoutKey(
-                    *first, final, first->type != AggregatedDataVariants::Type::without_key);
-            }
-        }
-
-        if (!first->isTwoLevel())
-        {
-            if (current_bucket_num > 0)
-                return {};
-
-            if (first->type == AggregatedDataVariants::Type::without_key)
-                return {};
-
-            ++current_bucket_num;
-
-        #define M(NAME) \
-            else if (first->type == AggregatedDataVariants::Type::NAME) \
-                aggregator.mergeSingleLevelDataImpl<decltype(first->NAME)::element_type>(data);
-            if (false) {} // NOLINT
-            APPLY_FOR_VARIANTS_SINGLE_LEVEL(M)
-        #undef M
-            else
-                throw Exception("Unknown aggregated data variant.", ErrorCodes::UNKNOWN_AGGREGATED_DATA_VARIANT);
-
-            return aggregator.prepareBlockAndFillSingleLevel(*first, final);
-        }
-        else
-        {
-            if (!parallel_merge_data)
-            {
-                parallel_merge_data = std::make_unique<ParallelMergeData>(threads);
-                for (size_t i = 0; i < threads; ++i)
-                    scheduleThreadForNextBucket();
-            }
-
-            Block res;
-
-            while (true)
-            {
-                std::unique_lock lock(parallel_merge_data->mutex);
-
-                if (parallel_merge_data->exception)
-                    std::rethrow_exception(parallel_merge_data->exception);
-
-                auto it = parallel_merge_data->ready_blocks.find(current_bucket_num);
-                if (it != parallel_merge_data->ready_blocks.end())
-                {
-                    ++current_bucket_num;
-                    scheduleThreadForNextBucket();
-
-                    if (it->second)
-                    {
-                        res.swap(it->second);
-                        break;
-                    }
-                    else if (current_bucket_num >= NUM_BUCKETS)
-                        break;
-                }
-
-                parallel_merge_data->condvar.wait(lock);
-            }
-
-            return res;
-        }
-    }
-
-private:
-    const Aggregator & aggregator;
-    ManyAggregatedDataVariants data;
-    bool final;
-    size_t threads;
-
-    Int32 current_bucket_num = -1;
-    Int32 max_scheduled_bucket_num = -1;
-    static constexpr Int32 NUM_BUCKETS = 256;
-
-    struct ParallelMergeData
-    {
-        std::map<Int32, Block> ready_blocks;
-        std::exception_ptr exception;
-        std::mutex mutex;
-        std::condition_variable condvar;
-        ThreadPool pool;
-
-        explicit ParallelMergeData(size_t threads_) : pool(threads_) {}
-    };
-
-    std::unique_ptr<ParallelMergeData> parallel_merge_data;
-
-    void scheduleThreadForNextBucket()
-    {
-        ++max_scheduled_bucket_num;
-        if (max_scheduled_bucket_num >= NUM_BUCKETS)
-            return;
-
-        parallel_merge_data->pool.scheduleOrThrowOnError(
-            [this, max_scheduled_bucket_num = max_scheduled_bucket_num, group = CurrentThread::getGroup()]
-            { return thread(max_scheduled_bucket_num, group); });
-    }
-
-    void thread(Int32 bucket_num, ThreadGroupStatusPtr thread_group)
-    {
-        try
-        {
-            setThreadName("MergingAggregtd");
-            if (thread_group)
-                CurrentThread::attachToIfDetached(thread_group);
-            CurrentMetrics::Increment metric_increment{CurrentMetrics::QueryThread};
-
-            /// TODO: add no_more_keys support maybe
-
-            auto & merged_data = *data[0];
-            auto method = merged_data.type;
-            Block block;
-
-            /// Select Arena to avoid race conditions
-            size_t thread_number = static_cast<size_t>(bucket_num) % threads;
-            Arena * arena = merged_data.aggregates_pools.at(thread_number).get();
-
-            if (false) {} // NOLINT
-        #define M(NAME) \
-            else if (method == AggregatedDataVariants::Type::NAME) \
-            { \
-                aggregator.mergeBucketImpl<decltype(merged_data.NAME)::element_type>(data, bucket_num, arena); \
-                block = aggregator.convertOneBucketToBlock(merged_data, *merged_data.NAME, arena, final, bucket_num); \
-            }
-
-            APPLY_FOR_VARIANTS_TWO_LEVEL(M)
-        #undef M
-
-            std::lock_guard lock(parallel_merge_data->mutex);
-            parallel_merge_data->ready_blocks[bucket_num] = std::move(block);
-        }
-        catch (...)
-        {
-            std::lock_guard lock(parallel_merge_data->mutex);
-            if (!parallel_merge_data->exception)
-                parallel_merge_data->exception = std::current_exception();
-        }
-
-        parallel_merge_data->condvar.notify_all();
-    }
-};
-
->>>>>>> 97ffc403
 ManyAggregatedDataVariants Aggregator::prepareVariantsToMerge(ManyAggregatedDataVariants & data_variants) const
 {
     if (data_variants.empty())
