#include <memory>

#include <filesystem>

#include <Access/AccessControl.h>
#include <Access/User.h>

#include <Core/Settings.h>
#include <Interpreters/InterpreterAlterQuery.h>
#include <Parsers/ASTPartition.h>
#include <Parsers/ASTSetQuery.h>
#include <Common/Exception.h>
#include <Common/Macros.h>
#include <Common/PoolId.h>
#include <Common/SipHash.h>
#include <Common/StringUtils.h>
#include <Common/atomicRename.h>
#include <Common/escapeForFileName.h>
#include <Common/getRandomASCIIString.h>
#include <Common/logger_useful.h>
#include <Common/typeid_cast.h>
#include <Common/thread_local_rng.h>

#include <Core/Defines.h>
#include <Core/SettingsEnums.h>
#include <Core/ServerSettings.h>

#include <IO/WriteBufferFromFile.h>
#include <IO/WriteHelpers.h>

#include <Parsers/ASTColumnDeclaration.h>
#include <Parsers/ASTCreateQuery.h>
#include <Parsers/ASTIdentifier.h>
#include <Parsers/ASTLiteral.h>
#include <Parsers/ASTInsertQuery.h>
#include <Parsers/ParserCreateQuery.h>
#include <Parsers/parseQuery.h>

#include <Storages/MergeTree/MergeTreeSettings.h>
#include <Storages/StorageFactory.h>
#include <Storages/StorageInMemoryMetadata.h>
#include <Storages/StorageReplicatedMergeTree.h>
#include <Storages/StorageTimeSeries.h>
#include <Storages/WindowView/StorageWindowView.h>

#include <Interpreters/Context.h>
#include <Interpreters/DatabaseCatalog.h>
#include <Interpreters/executeDDLQueryOnCluster.h>
#include <Interpreters/executeQuery.h>
#include <Interpreters/DDLTask.h>
#include <Interpreters/ExpressionAnalyzer.h>
#include <Interpreters/InterpreterFactory.h>
#include <Interpreters/InterpreterCreateQuery.h>
#include <Interpreters/InterpreterSelectWithUnionQuery.h>
#include <Interpreters/InterpreterSelectQueryAnalyzer.h>
#include <Interpreters/InterpreterInsertQuery.h>
#include <Interpreters/InterpreterRenameQuery.h>
#include <Interpreters/AddDefaultDatabaseVisitor.h>
#include <Interpreters/GinFilter.h>
#include <Interpreters/parseColumnsListForTableFunction.h>
#include <Interpreters/TemporaryReplaceTableName.h>

#include <Access/Common/AccessRightsElement.h>

#include <DataTypes/DataTypeFactory.h>
#include <DataTypes/NestedUtils.h>
#include <DataTypes/DataTypesNumber.h>
#include <DataTypes/DataTypeLowCardinality.h>
#include <DataTypes/DataTypeNullable.h>
#include <DataTypes/DataTypeAggregateFunction.h>
#include <DataTypes/ObjectUtils.h>
#include <DataTypes/hasNullable.h>

#include <Databases/DatabaseFactory.h>
#include <Databases/DatabaseReplicated.h>
#include <Databases/DatabaseOnDisk.h>
#include <Databases/DatabaseOrdinary.h>
#include <Databases/TablesLoader.h>
#include <Databases/DDLDependencyVisitor.h>
#include <Databases/NormalizeAndEvaluateConstantsVisitor.h>

#include <Dictionaries/getDictionaryConfigurationFromAST.h>

#include <Compression/CompressionFactory.h>

#include <Interpreters/InterpreterDropQuery.h>
#include <Interpreters/QueryLog.h>
#include <Interpreters/addTypeConversionToAST.h>
#include <Interpreters/FunctionNameNormalizer.h>
#include <Interpreters/ApplyWithSubqueryVisitor.h>

#include <TableFunctions/TableFunctionFactory.h>

#include <Functions/UserDefined/UserDefinedSQLFunctionFactory.h>
#include <Functions/UserDefined/UserDefinedSQLFunctionVisitor.h>
#include <Interpreters/ReplaceQueryParameterVisitor.h>
#include <Parsers/QueryParameterVisitor.h>


namespace CurrentMetrics
{
    extern const Metric AttachedTable;
    extern const Metric AttachedReplicatedTable;
    extern const Metric AttachedDictionary;
    extern const Metric AttachedView;
}

namespace DB
{
namespace Setting
{
    extern const SettingsBool allow_experimental_analyzer;
    extern const SettingsBool allow_experimental_codecs;
    extern const SettingsBool allow_experimental_database_materialized_postgresql;
    extern const SettingsBool allow_experimental_full_text_index;
    extern const SettingsBool allow_experimental_inverted_index;
    extern const SettingsBool allow_experimental_statistics;
    extern const SettingsBool allow_experimental_vector_similarity_index;
    extern const SettingsBool allow_materialized_view_with_bad_select;
    extern const SettingsBool allow_suspicious_codecs;
    extern const SettingsBool compatibility_ignore_collation_in_create_table;
    extern const SettingsBool compatibility_ignore_auto_increment_in_create_table;
    extern const SettingsBool create_if_not_exists;
    extern const SettingsFloat create_replicated_merge_tree_fault_injection_probability;
    extern const SettingsBool database_atomic_wait_for_drop_and_detach_synchronously;
    extern const SettingsUInt64 database_replicated_allow_explicit_uuid;
    extern const SettingsBool database_replicated_allow_heavy_create;
    extern const SettingsBool database_replicated_allow_only_replicated_engine;
    extern const SettingsBool data_type_default_nullable;
    extern const SettingsSQLSecurityType default_materialized_view_sql_security;
    extern const SettingsSQLSecurityType default_normal_view_sql_security;
    extern const SettingsDefaultTableEngine default_table_engine;
    extern const SettingsDefaultTableEngine default_temporary_table_engine;
    extern const SettingsString default_view_definer;
    extern const SettingsUInt64 distributed_ddl_entry_format_version;
    extern const SettingsBool enable_deflate_qpl_codec;
    extern const SettingsBool enable_zstd_qat_codec;
    extern const SettingsBool flatten_nested;
    extern const SettingsBool fsync_metadata;
    extern const SettingsBool insert_allow_materialized_columns;
    extern const SettingsSeconds lock_acquire_timeout;
    extern const SettingsUInt64 max_parser_backtracks;
    extern const SettingsUInt64 max_parser_depth;
    extern const SettingsBool restore_replace_external_engines_to_null;
    extern const SettingsBool restore_replace_external_table_functions_to_null;
    extern const SettingsBool restore_replace_external_dictionary_source_to_null;
}

namespace ServerSetting
{
    extern const ServerSettingsBool ignore_empty_sql_security_in_create_view_query;
    extern const ServerSettingsUInt64 max_database_num_to_throw;
    extern const ServerSettingsUInt64 max_dictionary_num_to_throw;
    extern const ServerSettingsUInt64 max_table_num_to_throw;
    extern const ServerSettingsUInt64 max_replicated_table_num_to_throw;
    extern const ServerSettingsUInt64 max_view_num_to_throw;
}

namespace ErrorCodes
{
    extern const int TABLE_ALREADY_EXISTS;
    extern const int DICTIONARY_ALREADY_EXISTS;
    extern const int EMPTY_LIST_OF_COLUMNS_PASSED;
    extern const int INCORRECT_QUERY;
    extern const int UNKNOWN_DATABASE_ENGINE;
    extern const int DUPLICATE_COLUMN;
    extern const int DATABASE_ALREADY_EXISTS;
    extern const int BAD_ARGUMENTS;
    extern const int BAD_DATABASE_FOR_TEMPORARY_TABLE;
    extern const int ILLEGAL_SYNTAX_FOR_DATA_TYPE;
    extern const int ILLEGAL_COLUMN;
    extern const int ILLEGAL_INDEX;
    extern const int LOGICAL_ERROR;
    extern const int UNKNOWN_DATABASE;
    extern const int PATH_ACCESS_DENIED;
    extern const int NOT_IMPLEMENTED;
    extern const int ENGINE_REQUIRED;
    extern const int UNKNOWN_STORAGE;
    extern const int SYNTAX_ERROR;
    extern const int SUPPORT_IS_DISABLED;
    extern const int TOO_MANY_TABLES;
    extern const int TOO_MANY_DATABASES;
    extern const int THERE_IS_NO_COLUMN;
}

namespace fs = std::filesystem;

InterpreterCreateQuery::InterpreterCreateQuery(const ASTPtr & query_ptr_, ContextMutablePtr context_)
    : WithMutableContext(context_), query_ptr(query_ptr_)
{
}


BlockIO InterpreterCreateQuery::createDatabase(ASTCreateQuery & create)
{
    String database_name = create.getDatabase();

    auto guard = DatabaseCatalog::instance().getDDLGuard(database_name, "");

    /// Database can be created before or it can be created concurrently in another thread, while we were waiting in DDLGuard
    if (DatabaseCatalog::instance().isDatabaseExist(database_name))
    {
        if (create.if_not_exists)
            return {};
        throw Exception(ErrorCodes::DATABASE_ALREADY_EXISTS, "Database {} already exists.", database_name);
    }

    auto db_num_limit = getContext()->getGlobalContext()->getServerSettings()[ServerSetting::max_database_num_to_throw].value;
    if (db_num_limit > 0 && !internal)
    {
        size_t db_count = DatabaseCatalog::instance().getDatabases().size();
        std::initializer_list<std::string_view> system_databases =
        {
            DatabaseCatalog::TEMPORARY_DATABASE,
            DatabaseCatalog::SYSTEM_DATABASE,
            DatabaseCatalog::INFORMATION_SCHEMA,
            DatabaseCatalog::INFORMATION_SCHEMA_UPPERCASE,
        };

        for (const auto & system_database : system_databases)
        {
            if (db_count > 0 && DatabaseCatalog::instance().isDatabaseExist(std::string(system_database)))
                --db_count;
        }

        if (db_count >= db_num_limit)
            throw Exception(ErrorCodes::TOO_MANY_DATABASES,
                            "Too many databases. "
                            "The limit (server configuration parameter `max_database_num_to_throw`) is set to {}, the current number of databases is {}",
                            db_num_limit, db_count);
    }

    auto db_disk = getContext()->getDatabaseDisk();

    /// Will write file with database metadata, if needed.
    String database_name_escaped = escapeForFileName(database_name);
    fs::path metadata_dir_path("metadata");
    fs::path store_dir_path("store");
    db_disk->createDirectories(metadata_dir_path);
    fs::path metadata_file_tmp_path = metadata_dir_path / (database_name_escaped + ".sql.tmp");
    fs::path metadata_file_path = metadata_dir_path / (database_name_escaped + ".sql");

    fs::path metadata_path;
    if (!create.storage && create.attach)
    {
        if (!db_disk->existsFile(metadata_file_path))
            throw Exception(ErrorCodes::UNKNOWN_DATABASE_ENGINE, "Database engine must be specified for ATTACH DATABASE query");
        /// Short syntax: try read database definition from file
        auto ast = DatabaseOnDisk::parseQueryFromMetadata(nullptr, getContext(), metadata_file_path);
        create = ast->as<ASTCreateQuery &>();
        if (create.table || !create.storage)
            throw Exception(ErrorCodes::INCORRECT_QUERY, "Metadata file {} contains incorrect CREATE DATABASE query", metadata_file_path.string());
        create.attach = true;
        create.attach_short_syntax = true;
        create.setDatabase(database_name);
    }
    else if (!create.storage || !create.storage->engine)
    {
        /// For new-style databases engine is explicitly specified in .sql
        /// When attaching old-style database during server startup, we must always use Ordinary engine
        if (create.attach)
            throw Exception(ErrorCodes::UNKNOWN_DATABASE_ENGINE, "Database engine must be specified for ATTACH DATABASE query");
        if (!create.storage)
        {
            auto storage = std::make_shared<ASTStorage>();
            create.set(create.storage, storage);
        }
        auto engine = std::make_shared<ASTFunction>();
        engine->name = "Atomic";
<<<<<<< HEAD
        storage->set(storage->engine, engine);
        create.set(create.storage, storage);
=======
        engine->no_empty_args = true;
        create.storage->set(create.storage->engine, engine);
>>>>>>> 32ddafd4
    }
    else if ((create.columns_list
              && ((create.columns_list->indices && !create.columns_list->indices->children.empty())
                  || (create.columns_list->projections && !create.columns_list->projections->children.empty()))))
    {
        /// Currently, there are no database engines, that support any arguments.
        throw Exception(ErrorCodes::UNKNOWN_DATABASE_ENGINE, "Unknown database engine: {}", create.storage->formatForErrorMessage());
    }

    if (create.storage && !create.storage->engine)
        throw Exception(ErrorCodes::INCORRECT_QUERY, "Database engine must be specified");

    if (create.storage->engine->name == "Atomic"
        || create.storage->engine->name == "Replicated"
        || create.storage->engine->name == "MaterializedPostgreSQL")
    {
        if (create.attach && create.uuid == UUIDHelpers::Nil)
            throw Exception(ErrorCodes::INCORRECT_QUERY, "UUID must be specified for ATTACH. "
                            "If you want to attach existing database, use just ATTACH DATABASE {};", create.getDatabase());
        if (create.uuid == UUIDHelpers::Nil)
            create.uuid = UUIDHelpers::generateV4();

        metadata_path = store_dir_path / DatabaseCatalog::getPathForUUID(create.uuid);

        if (!create.attach && db_disk->existsDirectory(metadata_path) && !db_disk->isDirectoryEmpty(metadata_path))
            throw Exception(ErrorCodes::DATABASE_ALREADY_EXISTS, "Metadata directory {} already exists and is not empty", metadata_path.string());
    }
    else
    {
        bool is_on_cluster = getContext()->getClientInfo().query_kind == ClientInfo::QueryKind::SECONDARY_QUERY;
        if (create.uuid != UUIDHelpers::Nil && !is_on_cluster && !internal)
            throw Exception(ErrorCodes::INCORRECT_QUERY, "Ordinary database engine does not support UUID");

        /// The database doesn't support UUID so we'll ignore it. The UUID could be set here because of either
        /// a) the initiator of `ON CLUSTER` query generated it to ensure the same UUIDs are used on different hosts; or
        /// b) `RESTORE from backup` query generated it to ensure the same UUIDs are used on different hosts.
        create.uuid = UUIDHelpers::Nil;
        metadata_path = metadata_dir_path / database_name_escaped;
    }

    if (create.storage->engine->name == "Replicated" && !internal && !create.attach && create.storage->engine->arguments)
    {
        /// Fill in default parameters
        if (create.storage->engine->arguments->children.size() == 1)
            create.storage->engine->arguments->children.push_back(std::make_shared<ASTLiteral>("{shard}"));

        if (create.storage->engine->arguments->children.size() == 2)
            create.storage->engine->arguments->children.push_back(std::make_shared<ASTLiteral>("{replica}"));
    }

    if (create.storage->engine->name == "MaterializedPostgreSQL"
        && !getContext()->getSettingsRef()[Setting::allow_experimental_database_materialized_postgresql] && !internal && !create.attach)
    {
        throw Exception(ErrorCodes::UNKNOWN_DATABASE_ENGINE,
                        "MaterializedPostgreSQL is an experimental database engine. "
                        "Enable allow_experimental_database_materialized_postgresql to use it");
    }

    bool need_write_metadata = !create.attach || !db_disk->existsFile(metadata_file_path);
    bool need_lock_uuid = internal || need_write_metadata;
    auto mode = getLoadingStrictnessLevel(create.attach, force_attach, has_force_restore_data_flag, /*secondary*/ false);

    /// Lock uuid, so we will known it's already in use.
    /// We do it when attaching databases on server startup (internal) and on CREATE query (!create.attach);
    TemporaryLockForUUIDDirectory uuid_lock;
    if (need_lock_uuid)
        uuid_lock = TemporaryLockForUUIDDirectory{create.uuid};
    else if (create.uuid != UUIDHelpers::Nil && !DatabaseCatalog::instance().hasUUIDMapping(create.uuid))
        throw Exception(ErrorCodes::LOGICAL_ERROR, "Cannot find UUID mapping for {}, it's a bug", create.uuid);

    DatabasePtr database = DatabaseFactory::instance().get(create, metadata_path / "", getContext());

    if (create.uuid != UUIDHelpers::Nil)
        create.setDatabase(TABLE_WITH_UUID_NAME_PLACEHOLDER);

    if (need_write_metadata)
    {
        create.attach = true;
        create.if_not_exists = false;

        WriteBufferFromOwnString statement_buf;
        IAST::FormatSettings format_settings(/*one_line=*/false, /*hilite=*/false);
        create.format(statement_buf, format_settings);
        writeChar('\n', statement_buf);
        String statement = statement_buf.str();

        /// Needed to make database creation retriable if it fails after the file is created
        db_disk->removeFileIfExists(metadata_file_tmp_path);

        /// Exclusive flag guarantees, that database is not created right now in another thread.
        writeMetadataFile(
            db_disk,
            /*file_path=*/metadata_file_tmp_path,
            /*content=*/statement,
            /*fsync_metadata=*/getContext()->getSettingsRef()[Setting::fsync_metadata]);
    }

    /// We attach database before loading it's tables, so do not allow concurrent DDL queries
    auto db_guard = DatabaseCatalog::instance().getExclusiveDDLGuardForDatabase(database_name);

    bool added = false;
    bool renamed = false;
    try
    {
        /// TODO Attach db only after it was loaded. Now it's not possible because of view dependencies
        DatabaseCatalog::instance().attachDatabase(database_name, database);
        added = true;

        if (!load_database_without_tables)
        {
            /// We use global context here, because storages lifetime is bigger than query context lifetime
            TablesLoader loader{getContext()->getGlobalContext(), {{database_name, database}}, mode};
            auto load_tasks = loader.loadTablesAsync();
            auto startup_tasks = loader.startupTablesAsync();
            /// First prioritize, schedule and wait all the load table tasks
            waitLoad(currentPoolOr(TablesLoaderForegroundPoolId), load_tasks);
            /// Only then prioritize, schedule and wait all the startup tasks
            waitLoad(currentPoolOr(TablesLoaderForegroundPoolId), startup_tasks);
        }


        if (need_write_metadata)
        {
            /// Prevents from overwriting metadata of detached database
            db_disk->moveFile(metadata_file_tmp_path, metadata_file_path);
            renamed = true;
        }
    }
    catch (...)
    {
        if (renamed)
        {
            assert(db_disk->existsFile(metadata_file_path));
            db_disk->removeFileIfExists(metadata_file_path);
        }
        if (added)
            DatabaseCatalog::instance().detachDatabase(getContext(), database_name, false, false);

        throw;
    }

    return {};
}


ASTPtr InterpreterCreateQuery::formatColumns(const NamesAndTypesList & columns)
{
    auto columns_list = std::make_shared<ASTExpressionList>();

    for (const auto & column : columns)
    {
        const auto column_declaration = std::make_shared<ASTColumnDeclaration>();
        column_declaration->name = column.name;

        ParserDataType type_parser;
        String type_name = column.type->getName();
        const char * pos = type_name.data();
        const char * end = pos + type_name.size();
        column_declaration->type = parseQuery(type_parser, pos, end, "data type", 0, DBMS_DEFAULT_MAX_PARSER_DEPTH, DBMS_DEFAULT_MAX_PARSER_BACKTRACKS);
        columns_list->children.emplace_back(column_declaration);
    }

    return columns_list;
}

ASTPtr InterpreterCreateQuery::formatColumns(const NamesAndTypesList & columns, const NamesAndAliases & alias_columns)
{
    std::shared_ptr<ASTExpressionList> columns_list = std::static_pointer_cast<ASTExpressionList>(formatColumns(columns));

    for (const auto & alias_column : alias_columns)
    {
        const auto column_declaration = std::make_shared<ASTColumnDeclaration>();
        column_declaration->name = alias_column.name;

        ParserDataType type_parser;
        String type_name = alias_column.type->getName();
        const char * type_pos = type_name.data();
        const char * type_end = type_pos + type_name.size();
        column_declaration->type = parseQuery(type_parser, type_pos, type_end, "data type", 0, DBMS_DEFAULT_MAX_PARSER_DEPTH, DBMS_DEFAULT_MAX_PARSER_BACKTRACKS);

        column_declaration->default_specifier = "ALIAS";

        const auto & alias = alias_column.expression;
        const char * alias_pos = alias.data();
        const char * alias_end = alias_pos + alias.size();
        ParserExpression expression_parser;
        column_declaration->default_expression = parseQuery(expression_parser, alias_pos, alias_end, "expression", 0, DBMS_DEFAULT_MAX_PARSER_DEPTH, DBMS_DEFAULT_MAX_PARSER_BACKTRACKS);
        column_declaration->children.push_back(column_declaration->default_expression);

        columns_list->children.emplace_back(column_declaration);
    }

    return columns_list;
}

ASTPtr InterpreterCreateQuery::formatColumns(const ColumnsDescription & columns)
{
    auto columns_list = std::make_shared<ASTExpressionList>();

    for (const auto & column : columns)
    {
        const auto column_declaration = std::make_shared<ASTColumnDeclaration>();
        ASTPtr column_declaration_ptr{column_declaration};

        column_declaration->name = column.name;

        ParserDataType type_parser;
        String type_name = column.type->getName();
        const char * type_name_pos = type_name.data();
        const char * type_name_end = type_name_pos + type_name.size();
        column_declaration->type = parseQuery(type_parser, type_name_pos, type_name_end, "data type", 0, DBMS_DEFAULT_MAX_PARSER_DEPTH, DBMS_DEFAULT_MAX_PARSER_BACKTRACKS);

        if (column.default_desc.expression)
        {
            column_declaration->default_specifier = toString(column.default_desc.kind);
            column_declaration->default_expression = column.default_desc.expression->clone();
            column_declaration->children.push_back(column_declaration->default_expression);
        }

        column_declaration->ephemeral_default = column.default_desc.ephemeral_default;

        if (!column.comment.empty())
        {
            column_declaration->comment = std::make_shared<ASTLiteral>(Field(column.comment));
            column_declaration->children.push_back(column_declaration->comment);
        }

        if (column.codec)
        {
            column_declaration->codec = column.codec;
            column_declaration->children.push_back(column_declaration->codec);
        }

        if (!column.statistics.empty())
        {
            column_declaration->statistics_desc = column.statistics.getAST();
            column_declaration->children.push_back(column_declaration->statistics_desc);
        }

        if (column.ttl)
        {
            column_declaration->ttl = column.ttl;
            column_declaration->children.push_back(column_declaration->ttl);
        }

        if (!column.settings.empty())
        {
            auto settings = std::make_shared<ASTSetQuery>();
            settings->is_standalone = false;
            settings->changes = column.settings;
            column_declaration->settings = std::move(settings);
        }

        columns_list->children.push_back(column_declaration_ptr);
    }

    return columns_list;
}

ASTPtr InterpreterCreateQuery::formatIndices(const IndicesDescription & indices)
{
    auto res = std::make_shared<ASTExpressionList>();

    for (const auto & index : indices)
        res->children.push_back(index.definition_ast->clone());

    return res;
}

ASTPtr InterpreterCreateQuery::formatConstraints(const ConstraintsDescription & constraints)
{
    auto res = std::make_shared<ASTExpressionList>();

    for (const auto & constraint : constraints.getConstraints())
        res->children.push_back(constraint->clone());

    return res;
}

ASTPtr InterpreterCreateQuery::formatProjections(const ProjectionsDescription & projections)
{
    auto res = std::make_shared<ASTExpressionList>();

    for (const auto & projection : projections)
        res->children.push_back(projection.definition_ast->clone());

    return res;
}

DataTypePtr InterpreterCreateQuery::getColumnType(
    const ASTColumnDeclaration & col_decl, const LoadingStrictnessLevel mode, const bool make_columns_nullable)
{
    if (!col_decl.type)
    {
        /// we're creating dummy DataTypeUInt8 in order to prevent the NullPointerException in ExpressionActions
        return std::make_shared<DataTypeUInt8>();
    }

    DataTypePtr column_type = DataTypeFactory::instance().get(col_decl.type);

    if (LoadingStrictnessLevel::ATTACH <= mode)
        setVersionToAggregateFunctions(column_type, true);

    if (col_decl.null_modifier)
    {
        if (column_type->isNullable())
            throw Exception(ErrorCodes::ILLEGAL_SYNTAX_FOR_DATA_TYPE, "Can't use [NOT] NULL modifier with Nullable type");
        if (*col_decl.null_modifier)
            column_type = makeNullable(column_type);
    }
    else if (make_columns_nullable)
    {
        column_type = makeNullable(column_type);
    }
    else if (
        !hasNullable(column_type) && col_decl.default_specifier == "DEFAULT" && col_decl.default_expression
        && col_decl.default_expression->as<ASTLiteral>() && col_decl.default_expression->as<ASTLiteral>()->value.isNull())
    {
        if (column_type->lowCardinality())
        {
            const auto * low_cardinality_type = typeid_cast<const DataTypeLowCardinality *>(column_type.get());
            assert(low_cardinality_type);
            column_type = std::make_shared<DataTypeLowCardinality>(makeNullable(low_cardinality_type->getDictionaryType()));
        }
        else
            column_type = makeNullable(column_type);
    }
    return column_type;
}

ColumnsDescription InterpreterCreateQuery::getColumnsDescription(
    const ASTExpressionList & columns_ast, ContextPtr context_, LoadingStrictnessLevel mode, bool is_restore_from_backup)
{
    /// First, deduce implicit types.

    /** all default_expressions as a single expression list,
     *  mixed with conversion-columns for each explicitly specified type */

    DefaultExpressionsInfo default_expr_info{std::make_shared<ASTExpressionList>()};
    NamesAndTypesList column_names_and_types;
    bool make_columns_nullable = mode <= LoadingStrictnessLevel::SECONDARY_CREATE && !is_restore_from_backup
        && context_->getSettingsRef()[Setting::data_type_default_nullable];

    for (const auto & ast : columns_ast.children)
    {
        const auto & col_decl = ast->as<ASTColumnDeclaration &>();

        if (col_decl.collation && !context_->getSettingsRef()[Setting::compatibility_ignore_collation_in_create_table])
        {
            throw Exception(
                ErrorCodes::NOT_IMPLEMENTED, "Cannot support collation, please set compatibility_ignore_collation_in_create_table=true");
        }


        column_names_and_types.emplace_back(col_decl.name, getColumnType(col_decl, mode, make_columns_nullable));

        /// add column to postprocessing if there is a default_expression specified
        getDefaultExpressionInfoInto(col_decl, column_names_and_types.back().type, default_expr_info);
    }

    Block defaults_sample_block;
    /// Set missing types and wrap default_expression's in a conversion-function if necessary.
    /// We try to avoid that validation while restoring from a backup because it might be slow or troublesome
    /// (for example, a default expression can contain dictGet() and that dictionary can access remote servers or
    /// require different users to authenticate).
    if (!default_expr_info.expr_list->children.empty()
        && (default_expr_info.has_columns_with_default_without_type || (mode <= LoadingStrictnessLevel::CREATE)))
    {
        defaults_sample_block = validateColumnsDefaultsAndGetSampleBlock(default_expr_info.expr_list, column_names_and_types, context_);
    }

    bool skip_checks = LoadingStrictnessLevel::SECONDARY_CREATE <= mode;
    bool sanity_check_compression_codecs = !skip_checks && !context_->getSettingsRef()[Setting::allow_suspicious_codecs];
    bool allow_experimental_codecs = skip_checks || context_->getSettingsRef()[Setting::allow_experimental_codecs];
    bool enable_deflate_qpl_codec = skip_checks || context_->getSettingsRef()[Setting::enable_deflate_qpl_codec];
    bool enable_zstd_qat_codec = skip_checks || context_->getSettingsRef()[Setting::enable_zstd_qat_codec];

    ColumnsDescription res;
    auto name_type_it = column_names_and_types.begin();
    for (const auto * ast_it = columns_ast.children.begin(); ast_it != columns_ast.children.end(); ++ast_it, ++name_type_it)
    {
        ColumnDescription column;

        auto & col_decl = (*ast_it)->as<ASTColumnDeclaration &>();

        column.name = col_decl.name;

        /// ignore or not other database extensions depending on compatibility settings
        if (col_decl.default_specifier == "AUTO_INCREMENT"
            && !context_->getSettingsRef()[Setting::compatibility_ignore_auto_increment_in_create_table])
        {
            throw Exception(ErrorCodes::SYNTAX_ERROR,
                            "AUTO_INCREMENT is not supported. To ignore the keyword "
                            "in column declaration, set `compatibility_ignore_auto_increment_in_create_table` to true");
        }

        if (col_decl.default_expression)
        {
            if (context_->hasQueryContext() && context_->getQueryContext().get() == context_.get())
            {
                /// Normalize query only for original CREATE query, not on metadata loading.
                /// And for CREATE query we can pass local context, because result will not change after restart.
                NormalizeAndEvaluateConstantsVisitor::Data visitor_data{context_};
                NormalizeAndEvaluateConstantsVisitor visitor(visitor_data);
                visitor.visit(col_decl.default_expression);
            }

            ASTPtr default_expr = col_decl.default_expression->clone();

            if (col_decl.type)
                column.type = name_type_it->type;
            else
            {
                column.type = defaults_sample_block.getByName(column.name).type;
                /// set nullability for case of column declaration w/o type but with default expression
                if ((col_decl.null_modifier && *col_decl.null_modifier) || make_columns_nullable)
                    column.type = makeNullable(column.type);
            }

            column.default_desc.kind = columnDefaultKindFromString(col_decl.default_specifier);
            column.default_desc.expression = default_expr;
            column.default_desc.ephemeral_default = col_decl.ephemeral_default;
        }
        else if (col_decl.type)
            column.type = name_type_it->type;
        else
            throw Exception(ErrorCodes::LOGICAL_ERROR, "Neither default value expression nor type is provided for a column");

        if (col_decl.comment)
            column.comment = col_decl.comment->as<ASTLiteral &>().value.safeGet<String>();

        if (col_decl.codec)
        {
            if (col_decl.default_specifier == "ALIAS")
                throw Exception(ErrorCodes::BAD_ARGUMENTS, "Cannot specify codec for column type ALIAS");
            column.codec = CompressionCodecFactory::instance().validateCodecAndGetPreprocessedAST(
                col_decl.codec, column.type, sanity_check_compression_codecs, allow_experimental_codecs, enable_deflate_qpl_codec, enable_zstd_qat_codec);
        }

        if (col_decl.statistics_desc)
        {
            if (!skip_checks && !context_->getSettingsRef()[Setting::allow_experimental_statistics])
                throw Exception(
                    ErrorCodes::INCORRECT_QUERY, "Create table with statistics is now disabled. Turn on allow_experimental_statistics");
            column.statistics = ColumnStatisticsDescription::fromColumnDeclaration(col_decl, column.type);
        }

        if (col_decl.ttl)
            column.ttl = col_decl.ttl;

        if (col_decl.settings)
        {
            column.settings = col_decl.settings->as<ASTSetQuery &>().changes;
            MergeTreeColumnSettings::validate(column.settings);
        }

        res.add(std::move(column));
    }

    if (mode <= LoadingStrictnessLevel::SECONDARY_CREATE && !is_restore_from_backup && context_->getSettingsRef()[Setting::flatten_nested])
        res.flattenNested();


    if (res.getAllPhysical().empty())
        throw Exception(ErrorCodes::EMPTY_LIST_OF_COLUMNS_PASSED, "Cannot CREATE table without physical columns");

    return res;
}


ConstraintsDescription InterpreterCreateQuery::getConstraintsDescription(
    const ASTExpressionList * constraints, const ColumnsDescription & columns, ContextPtr local_context)
{
    ASTs constraints_data;
    const auto column_names_and_types = columns.getAllPhysical();
    if (constraints)
        for (const auto & constraint : constraints->children)
        {
            auto clone = constraint->clone();
            TreeRewriter(local_context).analyze(clone, column_names_and_types);
            constraints_data.push_back(constraint->clone());
        }
    return ConstraintsDescription{constraints_data};
}


InterpreterCreateQuery::TableProperties InterpreterCreateQuery::getTablePropertiesAndNormalizeCreateQuery(
    ASTCreateQuery & create, LoadingStrictnessLevel mode) const
{
    /// Set the table engine if it was not specified explicitly.
    setEngine(create);

    /// We have to check access rights again (in case engine was changed).
    if (create.storage && create.storage->engine)
        getContext()->checkAccess(AccessType::TABLE_ENGINE, create.storage->engine->name);

    /// If this is a TimeSeries table then we need to normalize list of columns (add missing columns and reorder), and also set inner table engines.
    if (create.is_time_series_table && (mode < LoadingStrictnessLevel::ATTACH))
        StorageTimeSeries::normalizeTableDefinition(create, getContext());

    TableProperties properties;
    TableLockHolder as_storage_lock;

    if (create.columns_list)
    {
        if (create.as_table_function && (create.columns_list->indices || create.columns_list->constraints))
            throw Exception(ErrorCodes::INCORRECT_QUERY, "Indexes and constraints are not supported for table functions");

        /// Dictionaries have dictionary_attributes_list instead of columns_list
        assert(!create.is_dictionary);

        if (create.columns_list->columns)
        {
            properties.columns = getColumnsDescription(*create.columns_list->columns, getContext(), mode, is_restore_from_backup);
        }

        if (create.columns_list->indices)
            for (const auto & index : create.columns_list->indices->children)
            {
                IndexDescription index_desc = IndexDescription::getIndexFromAST(index->clone(), properties.columns, getContext());
                if (properties.indices.has(index_desc.name))
                    throw Exception(ErrorCodes::ILLEGAL_INDEX, "Duplicated index name {} is not allowed. Please use a different index name", backQuoteIfNeed(index_desc.name));

                const auto & settings = getContext()->getSettingsRef();
                if (index_desc.type == GIN_INDEX_NAME && !settings[Setting::allow_experimental_full_text_index])
                    throw Exception(ErrorCodes::SUPPORT_IS_DISABLED, "The experimental full-text index feature is disabled. Enable the setting 'allow_experimental_full_text_index' to use it");
                /// ---
                /// Temporary checks during a transition period. Remove this block one year after GIN indexes became GA.
                if (index_desc.type == FULL_TEXT_INDEX_NAME && !settings[Setting::allow_experimental_full_text_index])
                    throw Exception(ErrorCodes::ILLEGAL_INDEX, "The 'full_text' index type is deprecated. Please use the 'gin' index type instead");
                if (index_desc.type == INVERTED_INDEX_NAME && !settings[Setting::allow_experimental_inverted_index])
                    throw Exception(ErrorCodes::ILLEGAL_INDEX, "The 'inverted' index type is deprecated. Please use the 'gin' index type instead");
                /// ---
                if (index_desc.type == "vector_similarity" && !settings[Setting::allow_experimental_vector_similarity_index])
                    throw Exception(ErrorCodes::SUPPORT_IS_DISABLED, "The experimental vector similarity index feature is disabled. Enable the setting 'allow_experimental_vector_similarity_index' to use it");

                properties.indices.push_back(index_desc);
            }

        if (create.columns_list->projections)
            for (const auto & projection_ast : create.columns_list->projections->children)
            {
                auto projection = ProjectionDescription::getProjectionFromAST(projection_ast, properties.columns, getContext());
                properties.projections.add(std::move(projection));
            }

        properties.constraints = getConstraintsDescription(create.columns_list->constraints, properties.columns, getContext());
    }
    else if (!create.as_table.empty())
    {
        String as_database_name = getContext()->resolveDatabase(create.as_database);
        StoragePtr as_storage = DatabaseCatalog::instance().getTable({as_database_name, create.as_table}, getContext());

        /// as_storage->getColumns() and setEngine(...) must be called under structure lock of other_table for CREATE ... AS other_table.
        as_storage_lock = as_storage->lockForShare(getContext()->getCurrentQueryId(), getContext()->getSettingsRef()[Setting::lock_acquire_timeout]);
        auto as_storage_metadata = as_storage->getInMemoryMetadataPtr();
        properties.columns = as_storage_metadata->getColumns();

        if (!create.comment && !as_storage_metadata->comment.empty())
            create.set(create.comment, std::make_shared<ASTLiteral>(as_storage_metadata->comment));

        /// Secondary indices and projections make sense only for MergeTree family of storage engines.
        /// We should not copy them for other storages.
        if (create.storage && endsWith(create.storage->engine->name, "MergeTree"))
        {
            /// Copy secondary indexes but only the ones which were not implicitly created. These will be re-generated later again and need
            /// not be copied.
            const auto & indices = as_storage_metadata->getSecondaryIndices();
            for (const auto & index : indices)
                if (!index.isImplicitlyCreated())
                    properties.indices.push_back(index);

            /// Copy projections.
            properties.projections = as_storage_metadata->getProjections().clone();

            /// CREATE TABLE AS should copy PRIMARY KEY, ORDER BY, and similar clauses.
            /// Note: only supports the source table engine is using the new syntax.
            if (const auto * merge_tree_data = dynamic_cast<const MergeTreeData *>(as_storage.get()))
            {
                if (merge_tree_data->format_version >= MERGE_TREE_DATA_MIN_FORMAT_VERSION_WITH_CUSTOM_PARTITIONING)
                {
                    if (!create.storage->primary_key && as_storage_metadata->isPrimaryKeyDefined() && as_storage_metadata->hasPrimaryKey())
                        create.storage->set(create.storage->primary_key, as_storage_metadata->getPrimaryKeyAST()->clone());

                    if (!create.storage->partition_by && as_storage_metadata->isPartitionKeyDefined() && as_storage_metadata->hasPartitionKey())
                        create.storage->set(create.storage->partition_by, as_storage_metadata->getPartitionKeyAST()->clone());

                    if (!create.storage->order_by && as_storage_metadata->isSortingKeyDefined() && as_storage_metadata->hasSortingKey())
                        create.storage->set(create.storage->order_by, as_storage_metadata->getSortingKeyAST()->clone());

                    if (!create.storage->sample_by && as_storage_metadata->isSamplingKeyDefined() && as_storage_metadata->hasSamplingKey())
                        create.storage->set(create.storage->sample_by, as_storage_metadata->getSamplingKeyAST()->clone());
                }
            }
        }
        else
        {
            /// Only MergeTree support TTL
            properties.columns.resetColumnTTLs();
        }

        properties.constraints = as_storage_metadata->getConstraints();

        if (create.is_clone_as)
        {
            if (!endsWith(as_storage->getName(), "MergeTree"))
                throw Exception(ErrorCodes::SUPPORT_IS_DISABLED, "Only support CLONE AS from tables of the MergeTree family");

            if (create.storage)
            {
                if (!endsWith(create.storage->engine->name, "MergeTree"))
                    throw Exception(ErrorCodes::SUPPORT_IS_DISABLED, "Only support CLONE AS with tables of the MergeTree family");

                /// Ensure that as_storage and the new storage has the same primary key, sorting key and partition key
                auto query_to_string = [](const IAST * ast) { return ast ? ast->formatWithSecretsOneLine() : ""; };

                const String as_storage_sorting_key_str = query_to_string(as_storage_metadata->getSortingKeyAST().get());
                const String as_storage_primary_key_str = query_to_string(as_storage_metadata->getPrimaryKeyAST().get());
                const String as_storage_partition_key_str = query_to_string(as_storage_metadata->getPartitionKeyAST().get());

                const String storage_sorting_key_str = query_to_string(create.storage->order_by);
                const String storage_primary_key_str = query_to_string(create.storage->primary_key);
                const String storage_partition_key_str = query_to_string(create.storage->partition_by);

                if (as_storage_sorting_key_str != storage_sorting_key_str)
                {
                    /// It is possible that the storage only has primary key and an empty sorting key, and as_storage has both primary key and sorting key with the same value.
                    if (as_storage_sorting_key_str != as_storage_primary_key_str || as_storage_sorting_key_str != storage_primary_key_str)
                    {
                        throw Exception(ErrorCodes::BAD_ARGUMENTS, "Tables have different ordering");
                    }
                }
                if (as_storage_partition_key_str != storage_partition_key_str)
                    throw Exception(ErrorCodes::BAD_ARGUMENTS, "Tables have different partition key");

                if (as_storage_primary_key_str != storage_primary_key_str)
                    throw Exception(ErrorCodes::BAD_ARGUMENTS, "Tables have different primary key");
            }
        }
    }
    else if (create.select)
    {
        if (create.isParameterizedView())
            return properties;

        if (create.aliases_list)
        {
            auto & aliases_children = create.aliases_list->children;
            const auto * select_with_union_query = create.select->as<ASTSelectWithUnionQuery>();

            if (!select_with_union_query)
                throw Exception(ErrorCodes::LOGICAL_ERROR, "Expected ASTSelectWithUnionQuery");

            const auto & selects = select_with_union_query->list_of_selects->children;

            for (const auto & select : selects)
            {
                const auto * select_query = select->as<ASTSelectQuery>();

                if (!select_query)
                    throw Exception(ErrorCodes::LOGICAL_ERROR, "Expected ASTSelectQuery inside ASTSelectWithUnionQuery");

                auto select_expression_list = select_query->select();

                if (!select_expression_list)
                    throw Exception(ErrorCodes::LOGICAL_ERROR, "No select expressions in SELECT query");

                auto & select_expressions = select_expression_list->children;

                if (select_expressions.size() != aliases_children.size())
                {
                    throw Exception(ErrorCodes::BAD_ARGUMENTS,
                        "Number of aliases does not match number of expressions in SELECT list");
                }

                for (size_t i = 0; i < select_expressions.size(); ++i)
                {
                    auto & expr = select_expressions[i];
                    const auto & alias_ast = aliases_children[i]->as<ASTIdentifier &>();
                    expr->setAlias(alias_ast.name());
                }
            }
        }

        Block as_select_sample;

        if (getContext()->getSettingsRef()[Setting::allow_experimental_analyzer])
        {
            as_select_sample = InterpreterSelectQueryAnalyzer::getSampleBlock(create.select->clone(), getContext());
        }
        else
        {
            as_select_sample = InterpreterSelectWithUnionQuery::getSampleBlock(create.select->clone(), getContext());
        }

        properties.columns = ColumnsDescription(as_select_sample.getNamesAndTypesList());
        properties.columns_inferred_from_select_query = true;
    }
    else if (create.as_table_function)
    {
        /// Table function without columns list.
        auto table_function_ast = create.as_table_function->ptr();
        auto table_function = TableFunctionFactory::instance().get(table_function_ast, getContext());
        properties.columns = table_function->getActualTableStructure(getContext(), /*is_insert_query*/ true);
    }
    else if (create.is_dictionary)
    {
        if (!create.dictionary || !create.dictionary->source)
            return {};

        /// Evaluate expressions (like currentDatabase() or tcpPort()) in dictionary source definition.
        NormalizeAndEvaluateConstantsVisitor::Data visitor_data{getContext()};
        NormalizeAndEvaluateConstantsVisitor visitor(visitor_data);
        visitor.visit(create.dictionary->source->ptr());

        return {};
    }
    else if (!create.storage || !create.storage->engine)
        throw Exception(ErrorCodes::LOGICAL_ERROR, "Unexpected application state. CREATE query is missing either its storage or engine.");
    /// We can have queries like "CREATE TABLE <table> ENGINE=<engine>" if <engine>
    /// supports schema inference (will determine table structure in it's constructor).
    else if (!StorageFactory::instance().getStorageFeatures(create.storage->engine->name).supports_schema_inference)
        throw Exception(ErrorCodes::INCORRECT_QUERY, "Incorrect CREATE query: required list of column descriptions or AS section or SELECT.");

    /// Even if query has list of columns, canonicalize it (unfold Nested columns).
    if (!create.columns_list)
        create.set(create.columns_list, std::make_shared<ASTColumns>());

    ASTPtr new_columns = formatColumns(properties.columns);
    ASTPtr new_indices = formatIndices(properties.indices);
    ASTPtr new_constraints = formatConstraints(properties.constraints);
    ASTPtr new_projections = formatProjections(properties.projections);

    create.columns_list->setOrReplace(create.columns_list->columns, new_columns);
    create.columns_list->setOrReplace(create.columns_list->indices, new_indices);
    create.columns_list->setOrReplace(create.columns_list->constraints, new_constraints);
    create.columns_list->setOrReplace(create.columns_list->projections, new_projections);

    validateTableStructure(create, properties);

    assert(as_database_saved.empty() && as_table_saved.empty());
    std::swap(create.as_database, as_database_saved);
    std::swap(create.as_table, as_table_saved);
    if (!as_table_saved.empty())
        create.is_create_empty = false;

    return properties;
}

void InterpreterCreateQuery::validateTableStructure(const ASTCreateQuery & create,
                                                    const InterpreterCreateQuery::TableProperties & properties) const
{
    /// Check for duplicates
    std::set<String> all_columns;
    for (const auto & column : properties.columns)
    {
        if (!all_columns.emplace(column.name).second)
            throw Exception(ErrorCodes::DUPLICATE_COLUMN, "Column {} already exists", backQuoteIfNeed(column.name));
    }

    const auto & settings = getContext()->getSettingsRef();

    /// If it's not attach and not materialized view to existing table,
    /// we need to validate data types (check for experimental or suspicious types).
    if (!create.attach && !create.is_materialized_view)
    {
        DataTypeValidationSettings validation_settings(settings);
        for (const auto & name_and_type_pair : properties.columns.getAllPhysical())
            validateDataType(name_and_type_pair.type, validation_settings);
    }
}

void validateVirtualColumns(const IStorage & storage)
{
    auto virtual_columns = storage.getVirtualsPtr();
    for (const auto & storage_column : storage.getInMemoryMetadataPtr()->getColumns())
    {
        if (virtual_columns->tryGet(storage_column.name, VirtualsKind::Persistent))
        {
            throw Exception(ErrorCodes::ILLEGAL_COLUMN,
                "Cannot create table with column '{}' for {} engines because it is reserved for persistent virtual column",
                storage_column.name, storage.getName());
        }
    }
}

void InterpreterCreateQuery::validateMaterializedViewColumnsAndEngine(const ASTCreateQuery & create, const TableProperties & properties, const DatabasePtr & database)
{
    /// This is not strict validation, just catches common errors that would make the view not work.
    /// It's possible to circumvent these checks by ALTERing the view or target table after creation;
    /// we should probably do some of these checks on ALTER as well.

    NamesAndTypesList all_output_columns;
    bool check_columns = false;
    if (create.hasTargetTableID(ViewTarget::To))
    {
        StoragePtr to_table;
        try
        {
            to_table = DatabaseCatalog::instance().getTable(
                create.getTargetTableID(ViewTarget::To), getContext());
        }
        catch (...)
        {
            if (!getContext()->getSettingsRef()[Setting::allow_materialized_view_with_bad_select])
                throw;
        }

        if (to_table)
        {
            all_output_columns = to_table->getInMemoryMetadataPtr()->getSampleBlockInsertable().getNamesAndTypesList();
            check_columns = true;
        }
    }
    else if (!properties.columns_inferred_from_select_query)
    {
        all_output_columns = properties.columns.getInsertable();
        check_columns = true;
    }

    if (create.refresh_strategy && !create.refresh_strategy->append)
    {
        if (database && database->getEngineName() != "Atomic" && database->getEngineName() != "Replicated")
            throw Exception(ErrorCodes::INCORRECT_QUERY,
                "Refreshable materialized views (except with APPEND) only support Atomic and Replicated database engines, but database {} has engine {}", create.getDatabase(), database->getEngineName());

        std::string message;
        if (!supportsAtomicRename(&message))
            throw Exception(ErrorCodes::NOT_IMPLEMENTED,
                "Can't create refreshable materialized view because exchanging files is not supported by the OS ({})", message);
    }

    Block input_block;

    if (check_columns)
    {
        try
        {
            if (getContext()->getSettingsRef()[Setting::allow_experimental_analyzer])
            {
                input_block = InterpreterSelectQueryAnalyzer::getSampleBlock(create.select->clone(), getContext());
            }
            else
            {
                input_block = InterpreterSelectWithUnionQuery(create.select->clone(),
                    getContext(),
                    SelectQueryOptions().analyze()).getSampleBlock();
            }
        }
        catch (Exception &)
        {
            if (!getContext()->getSettingsRef()[Setting::allow_materialized_view_with_bad_select])
                throw;
            check_columns = false;
        }
    }

    if (check_columns)
    {
        std::unordered_map<std::string_view, DataTypePtr> output_types;
        for (const NameAndTypePair & nt : all_output_columns)
            output_types[nt.name] = nt.type;

        ColumnsWithTypeAndName input_columns;
        ColumnsWithTypeAndName output_columns;
        for (const auto & input_column : input_block)
        {
            auto it = output_types.find(input_column.name);
            if (it != output_types.end())
            {
                input_columns.push_back(input_column.cloneEmpty());
                output_columns.push_back(ColumnWithTypeAndName(it->second->createColumn(), it->second, input_column.name));
            }
            else if (create.refresh_strategy || !getContext()->getSettingsRef()[Setting::allow_materialized_view_with_bad_select])
            {
                throw Exception(ErrorCodes::THERE_IS_NO_COLUMN, "SELECT query outputs column with name '{}', which is not found in the target table. Use 'AS' to assign alias that matches a column name", input_column.name);
            }
        }

        if (input_columns.empty())
            throw Exception(ErrorCodes::THERE_IS_NO_COLUMN, "None of the columns produced by the SELECT query are present in the target table. Use 'AS' to assign aliases that match column names");

        ActionsDAG::makeConvertingActions(
            input_columns,
            output_columns,
            ActionsDAG::MatchColumnsMode::Position
        );
    }
}

namespace
{
    void checkTemporaryTableEngineName(const String & name)
    {
        if (name.starts_with("Replicated") || name.starts_with("Shared") || name == "KeeperMap")
            throw Exception(ErrorCodes::INCORRECT_QUERY, "Temporary tables cannot be created with Replicated, Shared or KeeperMap table engines");
    }

    void setDefaultTableEngine(ASTStorage & storage, DefaultTableEngine engine)
    {
        if (engine == DefaultTableEngine::None)
            throw Exception(ErrorCodes::ENGINE_REQUIRED, "Table engine is not specified in CREATE query");

        auto engine_ast = std::make_shared<ASTFunction>();
        engine_ast->name = SettingFieldDefaultTableEngine(engine).toString();
        storage.set(storage.engine, engine_ast);
    }

    void setNullTableEngine(ASTStorage & storage)
    {
        storage.forEachPointerToChild([](void ** ptr) mutable
        {
            *ptr = nullptr;
        });

        auto engine_ast = std::make_shared<ASTFunction>();
        engine_ast->name = "Null";
        storage.set(storage.engine, engine_ast);
    }

    void setNullDictionarySourceIfExternal(ASTCreateQuery & create_query)
    {
        ASTDictionary & dict = *create_query.dictionary;
        if (Poco::toLower(dict.source->name) == "clickhouse")
        {
            auto config = getDictionaryConfigurationFromAST(create_query, Context::getGlobalContextInstance());
            auto info = getInfoIfClickHouseDictionarySource(config, Context::getGlobalContextInstance());
            if (info && info->is_local)
                return;
        }
        auto source_ast = std::make_shared<ASTFunctionWithKeyValueArguments>();
        source_ast->name = "null";
        source_ast->elements = std::make_shared<ASTExpressionList>();
        source_ast->children.push_back(source_ast->elements);
        dict.set(dict.source, source_ast);
    }

    ASTs * getEngineArgsFromCreateQuery(ASTCreateQuery & create_query)
    {
        ASTStorage * storage_def = create_query.storage;
        if (!storage_def)
            return nullptr;

        if (!storage_def->engine)
            return nullptr;

        const ASTFunction & engine_def = *storage_def->engine;
        if (!engine_def.arguments)
            return nullptr;

        return &engine_def.arguments->children;
    }

    bool hasDynamicSubcolumns(const ColumnsDescription & columns)
    {
        return std::any_of(columns.begin(), columns.end(),
            [](const auto & column)
            {
               return column.type->hasDynamicSubcolumns();
            });
    }

}

void InterpreterCreateQuery::setEngine(ASTCreateQuery & create) const
{
    if (create.as_table_function)
    {
        if (getContext()->getSettingsRef()[Setting::restore_replace_external_table_functions_to_null])
        {
            const auto & factory = TableFunctionFactory::instance();

            auto properties = factory.tryGetProperties(create.as_table_function->as<ASTFunction>()->name);
            if (properties && properties->allow_readonly)
                return;
            if (!create.storage)
            {
                auto storage_ast = std::make_shared<ASTStorage>();
                create.set(create.storage, storage_ast);
            }
            else
                throw Exception(ErrorCodes::LOGICAL_ERROR, "Storage should not be created yet, it's a bug.");
            create.as_table_function = nullptr;
            setNullTableEngine(*create.storage);
        }
        return;
    }

    if (create.is_dictionary && getContext()->getSettingsRef()[Setting::restore_replace_external_dictionary_source_to_null])
        setNullDictionarySourceIfExternal(create);

    if (create.is_dictionary || create.is_ordinary_view || create.is_live_view || create.is_window_view)
        return;

    if (create.temporary)
    {
        /// Some part of storage definition is specified, but ENGINE is not: just set the one from default_temporary_table_engine setting.

        if (!create.cluster.empty())
            throw Exception(ErrorCodes::INCORRECT_QUERY, "Temporary tables cannot be created with ON CLUSTER clause");

        if (!create.storage)
        {
            auto storage_ast = std::make_shared<ASTStorage>();
            create.set(create.storage, storage_ast);
        }

        if (!create.storage->engine)
            setDefaultTableEngine(*create.storage, getContext()->getSettingsRef()[Setting::default_temporary_table_engine].value);

        checkTemporaryTableEngineName(create.storage->engine->name);
        return;
    }

    if (create.is_materialized_view)
    {
        /// A materialized view with an external target doesn't need a table engine.
        if (create.is_materialized_view_with_external_target())
            return;

        if (auto to_engine = create.getTargetInnerEngine(ViewTarget::To))
        {
            /// This materialized view already has a storage definition.
            if (!to_engine->engine)
            {
                /// Some part of storage definition (such as PARTITION BY) is specified, but ENGINE is not: just set default one.
                setDefaultTableEngine(*to_engine, getContext()->getSettingsRef()[Setting::default_table_engine].value);
            }
            return;
        }
    }

    if (create.storage)
    {
        /// This table already has a storage definition.
        if (!create.storage->engine)
        {
            /// Some part of storage definition (such as PARTITION BY) is specified, but ENGINE is not: just set default one.
            setDefaultTableEngine(*create.storage, getContext()->getSettingsRef()[Setting::default_table_engine].value);
        }
        /// For external tables with restore_replace_external_engine_to_null setting we replace external engines to
        /// Null table engine.
        else if (getContext()->getSettingsRef()[Setting::restore_replace_external_engines_to_null])
        {
            if (StorageFactory::instance().getStorageFeatures(create.storage->engine->name).source_access_type != AccessType::NONE)
            {
                setNullTableEngine(*create.storage);
            }
        }
        return;
    }

    /// We'll try to extract a storage definition from clause `AS`:
    ///     CREATE TABLE table_name AS other_table_name
    std::shared_ptr<ASTStorage> storage_def;
    if (!create.as_table.empty())
    {
        /// NOTE Getting the structure from the table specified in the AS is done not atomically with the creation of the table.

        String as_database_name = getContext()->resolveDatabase(create.as_database);
        String as_table_name = create.as_table;

        ASTPtr as_create_ptr = DatabaseCatalog::instance().getDatabase(as_database_name)->getCreateTableQuery(as_table_name, getContext());

        const auto & as_create = as_create_ptr->as<ASTCreateQuery &>();

        const String qualified_name = backQuoteIfNeed(as_database_name) + "." + backQuoteIfNeed(as_table_name);

        if (as_create.is_ordinary_view)
            throw Exception(ErrorCodes::INCORRECT_QUERY, "Cannot CREATE a table AS {}, it is a View", qualified_name);

        if (as_create.is_materialized_view_with_external_target())
        {
            throw Exception(
                ErrorCodes::INCORRECT_QUERY,
                "Cannot CREATE a table AS {}, it is a Materialized View without storage. Use \"AS {}\" instead",
                qualified_name,
                as_create.getTargetTableID(ViewTarget::To).getFullTableName());
        }

        if (as_create.is_live_view)
            throw Exception(ErrorCodes::INCORRECT_QUERY, "Cannot CREATE a table AS {}, it is a Live View", qualified_name);

        if (as_create.is_window_view)
            throw Exception(ErrorCodes::INCORRECT_QUERY, "Cannot CREATE a table AS {}, it is a Window View", qualified_name);

        if (as_create.is_dictionary)
            throw Exception(ErrorCodes::INCORRECT_QUERY, "Cannot CREATE a table AS {}, it is a Dictionary", qualified_name);

        if (as_create.is_materialized_view)
        {
            storage_def = as_create.getTargetInnerEngine(ViewTarget::To);
        }
        else if (as_create.as_table_function)
        {
            create.set(create.as_table_function, as_create.as_table_function->ptr());
            return;
        }
        else if (as_create.storage)
        {
            storage_def = typeid_cast<std::shared_ptr<ASTStorage>>(as_create.storage->ptr());
            create.is_time_series_table = as_create.is_time_series_table;
        }
        else
        {
            throw Exception(ErrorCodes::LOGICAL_ERROR, "Cannot set engine, it's a bug.");
        }
    }

    if (!storage_def)
    {
        /// Set ENGINE by default.
        storage_def = std::make_shared<ASTStorage>();
        setDefaultTableEngine(*storage_def, getContext()->getSettingsRef()[Setting::default_table_engine].value);
    }

    /// Use the found table engine to modify the create query.
    if (create.is_materialized_view)
        create.setTargetInnerEngine(ViewTarget::To, storage_def);
    else
        create.set(create.storage, storage_def);
}

void InterpreterCreateQuery::assertOrSetUUID(ASTCreateQuery & create, const DatabasePtr & database) const
{
    const auto * kind = create.is_dictionary ? "Dictionary" : "Table";
    const auto * kind_upper = create.is_dictionary ? "DICTIONARY" : "TABLE";
    bool is_replicated_database_internal = database->getEngineName() == "Replicated" && getContext()->getClientInfo().is_replicated_database_internal;
    bool from_path = create.attach_from_path.has_value();
    bool is_on_cluster = getContext()->getClientInfo().query_kind == ClientInfo::QueryKind::SECONDARY_QUERY;

    if (database->getEngineName() == "Replicated" && create.uuid != UUIDHelpers::Nil && !is_replicated_database_internal && !internal && !is_on_cluster && !create.attach)
    {
        if (getContext()->getSettingsRef()[Setting::database_replicated_allow_explicit_uuid] == 0)
        {
            throw Exception(ErrorCodes::BAD_ARGUMENTS, "It's not allowed to explicitly specify UUIDs for tables in Replicated databases, "
                                                       "see database_replicated_allow_explicit_uuid");
        }
        if (getContext()->getSettingsRef()[Setting::database_replicated_allow_explicit_uuid] == 1)
        {
            LOG_WARNING(
                &Poco::Logger::get("InterpreterCreateQuery"),
                "It's not recommended to explicitly specify UUIDs for tables in Replicated databases");
        }
        else if (getContext()->getSettingsRef()[Setting::database_replicated_allow_explicit_uuid] == 2)
        {
            UUID old_uuid = create.uuid;
            create.uuid = UUIDHelpers::Nil;
            create.generateRandomUUIDs();
            LOG_WARNING(
                &Poco::Logger::get("InterpreterCreateQuery"),
                "Replaced a user-provided UUID ({}) with a random one ({}) "
                "to make sure it's unique",
                old_uuid,
                create.uuid);
        }
    }

    if (is_replicated_database_internal && !internal)
    {
        if (create.uuid == UUIDHelpers::Nil)
            throw Exception(ErrorCodes::LOGICAL_ERROR, "Table UUID is not specified in DDL log");
    }

    if (database->getUUID() != UUIDHelpers::Nil)
    {
        if (create.attach && !from_path && create.uuid == UUIDHelpers::Nil)
        {
            throw Exception(ErrorCodes::INCORRECT_QUERY,
                            "Incorrect ATTACH {} query for Atomic database engine. "
                            "Use one of the following queries instead:\n"
                            "1. ATTACH {} {};\n"
                            "2. CREATE {} {} <table definition>;\n"
                            "3. ATTACH {} {} FROM '/path/to/data/' <table definition>;\n"
                            "4. ATTACH {} {} UUID '<uuid>' <table definition>;",
                            kind_upper,
                            kind_upper, create.table->formatForErrorMessage(),
                            kind_upper, create.table->formatForErrorMessage(),
                            kind_upper, create.table->formatForErrorMessage(),
                            kind_upper, create.table->formatForErrorMessage());
        }

        create.generateRandomUUIDs();
    }
    else
    {
        bool has_uuid = (create.uuid != UUIDHelpers::Nil) || create.hasInnerUUIDs();
        if (has_uuid && !is_on_cluster && !internal)
        {
            /// We don't show the following error message either
            /// 1) if it's a secondary query (an initiator of a CREATE TABLE ON CLUSTER query
            /// doesn't know the exact database engines on replicas and generates an UUID, and then the replicas are free to ignore that UUID); or
            /// 2) if it's an internal query (for example RESTORE uses internal queries to create tables and it generates an UUID
            /// before creating a table to be possibly ignored if the database engine doesn't need it).
            throw Exception(ErrorCodes::INCORRECT_QUERY,
                            "{} UUID specified, but engine of database {} is not Atomic", kind, create.getDatabase());
        }

        /// The database doesn't support UUID so we'll ignore it. The UUID could be set here because of either
        /// a) the initiator of `ON CLUSTER` query generated it to ensure the same UUIDs are used on different hosts; or
        /// b) `RESTORE from backup` query generated it to ensure the same UUIDs are used on different hosts.
        create.resetUUIDs();
    }
}


namespace
{

void addTableDependencies(const ASTCreateQuery & create, const ASTPtr & query_ptr, const ContextPtr & context)
{
    QualifiedTableName qualified_name{create.getDatabase(), create.getTable()};
    auto ref_dependencies = getDependenciesFromCreateQuery(context->getGlobalContext(), qualified_name, query_ptr, context->getCurrentDatabase());
    auto loading_dependencies = getLoadingDependenciesFromCreateQuery(context->getGlobalContext(), qualified_name, query_ptr);
    DatabaseCatalog::instance().addDependencies(qualified_name, ref_dependencies, loading_dependencies);
}

void checkTableCanBeAddedWithNoCyclicDependencies(const ASTCreateQuery & create, const ASTPtr & query_ptr, const ContextPtr & context)
{
    QualifiedTableName qualified_name{create.getDatabase(), create.getTable()};
    auto ref_dependencies = getDependenciesFromCreateQuery(context->getGlobalContext(), qualified_name, query_ptr, context->getCurrentDatabase(), /*can_throw*/true);
    auto loading_dependencies = getLoadingDependenciesFromCreateQuery(context->getGlobalContext(), qualified_name, query_ptr, /*can_throw*/ true);
    DatabaseCatalog::instance().checkTableCanBeAddedWithNoCyclicDependencies(qualified_name, ref_dependencies, loading_dependencies);
}

bool isReplicated(const ASTStorage & storage)
{
    if (!storage.engine)
        return false;
    const auto & storage_name = storage.engine->name;
    return storage_name.starts_with("Replicated") || storage_name.starts_with("Shared");
}

}

BlockIO InterpreterCreateQuery::createTable(ASTCreateQuery & create)
{
    /// Temporary tables are created out of databases.
    if (create.temporary && create.database)
        throw Exception(ErrorCodes::BAD_DATABASE_FOR_TEMPORARY_TABLE,
                        "Temporary tables cannot be inside a database. "
                        "You should not specify a database for a temporary table.");

    String current_database = getContext()->getCurrentDatabase();
    auto database_name = create.database ? create.getDatabase() : current_database;

    bool is_secondary_query = getContext()->getZooKeeperMetadataTransaction() && !getContext()->getZooKeeperMetadataTransaction()->isInitialQuery();
    auto mode = getLoadingStrictnessLevel(create.attach, /*force_attach*/ false, /*has_force_restore_data_flag*/ false, is_secondary_query || is_restore_from_backup);

    if (!create.sql_security && create.supportSQLSecurity() && (create.refresh_strategy || !getContext()->getServerSettings()[ServerSetting::ignore_empty_sql_security_in_create_view_query]))
        create.sql_security = std::make_shared<ASTSQLSecurity>();

    if (create.sql_security)
        processSQLSecurityOption(getContext(), create.sql_security->as<ASTSQLSecurity &>(), create.is_materialized_view, /* skip_check_permissions= */ mode >= LoadingStrictnessLevel::SECONDARY_CREATE);

    DDLGuardPtr ddl_guard;

    // If this is a stub ATTACH query, read the query definition from the database
    if (create.attach && (!create.storage || !create.storage->engine) && !create.columns_list)
    {
        // In case of an ON CLUSTER query, the database may not be present on the initiator node
        auto database = DatabaseCatalog::instance().tryGetDatabase(database_name);
        if (database && database->shouldReplicateQuery(getContext(), query_ptr))
        {
            auto guard = DatabaseCatalog::instance().getDDLGuard(database_name, create.getTable());
            create.setDatabase(database_name);
            guard->releaseTableLock();
            return database->tryEnqueueReplicatedDDL(query_ptr, getContext(), QueryFlags{ .internal = internal, .distributed_backup_restore = is_restore_from_backup });
        }

        if (!create.cluster.empty())
            return executeQueryOnCluster(create);

        if (!database)
            throw Exception(ErrorCodes::UNKNOWN_DATABASE, "Database {} does not exist", backQuoteIfNeed(database_name));

        /// For short syntax of ATTACH query we have to lock table name here, before reading metadata
        /// and hold it until table is attached
        if (likely(need_ddl_guard))
            ddl_guard = DatabaseCatalog::instance().getDDLGuard(database_name, create.getTable());

        bool if_not_exists = create.if_not_exists;

        // Table SQL definition is available even if the table is detached (even permanently)
        auto query = database->getCreateTableQuery(create.getTable(), getContext());
        FunctionNameNormalizer::visit(query.get());
        auto create_query = query->as<ASTCreateQuery &>();

        /// Set replicated or not replicated MergeTree engine in metadata and query
        if (create.attach_as_replicated.has_value())
            convertMergeTreeTableIfPossible(create_query, database, create.attach_as_replicated.value());

        if (!create.is_dictionary && create_query.is_dictionary)
            throw Exception(ErrorCodes::INCORRECT_QUERY,
                "Cannot ATTACH TABLE {}.{}, it is a Dictionary",
                backQuoteIfNeed(database_name), backQuoteIfNeed(create.getTable()));

        if (create.is_dictionary && !create_query.is_dictionary)
            throw Exception(ErrorCodes::INCORRECT_QUERY,
                "Cannot ATTACH DICTIONARY {}.{}, it is a Table",
                backQuoteIfNeed(database_name), backQuoteIfNeed(create.getTable()));

        create = create_query; // Copy the saved create query, but use ATTACH instead of CREATE

        create.attach = true;
        create.attach_short_syntax = true;
        create.if_not_exists = if_not_exists;

        /// Compatibility setting which should be enabled by default on attach
        /// Otherwise server will be unable to start for some old-format of IPv6/IPv4 types
        getContext()->setSetting("cast_ipv4_ipv6_default_on_conversion_error", 1);
    }

    /// TODO throw exception if !create.attach_short_syntax && !create.attach_from_path && !internal
    if (!create.attach_short_syntax && create.attach_as_replicated.has_value())
        throw Exception(ErrorCodes::SUPPORT_IS_DISABLED,
                "Attaching table as [not] replicated is supported only for short attach queries");

    if (create.attach_from_path)
    {
        chassert(!ddl_guard);

        fs::path user_files = fs::path(getContext()->getUserFilesPath()).lexically_normal();
        fs::path root_path = fs::path(getContext()->getPath()).lexically_normal();

        if (getContext()->getClientInfo().query_kind == ClientInfo::QueryKind::INITIAL_QUERY)
        {
            fs::path data_path = fs::path(*create.attach_from_path).lexically_normal();
            if (data_path.is_relative())
                data_path = (user_files / data_path).lexically_normal();
            if (!startsWith(data_path, user_files))
                throw Exception(ErrorCodes::PATH_ACCESS_DENIED,
                                "Data directory {} must be inside {} to attach it", String(data_path), String(user_files));

            /// Data path must be relative to root_path
            create.attach_from_path = fs::relative(data_path, root_path) / "";
        }
        else
        {
            fs::path data_path = (root_path / *create.attach_from_path).lexically_normal();
            if (!startsWith(data_path, user_files))
                throw Exception(ErrorCodes::PATH_ACCESS_DENIED,
                                "Data directory {} must be inside {} to attach it", String(data_path), String(user_files));
        }
    }
    else if (create.attach && !create.attach_short_syntax && getContext()->getClientInfo().query_kind != ClientInfo::QueryKind::SECONDARY_QUERY)
    {
        auto log = getLogger("InterpreterCreateQuery");
        LOG_WARNING(log, "ATTACH TABLE query with full table definition is not recommended: "
                         "use either ATTACH TABLE {}; to attach existing table "
                         "or CREATE TABLE {} <table definition>; to create new table "
                         "or ATTACH TABLE {} FROM '/path/to/data/' <table definition>; to create new table and attach data.",
                         create.getTable(), create.getTable(), create.getTable());
    }

    if (!create.temporary && !create.database)
        create.setDatabase(current_database);

    if (create.targets)
        create.targets->setCurrentDatabase(current_database);

    if (create.select && create.isView())
    {
        // Expand CTE before filling default database
        ApplyWithSubqueryVisitor(getContext()).visit(*create.select);
        AddDefaultDatabaseVisitor visitor(getContext(), current_database);
        visitor.visit(*create.select);
    }

    if (create.refresh_strategy)
    {
        AddDefaultDatabaseVisitor visitor(getContext(), current_database);
        visitor.visit(*create.refresh_strategy);
    }

    if (create.columns_list)
    {
        AddDefaultDatabaseVisitor visitor(getContext(), current_database);
        visitor.visit(*create.columns_list);
    }

    // substitute possible UDFs with their definitions
    if (!UserDefinedSQLFunctionFactory::instance().empty())
        UserDefinedSQLFunctionVisitor::visit(query_ptr, getContext());

    /// Set and retrieve list of columns, indices and constraints. Set table engine if needed. Rewrite query in canonical way.
    TableProperties properties = getTablePropertiesAndNormalizeCreateQuery(create, mode);

    DatabasePtr database;
    bool need_add_to_database = !create.temporary;
    // In case of an ON CLUSTER query, the database may not be present on the initiator node
    if (need_add_to_database)
        database = DatabaseCatalog::instance().tryGetDatabase(database_name);

    /// Check type compatible for materialized dest table and select columns
    if (create.select && create.is_materialized_view && mode <= LoadingStrictnessLevel::CREATE)
    {
        // An MV with a flattened nested column in an inner table can never be filled
        if (create.is_materialized_view_with_inner_table())
            getContext()->setSetting("flatten_nested", false);
        validateMaterializedViewColumnsAndEngine(create, properties, database);
    }

    bool is_storage_replicated = false;
    if (create.storage && isReplicated(*create.storage))
        is_storage_replicated = true;

    if (create.targets)
    {
        for (const auto & inner_table_engine : create.targets->getInnerEngines())
        {
            if (isReplicated(*inner_table_engine))
                is_storage_replicated = true;
        }
    }

    bool allow_heavy_populate = getContext()->getSettingsRef()[Setting::database_replicated_allow_heavy_create] && create.is_populate;
    if (!allow_heavy_populate && database && database->getEngineName() == "Replicated" && (create.select || create.is_populate))
    {
        const bool allow_create_select_for_replicated
            = (create.isView() && !create.is_populate) || create.is_create_empty || !is_storage_replicated;
        if (!allow_create_select_for_replicated)
        {
            /// POPULATE can be enabled with setting, provide hint in error message
            if (create.is_populate)
                throw Exception(
                    ErrorCodes::SUPPORT_IS_DISABLED,
                    "CREATE with POPULATE is not supported with Replicated databases. Consider using separate CREATE and INSERT "
                    "queries. "
                    "Alternatively, you can enable 'database_replicated_allow_heavy_create' setting to allow this operation, use with "
                    "caution");

            throw Exception(
                ErrorCodes::SUPPORT_IS_DISABLED,
                "CREATE AS SELECT is not supported with Replicated databases. Consider using separate CREATE and INSERT queries.");
        }
    }

    if (create.is_clone_as)
    {
        if (database && database->getEngineName() == "Replicated")
            throw Exception(
                ErrorCodes::SUPPORT_IS_DISABLED,
                "CREATE CLONE AS is not supported with Replicated databases. Consider using separate CREATE and INSERT queries.");
    }

    if (database && database->shouldReplicateQuery(getContext(), query_ptr))
    {
        chassert(!ddl_guard);
        auto guard = DatabaseCatalog::instance().getDDLGuard(create.getDatabase(), create.getTable());
        assertOrSetUUID(create, database);
        guard->releaseTableLock();
        return database->tryEnqueueReplicatedDDL(query_ptr, getContext(), QueryFlags{ .internal = internal, .distributed_backup_restore = is_restore_from_backup });
    }

    if (!create.cluster.empty())
    {
        chassert(!ddl_guard);
        return executeQueryOnCluster(create);
    }

    if (need_add_to_database && !database)
        throw Exception(ErrorCodes::UNKNOWN_DATABASE, "Database {} does not exist", backQuoteIfNeed(database_name));

    if (create.replace_table
        || (create.replace_view && (database->getEngineName() == "Atomic" || database->getEngineName() == "Replicated")))
    {
        chassert(!ddl_guard);
        return doCreateOrReplaceTable(create, properties, mode);
    }

    /// Actually creates table
    bool created = doCreateTable(create, properties, ddl_guard, mode);
    ddl_guard.reset();

    if (!created)   /// Table already exists
        return {};

    /// If table has dependencies - add them to the graph
    addTableDependencies(create, query_ptr, getContext());
    return fillTableIfNeeded(create);
}

bool InterpreterCreateQuery::doCreateTable(ASTCreateQuery & create,
                                           const InterpreterCreateQuery::TableProperties & properties,
                                           DDLGuardPtr & ddl_guard, LoadingStrictnessLevel mode)
{
    if (create.temporary)
    {
        if (create.if_not_exists && getContext()->tryResolveStorageID({"", create.getTable()}, Context::ResolveExternal))
            return false;

        DatabasePtr database = DatabaseCatalog::instance().getDatabase(DatabaseCatalog::TEMPORARY_DATABASE);

        String temporary_table_name = create.getTable();
        auto creator = [&](const StorageID & table_id)
        {
            return StorageFactory::instance().get(create,
                database->getTableDataPath(table_id.getTableName()),
                getContext(),
                getContext()->getGlobalContext(),
                properties.columns,
                properties.constraints,
                mode);
        };
        auto temporary_table = TemporaryTableHolder(getContext(), creator, query_ptr);

        getContext()->getSessionContext()->addExternalTable(temporary_table_name, std::move(temporary_table));
        return true;
    }

    if (!ddl_guard && likely(need_ddl_guard))
        ddl_guard = DatabaseCatalog::instance().getDDLGuard(create.getDatabase(), create.getTable());

    String data_path;
    DatabasePtr database;

    database = DatabaseCatalog::instance().getDatabase(create.getDatabase());
    assertOrSetUUID(create, database);

    String storage_name = create.is_dictionary ? "Dictionary" : "Table";
    auto storage_already_exists_error_code = create.is_dictionary ? ErrorCodes::DICTIONARY_ALREADY_EXISTS : ErrorCodes::TABLE_ALREADY_EXISTS;

    /// Table can be created before or it can be created concurrently in another thread, while we were waiting in DDLGuard.
    if (database->isTableExist(create.getTable(), getContext()))
    {
        /// TODO Check structure of table
        if (create.if_not_exists)
            return false;
        if (create.replace_view)
        {
            /// when executing CREATE OR REPLACE VIEW, drop current existing view
            auto drop_ast = std::make_shared<ASTDropQuery>();
            drop_ast->setDatabase(create.getDatabase());
            drop_ast->setTable(create.getTable());
            drop_ast->no_ddl_lock = true;

            auto drop_context = Context::createCopy(context);
            /// Don't check dependencies during DROP of the view, because we will recreate
            /// it with the same name and all dependencies will remain valid.
            drop_context->setSetting("check_table_dependencies", false);
            InterpreterDropQuery interpreter(drop_ast, drop_context);
            interpreter.execute();
        }
        else
        {
            if (database->getTable(create.getTable(), getContext())->isDictionary())
                throw Exception(
                    ErrorCodes::DICTIONARY_ALREADY_EXISTS,
                    "Dictionary {}.{} already exists",
                    backQuoteIfNeed(create.getDatabase()),
                    backQuoteIfNeed(create.getTable()));
            throw Exception(
                ErrorCodes::TABLE_ALREADY_EXISTS,
                "Table {}.{} already exists",
                backQuoteIfNeed(create.getDatabase()),
                backQuoteIfNeed(create.getTable()));
        }
    }
    else if (!create.attach)
    {
        /// Checking that table may exists in detached/detached permanently state
        try
        {
            database->checkMetadataFilenameAvailability(create.getTable());
        }
        catch (const Exception &)
        {
            if (create.if_not_exists)
                return false;
            throw;
        }
    }

    data_path = database->getTableDataPath(create);
    // When creating a table, when checking if the data path exists, it should use the local disk to check, not the database disk. Because the database disk stores metadata files only.
    auto full_data_path = fs::path{getContext()->getPath()} / data_path;

    if (!create.attach && !data_path.empty() && fs::exists(full_data_path))
    {
        if (getContext()->getZooKeeperMetadataTransaction() &&
            !getContext()->getZooKeeperMetadataTransaction()->isInitialQuery() &&
            !DatabaseCatalog::instance().hasUUIDMapping(create.uuid) &&
            Context::getGlobalContextInstance()->isServerCompletelyStarted() &&
            Context::getGlobalContextInstance()->getConfigRef().getBool("allow_moving_table_directory_to_trash", false))
        {
            /// This is a secondary query from a Replicated database. It cannot be retried with another UUID, we must execute it as is.
            /// We don't have a table with this UUID (and all metadata is loaded),
            /// so the existing directory probably contains some leftovers from previous unsuccessful attempts to create the table

            fs::path trash_path = fs::path{getContext()->getPath()} / "trash" / data_path / getHexUIntLowercase(thread_local_rng());
            LOG_WARNING(getLogger("InterpreterCreateQuery"), "Directory for {} data {} already exists. Will move it to {}",
                        Poco::toLower(storage_name), String(data_path), trash_path);
            fs::create_directories(trash_path.parent_path());
            renameNoReplace(full_data_path, trash_path);
        }
        else
        {
            throw Exception(storage_already_exists_error_code,
                "Directory for {} data {} already exists", Poco::toLower(storage_name), String(data_path));
        }
    }

    bool from_path = create.attach_from_path.has_value();
    String actual_data_path = data_path;
    if (from_path)
    {
        if (data_path.empty())
            throw Exception(ErrorCodes::NOT_IMPLEMENTED,
                            "ATTACH ... FROM ... query is not supported for {} database engine", database->getEngineName());
        /// We will try to create Storage instance with provided data path
        data_path = *create.attach_from_path;
        create.attach_from_path = std::nullopt;
    }

    if (create.attach)
    {
        /// If table was detached it's not possible to attach it back while some threads are using
        /// old instance of the storage. For example, AsynchronousMetrics may cause ATTACH to fail,
        /// so we allow waiting here. If database_atomic_wait_for_drop_and_detach_synchronously is disabled
        /// and old storage instance still exists it will throw exception.
        if (getContext()->getSettingsRef()[Setting::database_atomic_wait_for_drop_and_detach_synchronously])
            database->waitDetachedTableNotInUse(create.uuid);
        else
            database->checkDetachedTableNotInUse(create.uuid);
    }

    /// We should lock UUID on CREATE query (because for ATTACH it must be already locked previously).
    /// But ATTACH without create.attach_short_syntax flag works like CREATE actually, that's why we check it.
    bool need_lock_uuid = !create.attach_short_syntax;
    TemporaryLockForUUIDDirectory uuid_lock;
    if (need_lock_uuid)
        uuid_lock = TemporaryLockForUUIDDirectory{create.uuid};
    else if (create.uuid != UUIDHelpers::Nil && !DatabaseCatalog::instance().hasUUIDMapping(create.uuid))
    {
        /// FIXME MaterializedPostgreSQL works with UUIDs incorrectly and breaks invariants
        if (database->getEngineName() != "MaterializedPostgreSQL")
            throw Exception(ErrorCodes::LOGICAL_ERROR, "Cannot find UUID mapping for {}, it's a bug", create.uuid);
    }

    /// Before actually creating the table, check if it will lead to cyclic dependencies.
    checkTableCanBeAddedWithNoCyclicDependencies(create, query_ptr, getContext());

    /// Initial queries in Replicated database at this point have query_kind = ClientInfo::QueryKind::SECONNDARY_QUERY,
    /// so we need to check whether the query is initial through getZooKeeperMetadataTransaction()->isInitialQuery()
    bool is_initial_query = getContext()->getClientInfo().query_kind == ClientInfo::QueryKind::INITIAL_QUERY ||
                            (getContext()->getZooKeeperMetadataTransaction() && getContext()->getZooKeeperMetadataTransaction()->isInitialQuery());
    bool is_predefined_database = DatabaseCatalog::isPredefinedDatabase(create.getDatabase());
    if (!internal && is_initial_query && !is_predefined_database)
        throwIfTooManyEntities(create);

    StoragePtr res;
    /// NOTE: CREATE query may be rewritten by Storage creator or table function
    if (create.as_table_function)
    {
        auto table_function_ast = create.as_table_function->ptr();
        auto table_function = TableFunctionFactory::instance().get(table_function_ast, getContext());

        if (!table_function->canBeUsedToCreateTable())
            throw Exception(ErrorCodes::BAD_ARGUMENTS, "Table function '{}' cannot be used to create a table", table_function->getName());

        /// In case of CREATE AS table_function() query we should use global context
        /// in storage creation because there will be no query context on server startup
        /// and because storage lifetime is bigger than query context lifetime.
        res = table_function->execute(table_function_ast, getContext(), create.getTable(), properties.columns, /*use_global_context=*/true, /*is_insert_query=*/true);
        res->renameInMemory({create.getDatabase(), create.getTable(), create.uuid});
    }
    else
    {
        res = StorageFactory::instance().get(create,
            data_path,
            getContext(),
            getContext()->getGlobalContext(),
            properties.columns,
            properties.constraints,
            mode);

        /// If schema was inferred while storage creation, add columns description to create query.
        auto & create_query = query_ptr->as<ASTCreateQuery &>();
        addColumnsDescriptionToCreateQueryIfNecessary(create_query, res);
        /// Add any inferred engine args if needed. For example, data format for engines File/S3/URL/etc
        if (auto * engine_args = getEngineArgsFromCreateQuery(create_query))
            res->addInferredEngineArgsToCreateQuery(*engine_args, getContext());
    }

    validateVirtualColumns(*res);

    if (!res->supportsDynamicSubcolumnsDeprecated() && hasDynamicSubcolumnsDeprecated(res->getInMemoryMetadataPtr()->getColumns()) && mode <= LoadingStrictnessLevel::CREATE)
    {
        throw Exception(ErrorCodes::ILLEGAL_COLUMN,
            "Cannot create table with column of type Object, "
            "because storage {} doesn't support dynamic subcolumns",
            res->getName());
    }

    if (!res->supportsDynamicSubcolumns() && hasDynamicSubcolumns(res->getInMemoryMetadataPtr()->getColumns()) && mode <= LoadingStrictnessLevel::CREATE)
    {
        throw Exception(ErrorCodes::ILLEGAL_COLUMN,
            "Cannot create table with column of type Dynamic or JSON, "
            "because storage {} doesn't support dynamic subcolumns",
            res->getName());
    }

    if (!create.attach && getContext()->getSettingsRef()[Setting::database_replicated_allow_only_replicated_engine])
    {
        bool is_replicated_storage = typeid_cast<const StorageReplicatedMergeTree *>(res.get()) != nullptr;
        if (!is_replicated_storage && res->storesDataOnDisk() && database && database->getEngineName() == "Replicated")
            throw Exception(ErrorCodes::UNKNOWN_STORAGE,
                            "Only tables with a Replicated engine "
                            "or tables which do not store data on disk are allowed in a Replicated database");
    }

    if (from_path && !res->storesDataOnDisk())
        throw Exception(ErrorCodes::NOT_IMPLEMENTED,
                        "ATTACH ... FROM ... query is not supported for {} table engine, "
                        "because such tables do not store any data on disk. Use CREATE instead.", res->getName());

    auto * replicated_storage = typeid_cast<StorageReplicatedMergeTree *>(res.get());
    if (replicated_storage)
    {
        const auto probability = getContext()->getSettingsRef()[Setting::create_replicated_merge_tree_fault_injection_probability];
        std::bernoulli_distribution fault(probability);
        if (fault(thread_local_rng))
        {
            /// We emulate the case when the exception was thrown in StorageReplicatedMergeTree constructor
            if (!create.attach)
                replicated_storage->dropIfEmpty();

            throw Coordination::Exception(Coordination::Error::ZCONNECTIONLOSS, "Fault injected (during table creation)");
        }
    }

    database->createTable(getContext(), create.getTable(), res, query_ptr);

    /// Move table data to the proper place. Wo do not move data earlier to avoid situations
    /// when data directory moved, but table has not been created due to some error.
    if (from_path)
        res->rename(actual_data_path, {create.getDatabase(), create.getTable(), create.uuid});

    /// We must call "startup" and "shutdown" while holding DDLGuard.
    /// Because otherwise method "shutdown" (from InterpreterDropQuery) can be called before startup
    /// (in case when table was created and instantly dropped before started up)
    ///
    /// Method "startup" may create background tasks and method "shutdown" will wait for them.
    /// But if "shutdown" is called before "startup", it will exit early, because there are no background tasks to wait.
    /// Then background task is created by "startup" method. And when destructor of a table object is called, background task is still active,
    /// and the task will use references to freed data.

    /// Also note that "startup" method is exception-safe. If exception is thrown from "startup",
    /// we can safely destroy the object without a call to "shutdown", because there is guarantee
    /// that no background threads/similar resources remain after exception from "startup".

    res->startup();
    return true;
}


void InterpreterCreateQuery::throwIfTooManyEntities(ASTCreateQuery & create) const
{
    auto check_and_throw = [&](auto setting, CurrentMetrics::Metric metric, String setting_name, String entity_name)
        {
            UInt64 num_limit = getContext()->getGlobalContext()->getServerSettings()[setting];
            UInt64 attached_count = CurrentMetrics::get(metric);
            if (num_limit > 0 && attached_count >= num_limit)
                throw Exception(ErrorCodes::TOO_MANY_TABLES,
                                "Too many {}. "
                                "The limit (server configuration parameter `{}`) is set to {}, the current number is {}",
                                entity_name, setting_name, num_limit, attached_count);
        };

    String engine_name = create.storage && create.storage->engine ? create.storage->engine->name : "";
    bool is_replicated = engine_name.starts_with("Replicated") && engine_name.ends_with("MergeTree");

    if (create.is_dictionary)
        check_and_throw(ServerSetting::max_dictionary_num_to_throw, CurrentMetrics::AttachedDictionary, "max_dictionary_num_to_throw", "dictionaries");
    else if (create.isView())
        check_and_throw(ServerSetting::max_view_num_to_throw, CurrentMetrics::AttachedView, "max_view_num_to_throw", "views");
    else if (is_replicated)
        check_and_throw(ServerSetting::max_replicated_table_num_to_throw, CurrentMetrics::AttachedReplicatedTable, "max_replicated_table_num_to_throw", "replicated tables");
    else
        check_and_throw(ServerSetting::max_table_num_to_throw, CurrentMetrics::AttachedTable, "max_table_num_to_throw", "tables");
}


BlockIO InterpreterCreateQuery::doCreateOrReplaceTable(ASTCreateQuery & create,
                                                       const InterpreterCreateQuery::TableProperties & properties, LoadingStrictnessLevel mode)
{
    /// Replicated database requires separate contexts for each DDL query
    ContextPtr current_context = getContext();
    if (auto txn = current_context->getZooKeeperMetadataTransaction())
        txn->setIsCreateOrReplaceQuery();
    ContextMutablePtr create_context = Context::createCopy(current_context);
    create_context->setQueryContext(std::const_pointer_cast<Context>(current_context));

    /// Before actually creating/replacing the table, check if it will lead to cyclic dependencies.
    checkTableCanBeAddedWithNoCyclicDependencies(create, query_ptr, create_context);

    auto make_drop_context = [&]() -> ContextMutablePtr
    {
        ContextMutablePtr drop_context = Context::createCopy(current_context);
        drop_context->setQueryContext(std::const_pointer_cast<Context>(current_context));
        return drop_context;
    };

    auto ast_drop = std::make_shared<ASTDropQuery>();
    String table_to_replace_name = create.getTable();

    {
        auto database = DatabaseCatalog::instance().getDatabase(create.getDatabase());
        if (database->getUUID() == UUIDHelpers::Nil)
            throw Exception(ErrorCodes::INCORRECT_QUERY,
                            "{} query is supported only for Atomic databases",
                            create.create_or_replace ? "CREATE OR REPLACE TABLE" : "REPLACE TABLE");
    }

    {
        const String name_hash = getHexUIntLowercase(sipHash64(create.getDatabase() + create.getTable()));
        const String random_suffix = [&]()
        {
            if (auto txn = current_context->getZooKeeperMetadataTransaction())
            {
                /// Avoid different table name on database replicas
                UInt64 hashed_zk_path = sipHash64(txn->getTaskZooKeeperPath());
                return getHexUIntLowercase(hashed_zk_path);
            }
            if (!current_context->getCurrentQueryId().empty())
            {
                const UInt32 hashed_query_id = static_cast<UInt32>(sipHash64(current_context->getCurrentQueryId()));
                return getRandomASCIIString(/*length=*/8) + getHexUIntLowercase(hashed_query_id);
            }
            return getRandomASCIIString(/*length=*/16);
        }();

        const String tmp_replace_table_name = TemporaryReplaceTableName{.name_hash = name_hash, .random_suffix = random_suffix}.toString();
        create.setTable(tmp_replace_table_name);

        ast_drop->setTable(create.getTable());
        ast_drop->is_dictionary = create.is_dictionary;
        ast_drop->setDatabase(create.getDatabase());
        ast_drop->kind = ASTDropQuery::Drop;
    }

    bool created = false;
    bool renamed = false;
    try
    {
        /// Create temporary table (random name will be generated)
        DDLGuardPtr ddl_guard;
        [[maybe_unused]] bool done = InterpreterCreateQuery(query_ptr, create_context).doCreateTable(create, properties, ddl_guard, mode);
        ddl_guard.reset();
        assert(done);
        created = true;

        /// If table has dependencies - add them to the graph
        addTableDependencies(create, query_ptr, getContext());

        /// Try fill temporary table
        BlockIO fill_io = fillTableIfNeeded(create);
        executeTrivialBlockIO(fill_io, getContext());

        /// Replace target table with created one
        ASTRenameQuery::Element elem
        {
            ASTRenameQuery::Table
            {
                create.getDatabase().empty() ? nullptr : std::make_shared<ASTIdentifier>(create.getDatabase()),
                std::make_shared<ASTIdentifier>(create.getTable())
            },
            ASTRenameQuery::Table
            {
                create.getDatabase().empty() ? nullptr : std::make_shared<ASTIdentifier>(create.getDatabase()),
                std::make_shared<ASTIdentifier>(table_to_replace_name)
            }
        };

        auto ast_rename = std::make_shared<ASTRenameQuery>(ASTRenameQuery::Elements{std::move(elem)});
        ast_rename->dictionary = create.is_dictionary;
        if (create.create_or_replace || create.replace_view)
        {
            /// CREATE OR REPLACE TABLE/VIEW
            /// Will execute ordinary RENAME instead of EXCHANGE if the target table does not exist
            ast_rename->rename_if_cannot_exchange = true;
            ast_rename->exchange = false;
        }
        else
        {
            /// REPLACE TABLE/VIEW
            /// Will execute EXCHANGE query and fail if the target table does not exist
            ast_rename->exchange = true;
        }

        InterpreterRenameQuery interpreter_rename{ast_rename, current_context};
        interpreter_rename.execute();
        renamed = true;

        if (!interpreter_rename.renamedInsteadOfExchange())
        {
            /// Target table was replaced with new one, drop old table
            auto drop_context = make_drop_context();
            InterpreterDropQuery(ast_drop, drop_context).execute();
        }

        create.setTable(table_to_replace_name);

        return {};
    }
    catch (...)
    {
        /// Drop temporary table if it was successfully created, but was not renamed to target name
        if (created && !renamed)
        {
            auto drop_context = make_drop_context();
            try
            {
                InterpreterDropQuery(ast_drop, drop_context).execute();
            }
            catch (...)
            {
                tryLogCurrentException("InterpreterCreateQuery", "Cannot DROP temporary table");
            }
        }
        throw;
    }
}

BlockIO InterpreterCreateQuery::fillTableIfNeeded(const ASTCreateQuery & create)
{
    /// If the query is a CREATE SELECT, insert the data into the table.
    if (create.select && !create.attach && !create.is_create_empty
        && !create.is_ordinary_view && !create.is_live_view
        && (!(create.is_materialized_view || create.is_window_view) || create.is_populate))
    {
        auto insert = std::make_shared<ASTInsertQuery>();
        insert->table_id = {create.getDatabase(), create.getTable(), create.uuid};
        if (create.is_window_view)
        {
            auto table = DatabaseCatalog::instance().getTable(insert->table_id, getContext());
            insert->select = typeid_cast<StorageWindowView *>(table.get())->getSourceTableSelectQuery();
        }
        else
            insert->select = create.select->clone();

        return InterpreterInsertQuery(
                   insert,
                   getContext(),
                   getContext()->getSettingsRef()[Setting::insert_allow_materialized_columns],
                   /* no_squash */ false,
                   /* no_destination */ false,
                   /* async_isnert */ false)
            .execute();
    }

    /// If the query is a CREATE TABLE .. CLONE AS ..., attach all partitions of the source table to the newly created table.
    if (create.is_clone_as && !as_table_saved.empty() && !create.is_create_empty && !create.is_ordinary_view && !create.is_live_view
        && (!(create.is_materialized_view || create.is_window_view) || create.is_populate))
    {
        String as_database_name = getContext()->resolveDatabase(create.as_database);

        auto partition = std::make_shared<ASTPartition>();
        partition->all = true;

        auto command = std::make_shared<ASTAlterCommand>();
        command->replace = false;
        command->type = ASTAlterCommand::REPLACE_PARTITION;
        command->partition = command->children.emplace_back(std::move(partition)).get();
        command->from_database = as_database_name;
        command->from_table = as_table_saved;
        command->to_database = create.getDatabase();
        command->to_table = create.getTable();

        auto command_list = std::make_shared<ASTExpressionList>();
        command_list->children.push_back(command);

        auto query = std::make_shared<ASTAlterQuery>();
        query->database = create.database;
        query->table = create.table;
        query->uuid = create.uuid;
        auto * alter = query->as<ASTAlterQuery>();

        alter->alter_object = ASTAlterQuery::AlterObjectType::TABLE;
        alter->set(alter->command_list, command_list);
        return InterpreterAlterQuery(query, getContext()).execute();
    }

    return {};
}

void InterpreterCreateQuery::prepareOnClusterQuery(ASTCreateQuery & create, ContextPtr local_context, const String & cluster_name)
{
    if (create.attach)
        return;

    /// For CREATE query generate UUID on initiator, so it will be the same on all hosts.
    /// It will be ignored if database does not support UUIDs.
    create.generateRandomUUIDs();

    /// For cross-replication cluster we cannot use UUID in replica path.
    String cluster_name_expanded = local_context->getMacros()->expand(cluster_name);
    ClusterPtr cluster = local_context->getCluster(cluster_name_expanded);

    if (cluster->maybeCrossReplication())
    {
        auto on_cluster_version = local_context->getSettingsRef()[Setting::distributed_ddl_entry_format_version].value;
        if (DDLLogEntry::NORMALIZE_CREATE_ON_INITIATOR_VERSION <= on_cluster_version)
            throw Exception(ErrorCodes::NOT_IMPLEMENTED, "Value {} of setting distributed_ddl_entry_format_version "
                                                         "is incompatible with cross-replication", on_cluster_version);

        /// Check that {uuid} macro is not used in zookeeper_path for ReplicatedMergeTree.
        /// Otherwise replicas will generate different paths.
        if (!create.storage)
            return;
        if (!create.storage->engine)
            return;
        if (!startsWith(create.storage->engine->name, "Replicated"))
            return;

        bool has_explicit_zk_path_arg = create.storage->engine->arguments &&
                                        create.storage->engine->arguments->children.size() >= 2 &&
                                        create.storage->engine->arguments->children[0]->as<ASTLiteral>() &&
                                        create.storage->engine->arguments->children[0]->as<ASTLiteral>()->value.getType() == Field::Types::String;

        if (has_explicit_zk_path_arg)
        {
            String zk_path = create.storage->engine->arguments->children[0]->as<ASTLiteral>()->value.safeGet<String>();
            Macros::MacroExpansionInfo info;
            info.table_id.uuid = create.uuid;
            info.ignore_unknown = true;
            local_context->getMacros()->expand(zk_path, info);
            if (!info.expanded_uuid)
                return;
        }

        throw Exception(ErrorCodes::INCORRECT_QUERY,
                        "Seems like cluster is configured for cross-replication, "
                        "but zookeeper_path for ReplicatedMergeTree is not specified or contains {{uuid}} macro. "
                        "It's not supported for cross replication, because tables must have different UUIDs. "
                        "Please specify unique zookeeper_path explicitly.");
    }
}

BlockIO InterpreterCreateQuery::executeQueryOnCluster(ASTCreateQuery & create)
{
    prepareOnClusterQuery(create, getContext(), create.cluster);
    DDLQueryOnClusterParams params;
    params.access_to_check = getRequiredAccess();
    return executeDDLQueryOnCluster(query_ptr, getContext(), params);
}

BlockIO InterpreterCreateQuery::execute()
{
    FunctionNameNormalizer::visit(query_ptr.get());
    auto & create = query_ptr->as<ASTCreateQuery &>();

    create.if_not_exists |= getContext()->getSettingsRef()[Setting::create_if_not_exists];

    bool is_create_database = create.database && !create.table;
    if (!create.cluster.empty() && !maybeRemoveOnCluster(query_ptr, getContext()))
    {
        if (create.attach_as_replicated.has_value())
            throw Exception(
                ErrorCodes::SUPPORT_IS_DISABLED,
                "ATTACH AS [NOT] REPLICATED is not supported for ON CLUSTER queries");

        auto on_cluster_version = getContext()->getSettingsRef()[Setting::distributed_ddl_entry_format_version];
        if (is_create_database || on_cluster_version < DDLLogEntry::NORMALIZE_CREATE_ON_INITIATOR_VERSION)
            return executeQueryOnCluster(create);
    }

    getContext()->checkAccess(getRequiredAccess());

    ASTQueryWithOutput::resetOutputASTIfExist(create);

    /// CREATE|ATTACH DATABASE
    if (is_create_database)
        return createDatabase(create);
    return createTable(create);
}


AccessRightsElements InterpreterCreateQuery::getRequiredAccess() const
{
    /// Internal queries (initiated by the server itself) always have access to everything.
    if (internal)
        return {};

    AccessRightsElements required_access;
    const auto & create = query_ptr->as<const ASTCreateQuery &>();

    if (!create.table)
    {
        required_access.emplace_back(AccessType::CREATE_DATABASE, create.getDatabase());
    }
    else if (create.is_dictionary)
    {
        required_access.emplace_back(AccessType::CREATE_DICTIONARY, create.getDatabase(), create.getTable());
    }
    else if (create.isView())
    {
        assert(!create.temporary);
        if (create.replace_view)
            required_access.emplace_back(AccessType::DROP_VIEW | AccessType::CREATE_VIEW, create.getDatabase(), create.getTable());
        else
            required_access.emplace_back(AccessType::CREATE_VIEW, create.getDatabase(), create.getTable());
    }
    else
    {
        if (create.temporary)
        {
            /// Currently default table engine for temporary tables is Memory. default_table_engine does not affect temporary tables.
            if (create.storage && create.storage->engine && create.storage->engine->name != "Memory")
                required_access.emplace_back(AccessType::CREATE_ARBITRARY_TEMPORARY_TABLE);
            else
                required_access.emplace_back(AccessType::CREATE_TEMPORARY_TABLE);
        }
        else
        {
            if (create.replace_table)
                required_access.emplace_back(AccessType::DROP_TABLE, create.getDatabase(), create.getTable());
            required_access.emplace_back(AccessType::CREATE_TABLE, create.getDatabase(), create.getTable());
        }
    }

    if (create.targets)
    {
        for (const auto & target : create.targets->targets)
        {
            const auto & target_id = target.table_id;
            if (target_id)
                required_access.emplace_back(AccessType::SELECT | AccessType::INSERT, target_id.database_name, target_id.table_name);
        }
    }

    if (create.storage && create.storage->engine)
        required_access.emplace_back(AccessType::TABLE_ENGINE, create.storage->engine->name);

    return required_access;
}

void InterpreterCreateQuery::extendQueryLogElemImpl(QueryLogElement & elem, const ASTPtr &, ContextPtr) const
{
    if (!as_table_saved.empty())
    {
        String database = backQuoteIfNeed(as_database_saved.empty() ? getContext()->getCurrentDatabase() : as_database_saved);
        elem.query_databases.insert(database);
        elem.query_tables.insert(database + "." + backQuoteIfNeed(as_table_saved));
    }
}

void InterpreterCreateQuery::addColumnsDescriptionToCreateQueryIfNecessary(ASTCreateQuery & create, const StoragePtr & storage)
{
    if (create.is_dictionary || (create.columns_list && create.columns_list->columns && !create.columns_list->columns->children.empty()))
        return;

    auto ast_storage = std::make_shared<ASTStorage>();
    unsigned max_parser_depth_v = static_cast<unsigned>(getContext()->getSettingsRef()[Setting::max_parser_depth]);
    unsigned max_parser_backtracks_v = static_cast<unsigned>(getContext()->getSettingsRef()[Setting::max_parser_backtracks]);
    auto query_from_storage = DB::getCreateQueryFromStorage(storage, ast_storage, false, max_parser_depth_v, max_parser_backtracks_v, true);
    auto & create_query_from_storage = query_from_storage->as<ASTCreateQuery &>();

    if (!create.columns_list)
    {
        ASTPtr columns_list = std::make_shared<ASTColumns>(*create_query_from_storage.columns_list);
        create.set(create.columns_list, columns_list);
    }
    else
    {
        ASTPtr columns = std::make_shared<ASTExpressionList>(*create_query_from_storage.columns_list->columns);
        create.columns_list->set(create.columns_list->columns, columns);
    }
}

void InterpreterCreateQuery::processSQLSecurityOption(ContextPtr context_, ASTSQLSecurity & sql_security, bool is_materialized_view, bool skip_check_permissions)
{
    /// If no SQL security is specified, apply default from default_*_view_sql_security setting.
    if (!sql_security.type)
    {
        SQLSecurityType default_security;

        if (is_materialized_view)
            default_security = context_->getSettingsRef()[Setting::default_materialized_view_sql_security];
        else
            default_security = context_->getSettingsRef()[Setting::default_normal_view_sql_security];

        if (default_security == SQLSecurityType::DEFINER)
        {
            String default_definer = context_->getSettingsRef()[Setting::default_view_definer];
            if (default_definer == "CURRENT_USER")
                sql_security.is_definer_current_user = true;
            else
                sql_security.definer = std::make_shared<ASTUserNameWithHost>(default_definer);
        }

        sql_security.type = default_security;
    }

    /// Resolves `DEFINER = CURRENT_USER`. Can change the SQL security type if we try to resolve the user during the attachment.
    const auto current_user_name = context_->getUserName();
    if (sql_security.is_definer_current_user)
    {
        if (current_user_name.empty())
            /// This can happen only when attaching a view for the first time after migration and with `CURRENT_USER` default.
            if (is_materialized_view)
                sql_security.type = SQLSecurityType::NONE;
            else
                sql_security.type = SQLSecurityType::INVOKER;
        else if (sql_security.definer)
            sql_security.definer->replace(current_user_name);
        else
            sql_security.definer = std::make_shared<ASTUserNameWithHost>(current_user_name);
    }

    /// Checks the permissions for the specified definer user.
    if (sql_security.definer && !sql_security.is_definer_current_user && !skip_check_permissions)
    {
        const auto definer_name = sql_security.definer->toString();

        /// Validate that the user exists.
        context_->getAccessControl().getID<User>(definer_name);
        if (definer_name != current_user_name)
            context_->checkAccess(AccessType::SET_DEFINER, definer_name);
    }

    if (sql_security.type == SQLSecurityType::NONE && !skip_check_permissions)
        context_->checkAccess(AccessType::ALLOW_SQL_SECURITY_NONE);
}

void InterpreterCreateQuery::convertMergeTreeTableIfPossible(ASTCreateQuery & create, DatabasePtr database, bool to_replicated)
{
    /// Check engine can be changed
    if (database->getEngineName() != "Atomic")
        throw Exception(ErrorCodes::NOT_IMPLEMENTED,
            "Table engine conversion to replicated is supported only for Atomic databases");

    if (!create.storage || !create.storage->engine || create.storage->engine->name.find("MergeTree") == std::string::npos)
        throw Exception(ErrorCodes::NOT_IMPLEMENTED,
            "Table engine conversion is supported only for MergeTree family engines");

    String engine_name = create.storage->engine->name;
    if (engine_name.starts_with("Replicated"))
    {
        if (to_replicated)
            throw Exception(ErrorCodes::INCORRECT_QUERY, "Can not attach table as replicated, table is already replicated");
    }
    else if (!to_replicated)
       throw Exception(ErrorCodes::INCORRECT_QUERY, "Can not attach table as not replicated, table is already not replicated");

    /// Set new engine
    DatabaseOrdinary::setMergeTreeEngine(create, getContext(), to_replicated);

    /// Save new metadata
    auto db_disk = getContext()->getDatabaseDisk();
    String table_metadata_path = database->getObjectMetadataPath(create.getTable());
    String table_metadata_tmp_path = table_metadata_path + ".tmp";
    String statement = DB::getObjectDefinitionFromCreateQuery(create.clone());
    writeMetadataFile(
        db_disk,
        /*file_path=*/table_metadata_tmp_path,
        /*content=*/statement,
        /*fsync_metadata=*/getContext()->getSettingsRef()[Setting::fsync_metadata]);
    db_disk->replaceFile(table_metadata_tmp_path, table_metadata_path);
}

void registerInterpreterCreateQuery(InterpreterFactory & factory)
{
    auto create_fn = [] (const InterpreterFactory::Arguments & args)
    {
        return std::make_unique<InterpreterCreateQuery>(args.query, args.context);
    };
    factory.registerInterpreter("InterpreterCreateQuery", create_fn);
}

}<|MERGE_RESOLUTION|>--- conflicted
+++ resolved
@@ -267,13 +267,9 @@
         }
         auto engine = std::make_shared<ASTFunction>();
         engine->name = "Atomic";
-<<<<<<< HEAD
-        storage->set(storage->engine, engine);
-        create.set(create.storage, storage);
-=======
+        engine->no_empty_args = true;
         engine->no_empty_args = true;
         create.storage->set(create.storage->engine, engine);
->>>>>>> 32ddafd4
     }
     else if ((create.columns_list
               && ((create.columns_list->indices && !create.columns_list->indices->children.empty())
