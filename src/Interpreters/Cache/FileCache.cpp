#include "FileCache.h"

#include <IO/Operators.h>
#include <IO/ReadHelpers.h>
#include <IO/ReadSettings.h>
#include <IO/WriteBufferFromFile.h>
#include <IO/WriteBufferFromString.h>
#include <Interpreters/Cache/FileCacheSettings.h>
#include <Interpreters/Cache/LRUFileCachePriority.h>
#include <Interpreters/Cache/SLRUFileCachePriority.h>
#include <Interpreters/Cache/FileCacheUtils.h>
#include <Interpreters/Cache/EvictionCandidates.h>
#include <Interpreters/Context.h>
#include <base/hex.h>
#include <Common/callOnce.h>
#include <Common/Exception.h>
#include <Common/ThreadPool.h>
#include <Common/ElapsedTimeProfileEventIncrement.h>
#include <Core/ServerUUID.h>
#include <Core/BackgroundSchedulePool.h>

#include <exception>
#include <filesystem>
#include <mutex>


namespace fs = std::filesystem;

namespace ProfileEvents
{
    extern const Event FilesystemCacheLoadMetadataMicroseconds;
    extern const Event FilesystemCacheLockCacheMicroseconds;
    extern const Event FilesystemCacheReserveMicroseconds;
    extern const Event FilesystemCacheGetOrSetMicroseconds;
    extern const Event FilesystemCacheGetMicroseconds;
    extern const Event FilesystemCacheFailToReserveSpaceBecauseOfLockContention;
    extern const Event FilesystemCacheFreeSpaceKeepingThreadRun;
    extern const Event FilesystemCacheFreeSpaceKeepingThreadWorkMilliseconds;
    extern const Event FilesystemCacheFailToReserveSpaceBecauseOfCacheResize;
}

namespace CurrentMetrics
{
    extern const Metric FilesystemCacheDownloadQueueElements;
}

namespace DB
{

namespace ErrorCodes
{
    extern const int LOGICAL_ERROR;
    extern const int BAD_ARGUMENTS;
}

namespace FileCacheSetting
{
    extern const FileCacheSettingsString path;
    extern const FileCacheSettingsUInt64 max_size;
    extern const FileCacheSettingsUInt64 max_elements;
    extern const FileCacheSettingsUInt64 max_file_segment_size;
    extern const FileCacheSettingsUInt64 boundary_alignment;
    extern const FileCacheSettingsString cache_policy;
    extern const FileCacheSettingsDouble slru_size_ratio;
    extern const FileCacheSettingsUInt64 load_metadata_threads;
    extern const FileCacheSettingsBool load_metadata_asynchronously;
    extern const FileCacheSettingsUInt64 background_download_threads;
    extern const FileCacheSettingsUInt64 background_download_queue_size_limit;
    extern const FileCacheSettingsUInt64 background_download_max_file_segment_size;
    extern const FileCacheSettingsDouble keep_free_space_size_ratio;
    extern const FileCacheSettingsDouble keep_free_space_elements_ratio;
    extern const FileCacheSettingsUInt64 keep_free_space_remove_batch;
    extern const FileCacheSettingsBool enable_bypass_cache_with_threshold;
    extern const FileCacheSettingsUInt64 bypass_cache_threshold;
    extern const FileCacheSettingsBool write_cache_per_user_id_directory;
    extern const FileCacheSettingsUInt64 cache_hits_threshold;
    extern const FileCacheSettingsBool enable_filesystem_query_cache_limit;
}

namespace
{
    std::string getCommonUserID()
    {
        auto user_from_context = DB::Context::getGlobalContextInstance()->getFilesystemCacheUser();
        const auto user = user_from_context.empty() ? toString(ServerUUID::get()) : user_from_context;
        return user;
    }
}

void FileCacheReserveStat::update(size_t size, FileSegmentKind kind, bool releasable)
{
    auto & local_stat = stat_by_kind[kind];
    if (releasable)
    {
        total_stat.releasable_size += size;
        ++total_stat.releasable_count;

        local_stat.releasable_size += size;
        ++local_stat.releasable_count;
    }
    else
    {
        total_stat.non_releasable_size += size;
        ++total_stat.non_releasable_count;

        local_stat.non_releasable_size += size;
        ++local_stat.non_releasable_count;
    }
}

FileCache::FileCache(const std::string & cache_name, const FileCacheSettings & settings)
    : max_file_segment_size(settings[FileCacheSetting::max_file_segment_size])
    , bypass_cache_threshold(settings[FileCacheSetting::enable_bypass_cache_with_threshold] ? settings[FileCacheSetting::bypass_cache_threshold] : 0)
    , boundary_alignment(settings[FileCacheSetting::boundary_alignment])
    , background_download_max_file_segment_size(settings[FileCacheSetting::background_download_max_file_segment_size])
    , load_metadata_threads(settings[FileCacheSetting::load_metadata_threads])
    , load_metadata_asynchronously(settings[FileCacheSetting::load_metadata_asynchronously])
    , write_cache_per_user_directory(settings[FileCacheSetting::write_cache_per_user_id_directory])
    , keep_current_size_to_max_ratio(1 - settings[FileCacheSetting::keep_free_space_size_ratio])
    , keep_current_elements_to_max_ratio(1 - settings[FileCacheSetting::keep_free_space_elements_ratio])
    , keep_up_free_space_remove_batch(settings[FileCacheSetting::keep_free_space_remove_batch])
    , log(getLogger("FileCache(" + cache_name + ")"))
    , metadata(settings[FileCacheSetting::path],
               settings[FileCacheSetting::background_download_queue_size_limit],
               settings[FileCacheSetting::background_download_threads],
               write_cache_per_user_directory)
{
    if (settings[FileCacheSetting::cache_policy].value == "LRU")
    {
        main_priority = std::make_unique<LRUFileCachePriority>(
            settings[FileCacheSetting::max_size], settings[FileCacheSetting::max_elements], nullptr, cache_name);
    }
    else if (settings[FileCacheSetting::cache_policy].value == "SLRU")
    {
        main_priority = std::make_unique<SLRUFileCachePriority>(
            settings[FileCacheSetting::max_size], settings[FileCacheSetting::max_elements], settings[FileCacheSetting::slru_size_ratio], nullptr, nullptr, cache_name);
    }
    else
        throw Exception(ErrorCodes::BAD_ARGUMENTS, "Unknown cache policy: {}", settings[FileCacheSetting::cache_policy].value);

    LOG_DEBUG(log, "Using {} cache policy", settings[FileCacheSetting::cache_policy].value);

    if (settings[FileCacheSetting::cache_hits_threshold])
        stash = std::make_unique<HitsCountStash>(settings[FileCacheSetting::cache_hits_threshold], settings[FileCacheSetting::max_elements]);

    if (settings[FileCacheSetting::enable_filesystem_query_cache_limit])
        query_limit = std::make_unique<FileCacheQueryLimit>();
}

const FileCache::UserInfo & FileCache::getCommonUser()
{
    static UserInfo user(getCommonUserID(), 0);
    return user;
}

const FileCache::UserInfo & FileCache::getInternalUser()
{
    static UserInfo user("internal");
    return user;
}

bool FileCache::isInitialized() const
{
    return is_initialized;
}

void FileCache::throwInitExceptionIfNeeded()
{
    if (load_metadata_asynchronously)
        return;

    std::lock_guard lock(init_mutex);
    if (init_exception)
        std::rethrow_exception(init_exception);
}

const String & FileCache::getBasePath() const
{
    return metadata.getBaseDirectory();
}

String FileCache::getFileSegmentPath(const Key & key, size_t offset, FileSegmentKind segment_kind, const UserInfo & user) const
{
    return metadata.getFileSegmentPath(key, offset, segment_kind, user);
}

String FileCache::getKeyPath(const Key & key, const UserInfo & user) const
{
    return metadata.getKeyPath(key, user);
}

void FileCache::assertInitialized() const
{
    if (is_initialized)
        return;

    std::unique_lock lock(init_mutex);
    if (is_initialized)
        return;

    if (init_exception)
        std::rethrow_exception(init_exception);
    if (!is_initialized)
        throw Exception(ErrorCodes::LOGICAL_ERROR, "Cache not initialized");
}

void FileCache::initialize()
{
    // Prevent initialize() from running twice. This may be caused by two cache disks being created with the same path (see integration/test_filesystem_cache).
    callOnce(initialize_called, [&] {
        bool need_to_load_metadata = fs::exists(getBasePath());
        try
        {
            if (!need_to_load_metadata)
                fs::create_directories(getBasePath());

            auto fs_info = std::filesystem::space(getBasePath());
            const size_t size_limit = main_priority->getSizeLimit(lockCache());
            if (fs_info.capacity < size_limit)
                throw Exception(ErrorCodes::BAD_ARGUMENTS,
                                "The total capacity of the disk containing cache path {} is less than the specified max_size {} bytes",
                                getBasePath(), std::to_string(size_limit));

            status_file = make_unique<StatusFile>(fs::path(getBasePath()) / "status", StatusFile::write_full_info);
        }
        catch (const std::filesystem::filesystem_error & e)
        {
            init_exception = std::current_exception();
            throw Exception(ErrorCodes::BAD_ARGUMENTS, "Failed to retrieve filesystem information for cache path {}. Error: {}",
                            getBasePath(), e.what());
        }
        catch (...)
        {
            init_exception = std::current_exception();
            tryLogCurrentException(__PRETTY_FUNCTION__);
            throw;
        }

        if (load_metadata_asynchronously)
        {
            load_metadata_main_thread = ThreadFromGlobalPool([this, need_to_load_metadata] { initializeImpl(need_to_load_metadata); });
        }
        else
        {
            initializeImpl(need_to_load_metadata);
        }
    });
}

void FileCache::initializeImpl(bool load_metadata)
{
    std::lock_guard lock(init_mutex);

    if (is_initialized)
        return;

    try
    {
        if (load_metadata)
            loadMetadata();

        metadata.startup();
    }
    catch (...)
    {
        init_exception = std::current_exception();
        tryLogCurrentException(__PRETTY_FUNCTION__);
        throw;
    }

    if (keep_current_size_to_max_ratio != 1 || keep_current_elements_to_max_ratio != 1)
    {
        keep_up_free_space_ratio_task = Context::getGlobalContextInstance()->getSchedulePool().createTask(log->name(), [this] { freeSpaceRatioKeepingThreadFunc(); });
        keep_up_free_space_ratio_task->schedule();
    }

    is_initialized = true;
    LOG_TEST(log, "Initialized cache from {}", metadata.getBaseDirectory());
}

CachePriorityGuard::Lock FileCache::lockCache() const
{
    ProfileEventTimeIncrement<Microseconds> watch(ProfileEvents::FilesystemCacheLockCacheMicroseconds);
    return cache_guard.lock();
}

CachePriorityGuard::Lock FileCache::tryLockCache(std::optional<std::chrono::milliseconds> acquire_timeout) const
{
    if (acquire_timeout.has_value())
    {
        ProfileEventTimeIncrement<Microseconds> watch(ProfileEvents::FilesystemCacheLockCacheMicroseconds);
        return cache_guard.tryLockFor(acquire_timeout.value());
    }
    else
    {
        return cache_guard.tryLock();
    }
}

FileSegments FileCache::getImpl(const LockedKey & locked_key, const FileSegment::Range & range, size_t file_segments_limit) const
{
    /// Given range = [left, right] and non-overlapping ordered set of file segments,
    /// find list [segment1, ..., segmentN] of segments which intersect with given range.

    if (bypass_cache_threshold && range.size() > bypass_cache_threshold)
    {
        auto file_segment = std::make_shared<FileSegment>(
            locked_key.getKey(), range.left, range.size(), FileSegment::State::DETACHED);
        return { file_segment };
    }

    if (locked_key.empty())
        return {};

    FileSegments result;
    auto add_to_result = [&](const FileSegmentMetadata & file_segment_metadata)
    {
        if (file_segments_limit && result.size() == file_segments_limit)
            return false;

        FileSegmentPtr file_segment;
        if (!file_segment_metadata.isEvictingOrRemoved(locked_key))
        {
            file_segment = file_segment_metadata.file_segment;
        }
        else
        {
            file_segment = std::make_shared<FileSegment>(
                locked_key.getKey(),
                file_segment_metadata.file_segment->offset(),
                file_segment_metadata.file_segment->range().size(),
                FileSegment::State::DETACHED);
        }

        result.push_back(file_segment);
        return true;
    };

    const auto & file_segments = locked_key;
    auto segment_it = file_segments.lower_bound(range.left);
    if (segment_it == file_segments.end())
    {
        /// N - last cached segment for given file key, segment{N}.offset < range.left:
        ///   segment{N}                       segment{N}
        /// [________                         [_______]
        ///     [__________]         OR                  [________]
        ///     ^                                        ^
        ///     range.left                               range.left

        const auto & file_segment_metadata = *file_segments.rbegin()->second;
        if (file_segment_metadata.file_segment->range().right < range.left)
            return {};

        if (!add_to_result(file_segment_metadata))
            return result;
    }
    else /// segment_it <-- segmment{k}
    {
        if (segment_it != file_segments.begin())
        {
            const auto & prev_file_segment_metadata = *std::prev(segment_it)->second;
            const auto & prev_range = prev_file_segment_metadata.file_segment->range();

            if (range.left <= prev_range.right)
            {
                ///   segment{k-1}  segment{k}
                ///   [________]   [_____
                ///       [___________
                ///       ^
                ///       range.left
                if (!add_to_result(prev_file_segment_metadata))
                    return result;
            }
        }

        ///  segment{k} ...       segment{k-1}  segment{k}                      segment{k}
        ///  [______              [______]     [____                        [________
        ///  [_________     OR              [________      OR    [______]   ^
        ///  ^                              ^                           ^   segment{k}.offset
        ///  range.left                     range.left                  range.right

        while (segment_it != file_segments.end())
        {
            const auto & file_segment_metadata = *segment_it->second;
            if (range.right < file_segment_metadata.file_segment->range().left)
                break;

            if (!add_to_result(file_segment_metadata))
                return result;

            ++segment_it;
        }
    }

    return result;
}

std::vector<FileSegment::Range> FileCache::splitRange(size_t offset, size_t size, size_t aligned_size)
{
    chassert(size > 0);
    chassert(size <= aligned_size);

    /// Consider this example to understand why we need to account here for both `size` and `aligned_size`.
    /// [________________]__________________] <-- requested range
    ///                  ^                  ^
    ///                right offset         aligned_right_offset
    /// [_________]                           <-- last cached file segment, e.g. we have uncovered suffix of the requested range
    ///           ^
    ///           last_file_segment_right_offset
    /// [________________]
    ///        size
    /// [____________________________________]
    ///        aligned_size
    ///
    /// So it is possible that we split this hole range into sub-segments by `max_file_segment_size`
    /// and get something like this:
    ///
    /// [________________________]
    ///          ^               ^
    ///          |               last_file_segment_right_offset + max_file_segment_size
    ///          last_file_segment_right_offset
    /// e.g. there is no need to create sub-segment for range (last_file_segment_right_offset + max_file_segment_size, aligned_right_offset].
    /// Because its left offset would be bigger than right_offset.
    /// Therefore, we set end_pos_non_included as offset+size, but remaining_size as aligned_size.

    std::vector<FileSegment::Range> ranges;

    size_t current_pos = offset;
    size_t end_pos_non_included = offset + size;
    size_t remaining_size = aligned_size;

    FileSegments file_segments;
    const size_t max_size = max_file_segment_size.load();
    while (current_pos < end_pos_non_included)
    {
        auto current_file_segment_size = std::min(remaining_size, max_size);
        ranges.emplace_back(current_pos, current_pos + current_file_segment_size - 1);

        remaining_size -= current_file_segment_size;
        current_pos += current_file_segment_size;
    }

    return ranges;
}

FileSegments FileCache::createFileSegmentsFromRanges(
    LockedKey & locked_key,
    const std::vector<FileSegment::Range> & ranges,
    size_t & file_segments_count,
    size_t file_segments_limit,
    const CreateFileSegmentSettings & create_settings)
{
    FileSegments result;
    for (const auto & r : ranges)
    {
        if (file_segments_limit && file_segments_count >= file_segments_limit)
            break;
        auto metadata_it = addFileSegment(locked_key, r.left, r.size(), FileSegment::State::EMPTY, create_settings, nullptr);
        result.push_back(metadata_it->second->file_segment);
        ++file_segments_count;
    }
    return result;
}

void FileCache::fillHolesWithEmptyFileSegments(
    LockedKey & locked_key,
    FileSegments & file_segments,
    const FileSegment::Range & range,
    size_t non_aligned_right_offset,
    size_t file_segments_limit,
    bool fill_with_detached_file_segments,
    const CreateFileSegmentSettings & create_settings)
{
    /// There are segments [segment1, ..., segmentN]
    /// (non-overlapping, non-empty, ascending-ordered) which (maybe partially)
    /// intersect with given range.

    /// It can have holes:
    /// [____________________]         -- requested range
    ///     [____]  [_]   [_________]  -- intersecting cache [segment1, ..., segmentN]
    ///
    /// For each such hole create a file_segment_metadata with file segment state EMPTY.

    assert(!file_segments.empty());

    auto it = file_segments.begin();
    size_t processed_count = 0;
    auto segment_range = (*it)->range();

    size_t current_pos;
    if (segment_range.left < range.left)
    {
        ///    [_______     -- requested range
        /// [_______
        /// ^
        /// segment1

        current_pos = segment_range.right + 1;
        ++it;
        ++processed_count;
    }
    else
        current_pos = range.left;

    auto is_limit_reached = [&]() -> bool
    {
        return file_segments_limit && processed_count >= file_segments_limit;
    };

    while (current_pos <= range.right && it != file_segments.end() && !is_limit_reached())
    {
        segment_range = (*it)->range();

        if (current_pos == segment_range.left)
        {
            current_pos = segment_range.right + 1;
            ++it;
            ++processed_count;
            continue;
        }

        assert(current_pos < segment_range.left);

        auto hole_size = segment_range.left - current_pos;

        if (fill_with_detached_file_segments)
        {
            auto file_segment = std::make_shared<FileSegment>(
                locked_key.getKey(), current_pos, hole_size, FileSegment::State::DETACHED, create_settings);

            file_segments.insert(it, file_segment);
            ++processed_count;
        }
        else
        {
            const auto ranges = splitRange(current_pos, hole_size, hole_size);
            auto hole_segments = createFileSegmentsFromRanges(locked_key, ranges, processed_count, file_segments_limit, create_settings);
            file_segments.splice(it, std::move(hole_segments));
        }

        if (is_limit_reached())
            break;

        current_pos = segment_range.right + 1;
        ++it;
        ++processed_count;
    }

    auto erase_unprocessed = [&]()
    {
        chassert(file_segments.size() >= file_segments_limit);
        file_segments.erase(it, file_segments.end());
        chassert(file_segments.size() == file_segments_limit);
    };

    if (is_limit_reached())
    {
        erase_unprocessed();
        return;
    }

    chassert(!file_segments_limit || file_segments.size() < file_segments_limit);

    if (current_pos <= non_aligned_right_offset)
    {
        ///   ________]     -- requested range
        ///   _____]
        ///        ^
        /// segmentN

        auto hole_size = range.right - current_pos + 1;
        auto non_aligned_hole_size = non_aligned_right_offset - current_pos + 1;

        if (fill_with_detached_file_segments)
        {
            auto file_segment = std::make_shared<FileSegment>(
                locked_key.getKey(), current_pos, non_aligned_hole_size, FileSegment::State::DETACHED, create_settings);

            file_segments.insert(file_segments.end(), file_segment);
        }
        else
        {
            const auto ranges = splitRange(current_pos, non_aligned_hole_size, hole_size);
            auto hole_segments = createFileSegmentsFromRanges(locked_key, ranges, processed_count, file_segments_limit, create_settings);
            file_segments.splice(it, std::move(hole_segments));

            if (is_limit_reached())
                erase_unprocessed();
        }
    }
}

FileSegmentsHolderPtr FileCache::set(
    const Key & key,
    size_t offset,
    size_t size,
    const CreateFileSegmentSettings & create_settings,
    const UserInfo & user)
{
    assertInitialized();

    auto locked_key = metadata.lockKeyMetadata(key, CacheMetadata::KeyNotFoundPolicy::CREATE_EMPTY, user);
    FileSegment::Range range(offset, offset + size - 1);

    auto file_segments = getImpl(*locked_key, range, /* file_segments_limit */0);
    if (!file_segments.empty())
        throw Exception(ErrorCodes::LOGICAL_ERROR, "Having intersection with already existing cache");

    if (create_settings.unbounded)
    {
        /// If the file is unbounded, we can create a single file_segment_metadata for it.
        auto file_segment_metadata_it = addFileSegment(
            *locked_key, offset, size, FileSegment::State::EMPTY, create_settings, nullptr);
        file_segments = {file_segment_metadata_it->second->file_segment};
    }
    else
    {
        const auto ranges = splitRange(offset, size, size);
        size_t file_segments_count = 0;
        file_segments = createFileSegmentsFromRanges(*locked_key, ranges, file_segments_count, /* file_segments_limit */0, create_settings);
    }

    return std::make_unique<FileSegmentsHolder>(std::move(file_segments));
}

FileSegmentsHolderPtr
FileCache::getOrSet(
    const Key & key,
    size_t offset,
    size_t size,
    size_t file_size,
    const CreateFileSegmentSettings & create_settings,
    size_t file_segments_limit,
    const UserInfo & user,
    std::optional<size_t> boundary_alignment_)
{
    ProfileEventTimeIncrement<Microseconds> watch(ProfileEvents::FilesystemCacheGetOrSetMicroseconds);

    assertInitialized();

    FileSegment::Range initial_range(offset, offset + size - 1);
    /// result_range is initial range, which will be adjusted according to
    /// 1. aligned_offset, aligned_end_offset
    /// 2. max_file_segments_limit
    FileSegment::Range result_range = initial_range;

    const size_t alignment = boundary_alignment_.value_or(boundary_alignment);
    const auto aligned_offset = FileCacheUtils::roundDownToMultiple(initial_range.left, alignment);
    auto aligned_end_offset = std::min(FileCacheUtils::roundUpToMultiple(initial_range.right + 1, alignment), file_size) - 1;

    chassert(aligned_offset <= initial_range.left);
    chassert(aligned_end_offset >= initial_range.right);

    auto locked_key = metadata.lockKeyMetadata(key, CacheMetadata::KeyNotFoundPolicy::CREATE_EMPTY, user);
    /// Get all segments which intersect with the given range.
    auto file_segments = getImpl(*locked_key, initial_range, file_segments_limit);

    if (file_segments_limit)
    {
        chassert(file_segments.size() <= file_segments_limit);
        if (file_segments.size() == file_segments_limit)
            result_range.right = aligned_end_offset = file_segments.back()->range().right;
    }

    /// Check case if we have uncovered prefix, e.g.
    ///
    ///   [_______________]
    ///   ^               ^
    ///   range.left      range.right
    ///         [___] [__________]        <-- current cache (example)
    ///   [    ]
    ///   ^----^
    ///   uncovered prefix.
    const bool has_uncovered_prefix = file_segments.empty() || result_range.left < file_segments.front()->range().left;

    if (aligned_offset < result_range.left && has_uncovered_prefix)
    {
        auto prefix_range = FileSegment::Range(aligned_offset, file_segments.empty() ? result_range.left - 1 : file_segments.front()->range().left - 1);
        auto prefix_file_segments = getImpl(*locked_key, prefix_range, /* file_segments_limit */0);

        if (prefix_file_segments.empty())
        {
            ///   [____________________][_______________]
            ///   ^                     ^               ^
            ///   aligned_offset        range.left      range.right
            ///                             [___] [__________]         <-- current cache (example)
            result_range.left = aligned_offset;
        }
        else
        {
            ///   [____________________][_______________]
            ///   ^                     ^               ^
            ///   aligned_offset        range.left          range.right
            ///   ____]     [____]           [___] [__________]        <-- current cache (example)
            ///                  ^
            ///                  prefix_file_segments.back().right

            chassert(prefix_file_segments.back()->range().right < result_range.left);
            chassert(prefix_file_segments.back()->range().right >= aligned_offset);

            result_range.left = prefix_file_segments.back()->range().right + 1;
        }
    }

    /// Check case if we have uncovered suffix.
    ///
    ///   [___________________]
    ///   ^                   ^
    ///   range.left          range.right
    ///      [___]   [___]                  <-- current cache (example)
    ///                   [___]
    ///                   ^---^
    ///                    uncovered_suffix
    const bool has_uncovered_suffix = file_segments.empty() || file_segments.back()->range().right < result_range.right;

    if (result_range.right < aligned_end_offset && has_uncovered_suffix)
    {
        auto suffix_range = FileSegment::Range(result_range.right, aligned_end_offset);
        /// We need to get 1 file segment, so file_segments_limit = 1 here.
        auto suffix_file_segments = getImpl(*locked_key, suffix_range, /* file_segments_limit */1);

        if (suffix_file_segments.empty())
        {
            ///   [__________________][                       ]
            ///   ^                  ^                        ^
            ///   range.left         range.right              aligned_end_offset
            ///      [___]   [___]                                    <-- current cache (example)

            result_range.right = aligned_end_offset;
        }
        else
        {
            ///   [__________________][                       ]
            ///   ^                  ^                        ^
            ///   range.left         range.right              aligned_end_offset
            ///      [___]   [___]          [_________]               <-- current cache (example)
            ///                             ^
            ///                             suffix_file_segments.front().left
            result_range.right = suffix_file_segments.front()->range().left - 1;
        }
    }

    if (file_segments.empty())
    {
        auto ranges = splitRange(result_range.left, initial_range.size() + (initial_range.left - result_range.left), result_range.size());
        size_t file_segments_count = file_segments.size();
        file_segments.splice(file_segments.end(), createFileSegmentsFromRanges(*locked_key, ranges, file_segments_count, file_segments_limit, create_settings));
    }
    else
    {
        chassert(file_segments.front()->range().right >= result_range.left);
        chassert(file_segments.back()->range().left <= result_range.right);

        fillHolesWithEmptyFileSegments(
            *locked_key, file_segments, result_range, offset + size - 1, file_segments_limit, /* fill_with_detached */false, create_settings);

        if (!file_segments.front()->range().contains(result_range.left))
        {
            throw Exception(ErrorCodes::LOGICAL_ERROR, "Expected {} to include {} "
                            "(end offset: {}, aligned offset: {}, aligned end offset: {})",
                            file_segments.front()->range().toString(), offset, result_range.right, aligned_offset, aligned_end_offset);
        }
    }

    chassert(file_segments_limit
             ? file_segments.back()->range().left <= result_range.right
             : file_segments.back()->range().contains(result_range.right),
             fmt::format("Unexpected state. Back: {}, result range: {}, limit: {}",
                         file_segments.back()->range().toString(), result_range.toString(), file_segments_limit));

    chassert(!file_segments_limit || file_segments.size() <= file_segments_limit);

    return std::make_unique<FileSegmentsHolder>(std::move(file_segments));
}

FileSegmentsHolderPtr FileCache::get(
    const Key & key,
    size_t offset,
    size_t size,
    size_t file_segments_limit,
    const UserID & user_id)
{
    ProfileEventTimeIncrement<Microseconds> watch(ProfileEvents::FilesystemCacheGetMicroseconds);

    assertInitialized();

    auto locked_key = metadata.lockKeyMetadata(key, CacheMetadata::KeyNotFoundPolicy::RETURN_NULL, UserInfo(user_id));
    if (locked_key)
    {
        FileSegment::Range range(offset, offset + size - 1);

        /// Get all segments which intersect with the given range.
        auto file_segments = getImpl(*locked_key, range, file_segments_limit);
        if (!file_segments.empty())
        {
            if (file_segments_limit)
            {
                chassert(file_segments.size() <= file_segments_limit);
                if (file_segments.size() == file_segments_limit)
                    range.right = file_segments.back()->range().right;
            }

            fillHolesWithEmptyFileSegments(
                *locked_key, file_segments, range, offset + size - 1, file_segments_limit, /* fill_with_detached */true, CreateFileSegmentSettings{});

            chassert(!file_segments_limit || file_segments.size() <= file_segments_limit);
            return std::make_unique<FileSegmentsHolder>(std::move(file_segments));
        }
    }

    return std::make_unique<FileSegmentsHolder>(FileSegments{
        std::make_shared<FileSegment>(key, offset, size, FileSegment::State::DETACHED)});
}

KeyMetadata::iterator FileCache::addFileSegment(
    LockedKey & locked_key,
    size_t offset,
    size_t size,
    FileSegment::State state,
    const CreateFileSegmentSettings & create_settings,
    const CachePriorityGuard::Lock * lock)
{
    /// Create a file_segment_metadata and put it in `files` map by [key][offset].

    chassert(size > 0); /// Empty file segments in cache are not allowed.

    const auto & key = locked_key.getKey();
    const FileSegment::Range range(offset, offset + size - 1);

    if (auto intersecting_range = locked_key.hasIntersectingRange(range))
    {
        throw Exception(
            ErrorCodes::LOGICAL_ERROR,
            "Attempt to add intersecting file segment in cache ({} intersects {})",
            range.toString(), intersecting_range->toString());
    }

    FileSegment::State result_state;

    /// `stash` - a queue of "stashed" key-offset pairs. Implements counting of
    /// cache entries and allows caching only if cache hit threadhold is reached.
    if (stash && state == FileSegment::State::EMPTY)
    {
        if (!lock)
            throw Exception(ErrorCodes::LOGICAL_ERROR, "Using stash requires cache_lock");

        KeyAndOffset stash_key(key, offset);

        auto record_it = stash->records.find(stash_key);
        if (record_it == stash->records.end())
        {
            auto & stash_records = stash->records;

            stash_records.emplace(
                stash_key, stash->queue->add(locked_key.getKeyMetadata(), offset, 0, locked_key.getKeyMetadata()->user, *lock));

            if (stash->queue->getElementsCount(*lock) > stash->queue->getElementsLimit(*lock))
                stash->queue->pop(*lock);

            result_state = FileSegment::State::DETACHED;
        }
        else
        {
            result_state = record_it->second->increasePriority(*lock) >= stash->hits_threshold
                ? FileSegment::State::EMPTY
                : FileSegment::State::DETACHED;
        }
    }
    else
    {
        result_state = state;
    }

    auto file_segment = std::make_shared<FileSegment>(key, offset, size, result_state, create_settings, metadata.isBackgroundDownloadEnabled(), this, locked_key.getKeyMetadata());
    auto file_segment_metadata = std::make_shared<FileSegmentMetadata>(std::move(file_segment));

    auto [file_segment_metadata_it, inserted] = locked_key.emplace(offset, file_segment_metadata);
    if (!inserted)
    {
        throw Exception(
            ErrorCodes::LOGICAL_ERROR,
            "Failed to insert {}:{}: entry already exists", key, offset);
    }

    return file_segment_metadata_it;
}

bool FileCache::tryReserve(
    FileSegment & file_segment,
    const size_t size,
    FileCacheReserveStat & reserve_stat,
    const UserInfo & user,
    size_t lock_wait_timeout_milliseconds,
    std::string & failure_reason)
{
    ProfileEventTimeIncrement<Microseconds> watch(ProfileEvents::FilesystemCacheReserveMicroseconds);

    assertInitialized();

    /// A logical race on cache_is_being_resized is still possible,
    /// in this case we will try to lock cache with timeout, this is ok, timeout is small
    /// and as resizing of cache can take a long time then this small chance of a race is
    /// ok compared to the number of cases this check will help.
    if (cache_is_being_resized.load(std::memory_order_relaxed))
    {
        ProfileEvents::increment(ProfileEvents::FilesystemCacheFailToReserveSpaceBecauseOfCacheResize);
        failure_reason = "cache is being resized";
        return false;
    }

    auto cache_lock = tryLockCache(std::chrono::milliseconds(lock_wait_timeout_milliseconds));
    if (!cache_lock)
    {
        ProfileEvents::increment(ProfileEvents::FilesystemCacheFailToReserveSpaceBecauseOfLockContention);
        failure_reason = "cache contention";
        return false;
    }

    LOG_TEST(
        log, "Trying to reserve space ({} bytes) for {}:{}, current usage: {}",
        size, file_segment.key(), file_segment.offset(), main_priority->getStateInfoForLog(cache_lock));

    /// In case of per query cache limit (by default disabled), we add/remove entries from both
    /// (main_priority and query_priority) priority queues, but iterate entries in order of query_priority,
    /// while checking the limits in both.
    Priority * query_priority = nullptr;

    auto query_context = query_limit ? query_limit->tryGetQueryContext(cache_lock) : nullptr;
    if (query_context)
    {
        query_priority = &query_context->getPriority();

        const bool query_limit_exceeded = query_priority->getSize(cache_lock) + size > query_priority->getSizeLimit(cache_lock);
        if (query_limit_exceeded && !query_context->recacheOnFileCacheQueryLimitExceeded())
        {
            LOG_TEST(log, "Query limit exceeded, space reservation failed, "
                     "recache_on_query_limit_exceeded is disabled (while reserving for {}:{})",
                     file_segment.key(), file_segment.offset());
            failure_reason = "query limit exceeded";
            return false;
        }

        LOG_TEST(
            log, "Using query limit, current usage: {}/{} (while reserving for {}:{})",
            query_priority->getSize(cache_lock), query_priority->getSizeLimit(cache_lock),
            file_segment.key(), file_segment.offset());
    }

    auto queue_iterator = file_segment.getQueueIterator();

    /// A file_segment_metadata acquires a priority iterator
    /// on first successful space reservation attempt,
    /// so queue_iterator == nullptr, if no space reservation took place yet.
    chassert(!queue_iterator || file_segment.getReservedSize() > 0);

    /// If it is the first space reservatiob attempt for a file segment
    /// we need to make space for 1 element in cache,
    /// otherwise space is already taken and we need 0 elements to free.
    size_t required_elements_num = queue_iterator ? 0 : 1;

    EvictionCandidates eviction_candidates;

    /// If user has configured fs cache limit per query,
    /// we take into account query limits here.
    if (query_priority)
    {
        if (!query_priority->collectCandidatesForEviction(
                size, required_elements_num, reserve_stat, eviction_candidates, {}, user.user_id, cache_lock))
        {
            const auto & stat = reserve_stat.total_stat;
            failure_reason = fmt::format(
                "cannot evict enough space for query limit "
                "(non-releasable count: {}, non-releasable size: {}, "
                "releasable count: {}, releasable size: {}, background download elements: {})",
                stat.non_releasable_count, stat.non_releasable_size, stat.releasable_count, stat.releasable_size,
                CurrentMetrics::get(CurrentMetrics::FilesystemCacheDownloadQueueElements));
            return false;
        }

        LOG_TEST(log, "Query limits satisfied (while reserving for {}:{})",
                 file_segment.key(), file_segment.offset());

        /// If we have enough space in query_priority, we are not interested about stat there anymore.
        /// Clean the stat before iterating main_priority to avoid calculating any segment stat twice.
        reserve_stat.stat_by_kind.clear();
    }

    if (!main_priority->collectCandidatesForEviction(
            size, required_elements_num, reserve_stat, eviction_candidates, queue_iterator, user.user_id, cache_lock))
    {
        const auto & stat = reserve_stat.total_stat;
        failure_reason = fmt::format(
            "cannot evict enough space "
            "(non-releasable count: {}, non-releasable size: {}, "
            "releasable count: {}, releasable size: {}, background download elements: {})",
            stat.non_releasable_count, stat.non_releasable_size, stat.releasable_count, stat.releasable_size,
            CurrentMetrics::get(CurrentMetrics::FilesystemCacheDownloadQueueElements));
        return false;
    }

    if (!file_segment.getKeyMetadata()->createBaseDirectory())
    {
        failure_reason = "not enough space on device";
        return false;
    }

    if (eviction_candidates.size() > 0)
    {
        cache_lock.unlock();
        try
        {
            /// Remove eviction candidates from filesystem.
            eviction_candidates.evict();
        }
        catch (...)
        {
            cache_lock.lock();
            /// Invalidate queue entries if some succeeded to be removed.
            eviction_candidates.finalize(query_context.get(), cache_lock);
            throw;
        }

        const auto & failed_candidates = eviction_candidates.getFailedCandidates();
        if (failed_candidates.size() > 0)
        {
            /// Process this case the same as any other exception
            /// from eviction_candidates.evict() above.
            {
                cache_lock.lock();
                /// Invalidate queue entries if some succeeded to be removed.
                eviction_candidates.finalize(query_context.get(), cache_lock);
            }
            throw Exception(
                ErrorCodes::LOGICAL_ERROR,
                "Failed to evict {} file segments (first error: {})",
                failed_candidates.size(), failed_candidates.getFirstErrorMessage());
        }

        cache_lock.lock();

        /// Invalidate and remove queue entries and execute finalize func.
        eviction_candidates.finalize(query_context.get(), cache_lock);
    }
    else if (!main_priority->canFit(size, required_elements_num, cache_lock, queue_iterator))
    {
        throw Exception(
            ErrorCodes::LOGICAL_ERROR,
            "Cannot fit {} in cache, but collection of eviction candidates succeeded with no candidates. "
            "This is a bug. Queue entry type: {}. Cache info: {}",
            size, queue_iterator ? queue_iterator->getType() : FileCacheQueueEntryType::None,
            main_priority->getStateInfoForLog(cache_lock));
    }

    if (queue_iterator)
    {
        /// Increase size of queue entry.
        queue_iterator->incrementSize(size, cache_lock);
    }
    else
    {
        /// Create a new queue entry and assign currently reserved size to it.
        queue_iterator = main_priority->add(file_segment.getKeyMetadata(), file_segment.offset(), size, user, cache_lock);
        file_segment.setQueueIterator(queue_iterator);
    }

    main_priority->check(cache_lock);

    if (query_context)
    {
        auto query_queue_it = query_context->tryGet(file_segment.key(), file_segment.offset(), cache_lock);
        if (query_queue_it)
            query_queue_it->incrementSize(size, cache_lock);
        else
            query_context->add(file_segment.getKeyMetadata(), file_segment.offset(), size, user, cache_lock);
    }

    file_segment.reserved_size += size;
    chassert(file_segment.reserved_size == queue_iterator->getEntry()->size);

    if (main_priority->getSize(cache_lock) > (1ull << 63))
        throw Exception(ErrorCodes::LOGICAL_ERROR, "Cache became inconsistent. There must be a bug");

    return true;
}

void FileCache::freeSpaceRatioKeepingThreadFunc()
{
    static constexpr auto lock_failed_reschedule_ms = 1000;
    static constexpr auto space_ratio_satisfied_reschedule_ms = 5000;
    static constexpr auto general_reschedule_ms = 5000;

    if (shutdown)
        return;

    Stopwatch watch;

    auto lock = tryLockCache();

    /// To avoid deteriorating contention on cache,
    /// proceed only if cache is not heavily used.
    if (!lock)
    {
        keep_up_free_space_ratio_task->scheduleAfter(lock_failed_reschedule_ms);
        return;
    }

    const size_t size_limit = main_priority->getSizeLimit(lock);
    const size_t elements_limit = main_priority->getElementsLimit(lock);

    const size_t desired_size = std::lround(keep_current_size_to_max_ratio * size_limit);
    const size_t desired_elements_num = std::lround(keep_current_elements_to_max_ratio * elements_limit);

    if ((size_limit == 0 || main_priority->getSize(lock) <= desired_size)
        && (elements_limit == 0 || main_priority->getElementsCount(lock) <= desired_elements_num))
    {
        /// Nothing to free - all limits are satisfied.
        keep_up_free_space_ratio_task->scheduleAfter(space_ratio_satisfied_reschedule_ms);
        return;
    }

    ProfileEvents::increment(ProfileEvents::FilesystemCacheFreeSpaceKeepingThreadRun);

    FileCacheReserveStat stat;
    EvictionCandidates eviction_candidates;

    IFileCachePriority::CollectStatus desired_size_status;
    try
    {
        /// Collect at most `keep_up_free_space_remove_batch` elements to evict,
        /// (we use batches to make sure we do not block cache for too long,
        /// by default the batch size is quite small).
        desired_size_status = main_priority->collectCandidatesForEviction(
            desired_size, desired_elements_num, keep_up_free_space_remove_batch, stat, eviction_candidates, lock);

#ifdef DEBUG_OR_SANITIZER_BUILD
        /// Let's make sure that we correctly processed the limits.
        if (desired_size_status == IFileCachePriority::CollectStatus::SUCCESS
            && eviction_candidates.size() < keep_up_free_space_remove_batch)
        {
            const auto current_size = main_priority->getSize(lock);
            chassert(current_size >= stat.total_stat.releasable_size);
            chassert(!size_limit
                     || current_size - stat.total_stat.releasable_size <= desired_size);

            const auto current_elements_count = main_priority->getElementsCount(lock);
            chassert(current_elements_count >= stat.total_stat.releasable_count);
            chassert(!elements_limit
                     || current_elements_count - stat.total_stat.releasable_count <= desired_elements_num);
        }
#endif

        if (shutdown)
            return;

        if (eviction_candidates.size() > 0)
        {
            LOG_TRACE(log, "Current usage {}/{} in size, {}/{} in elements count "
                    "(trying to keep size ratio at {} and elements ratio at {}). "
                    "Collected {} eviction candidates, "
                    "skipped {} candidates while iterating",
                    main_priority->getSize(lock), size_limit,
                    main_priority->getElementsCount(lock), elements_limit,
                    desired_size, desired_elements_num,
                    eviction_candidates.size(), stat.total_stat.non_releasable_count);

            lock.unlock();

            /// Remove files from filesystem.
            eviction_candidates.evict();

            /// Take lock again to finalize eviction,
            /// e.g. to update the in-memory state.
            lock.lock();
            eviction_candidates.finalize(nullptr, lock);
        }
    }
    catch (...)
    {
        tryLogCurrentException(__PRETTY_FUNCTION__);

        if (eviction_candidates.size() > 0)
            eviction_candidates.finalize(nullptr, lockCache());

        /// Let's catch such cases in ci,
        /// in general there should not be exceptions.
        chassert(false);
    }

    watch.stop();
    ProfileEvents::increment(ProfileEvents::FilesystemCacheFreeSpaceKeepingThreadWorkMilliseconds, watch.elapsedMilliseconds());

    LOG_TRACE(log, "Free space ratio keeping thread finished in {} ms (status: {})",
              watch.elapsedMilliseconds(), desired_size_status);

    [[maybe_unused]] bool scheduled = false;
    switch (desired_size_status)
    {
        case IFileCachePriority::CollectStatus::SUCCESS: [[fallthrough]];
        case IFileCachePriority::CollectStatus::CANNOT_EVICT:
        {
            scheduled = keep_up_free_space_ratio_task->scheduleAfter(general_reschedule_ms);
            break;
        }
        case IFileCachePriority::CollectStatus::REACHED_MAX_CANDIDATES_LIMIT:
        {
            scheduled = keep_up_free_space_ratio_task->schedule();
            break;
        }
    }
    chassert(scheduled);
}

void FileCache::iterate(IterateFunc && func, const UserID & user_id)
{
    metadata.iterate([&](const LockedKey & locked_key)
    {
        for (const auto & file_segment_metadata : locked_key)
            func(FileSegment::getInfo(file_segment_metadata.second->file_segment));
    }, user_id);
}

void FileCache::removeKey(const Key & key, const UserID & user_id)
{
    assertInitialized();
    metadata.removeKey(key, /* if_exists */false, /* if_releasable */true, user_id);
}

void FileCache::removeKeyIfExists(const Key & key, const UserID & user_id)
{
    assertInitialized();
    metadata.removeKey(key, /* if_exists */true, /* if_releasable */true, user_id);
}

void FileCache::removeFileSegment(const Key & key, size_t offset, const UserID & user_id)
{
    assertInitialized();
    auto locked_key = metadata.lockKeyMetadata(key, CacheMetadata::KeyNotFoundPolicy::THROW, UserInfo(user_id));
    locked_key->removeFileSegment(offset);
}

void FileCache::removePathIfExists(const String & path, const UserID & user_id)
{
    removeKeyIfExists(Key::fromPath(path), user_id);
}

void FileCache::removeAllReleasable(const UserID & user_id)
{
    assertInitialized();

#ifdef DEBUG_OR_SANITIZER_BUILD
    assertCacheCorrectness();
#endif

    metadata.removeAllKeys(/* if_releasable */true, user_id);

    if (stash)
    {
        /// Remove all access information.
        auto lock = lockCache();
        stash->clear();
    }
}

void FileCache::loadMetadata()
{
    ProfileEventTimeIncrement<Microseconds> watch(ProfileEvents::FilesystemCacheLoadMetadataMicroseconds);

    if (!metadata.isEmpty())
    {
        throw Exception(
            ErrorCodes::LOGICAL_ERROR,
            "Cache initialization is partially made. "
            "This can be a result of a failed first attempt to initialize cache. "
            "Please, check log for error messages");
    }

    loadMetadataImpl();

    /// Shuffle file_segment_metadatas to have random order in LRUQueue
    /// as at startup all file_segment_metadatas have the same priority.
    main_priority->shuffle(lockCache());
}

void FileCache::loadMetadataImpl()
{
    auto get_keys_dir_to_process = [
        &, key_prefix_it = fs::directory_iterator{metadata.getBaseDirectory()}, get_key_mutex = std::mutex()]
        () mutable -> std::optional<fs::path>
    {
        std::lock_guard lk(get_key_mutex);
        while (true)
        {
            if (key_prefix_it == fs::directory_iterator())
                return std::nullopt;

            auto path = key_prefix_it->path();
            if (key_prefix_it->is_directory())
            {
                key_prefix_it++;
                return path;
            }

            if (key_prefix_it->path().filename() != "status")
            {
                LOG_WARNING(log, "Unexpected file {} (not a directory), will skip it", path.string());
            }
            key_prefix_it++;
        }
    };

    std::vector<ThreadFromGlobalPool> loading_threads;
    std::exception_ptr first_exception;
    std::mutex set_exception_mutex;

    LOG_INFO(log, "Loading filesystem cache with {} threads from {}", load_metadata_threads, metadata.getBaseDirectory());

    for (size_t i = 0; i < load_metadata_threads; ++i)
    {
        try
        {
            loading_threads.emplace_back([&]
            {
                while (!stop_loading_metadata)
                {
                    try
                    {
                        auto path = get_keys_dir_to_process();
                        if (!path.has_value())
                            return;

                        loadMetadataForKeys(path.value());
                    }
                    catch (...)
                    {
                        {
                            std::lock_guard exception_lock(set_exception_mutex);
                            if (!first_exception)
                                first_exception = std::current_exception();
                        }
                        stop_loading_metadata = true;
                        return;
                    }
                }
            });
        }
        catch (...)
        {
            {
                std::lock_guard exception_lock(set_exception_mutex);
                if (!first_exception)
                    first_exception = std::current_exception();
            }
            stop_loading_metadata = true;
            break;
        }
    }

    for (auto & thread : loading_threads)
        if (thread.joinable())
            thread.join();

    if (first_exception)
        std::rethrow_exception(first_exception);

#ifdef DEBUG_OR_SANITIZER_BUILD
    assertCacheCorrectness();
#endif
}

void FileCache::loadMetadataForKeys(const fs::path & keys_dir)
{
    fs::directory_iterator key_it{keys_dir};
    if (key_it == fs::directory_iterator{})
    {
        LOG_DEBUG(log, "Removing empty key prefix directory: {}", keys_dir.string());
        fs::remove(keys_dir);
        return;
    }

    UserInfo user;
    if (write_cache_per_user_directory)
    {
        auto filename = keys_dir.filename().string();

        auto pos = filename.find_last_of('.');
        if (pos == std::string::npos)
            throw Exception(ErrorCodes::LOGICAL_ERROR, "Unexpected file format: {}", filename);

        user = UserInfo(filename.substr(0, pos), parse<UInt64>(filename.substr(pos + 1)));

        LOG_TEST(log, "Loading cache for user {}", user.user_id);
    }
    else
    {
        user = getCommonUser();
    }

    UInt64 offset = 0;
    UInt64 size = 0;
    for (; key_it != fs::directory_iterator(); key_it++)
    {
        const fs::path key_directory = key_it->path();

        if (!key_it->is_directory())
        {
            LOG_DEBUG(
                log,
                "Unexpected file: {} (not a directory). Expected a directory",
                key_directory.string());
            continue;
        }

        if (fs::directory_iterator{key_directory} == fs::directory_iterator{})
        {
            LOG_DEBUG(log, "Removing empty key directory: {}", key_directory.string());
            fs::remove(key_directory);
            continue;
        }

        const auto key = Key::fromKeyString(key_directory.filename().string());
        auto key_metadata = metadata.getKeyMetadata(key, CacheMetadata::KeyNotFoundPolicy::CREATE_EMPTY, user, /* is_initial_load */true);

        for (fs::directory_iterator offset_it{key_directory}; offset_it != fs::directory_iterator(); ++offset_it)
        {
            auto offset_with_suffix = offset_it->path().filename().string();
            auto delim_pos = offset_with_suffix.find('_');
            bool parsed;
            FileSegmentKind segment_kind = FileSegmentKind::Regular;

            if (delim_pos == std::string::npos)
                parsed = tryParse<UInt64>(offset, offset_with_suffix);
            else
            {
                parsed = tryParse<UInt64>(offset, offset_with_suffix.substr(0, delim_pos));
                if (offset_with_suffix.substr(delim_pos+1) == "persistent")
                {
                    /// For compatibility. Persistent files are no longer supported.
                    fs::remove(offset_it->path());
                    continue;
                }
                if (offset_with_suffix.substr(delim_pos+1) == "temporary")
                {
                    fs::remove(offset_it->path());
                    continue;
                }
            }

            if (!parsed)
            {
                LOG_WARNING(log, "Unexpected file: {}", offset_it->path().string());
                continue; /// Or just remove? Some unexpected file.
            }

            size = offset_it->file_size();
            if (!size)
            {
                fs::remove(offset_it->path());
                continue;
            }

            bool limits_satisfied;
            IFileCachePriority::IteratorPtr cache_it;
            size_t size_limit = 0;

            {
                auto lock = lockCache();
                size_limit = main_priority->getSizeLimit(lock);

                limits_satisfied = main_priority->canFit(size, 1, lock, nullptr, true);
                if (limits_satisfied)
                    cache_it = main_priority->add(key_metadata, offset, size, user, lock, /* best_effort */true);

                /// TODO: we can get rid of this lockCache() if we first load everything in parallel
                /// without any mutual lock between loading threads, and only after do removeOverflow().
                /// This will be better because overflow here may
                /// happen only if cache configuration changed and max_size because less than it was.
            }

            if (limits_satisfied)
            {
                bool inserted = false;
                try
                {
                    auto file_segment = std::make_shared<FileSegment>(key, offset, size,
                                                                      FileSegment::State::DOWNLOADED,
                                                                      CreateFileSegmentSettings(segment_kind),
                                                                      false,
                                                                      this,
                                                                      key_metadata,
                                                                      cache_it);

                    inserted = key_metadata->emplaceUnlocked(offset, std::make_shared<FileSegmentMetadata>(std::move(file_segment))).second;
                }
                catch (...)
                {
                    tryLogCurrentException(__PRETTY_FUNCTION__);
                    chassert(false);
                }

                if (inserted)
                {
                    LOG_TEST(log, "Added file segment {}:{} (size: {}) with path: {}", key, offset, size, offset_it->path().string());
                }
                else
                {
                    cache_it->remove(lockCache());
                    fs::remove(offset_it->path());
                    chassert(false);
                }
            }
            else
            {
                LOG_WARNING(
                    log,
                    "Cache capacity changed (max size: {}), "
                    "cached file `{}` does not fit in cache anymore (size: {})",
                    size_limit, offset_it->path().string(), size);

                fs::remove(offset_it->path());
            }
        }

        if (key_metadata->sizeUnlocked() == 0)
        {
            metadata.removeKey(key, false, false, getInternalUser().user_id);
        }
    }
}

FileCache::~FileCache()
{
    deactivateBackgroundOperations();
#ifdef DEBUG_OR_SANITIZER_BUILD
    assertCacheCorrectness();
#endif
}

void FileCache::deactivateBackgroundOperations()
{
    shutdown.store(true);

    stop_loading_metadata = true;
    if (load_metadata_main_thread.joinable())
        load_metadata_main_thread.join();

    metadata.shutdown();
    if (keep_up_free_space_ratio_task)
        keep_up_free_space_ratio_task->deactivate();
}

std::vector<FileSegment::Info> FileCache::getFileSegmentInfos(const UserID & user_id)
{
    assertInitialized();
#ifndef NDEBUG
    assertCacheCorrectness();
#endif

    std::vector<FileSegment::Info> file_segments;
    metadata.iterate([&](const LockedKey & locked_key)
    {
        for (const auto & [_, file_segment_metadata] : locked_key)
            file_segments.push_back(FileSegment::getInfo(file_segment_metadata->file_segment));
    }, user_id);
    return file_segments;
}

std::vector<FileSegment::Info> FileCache::getFileSegmentInfos(const Key & key, const UserID & user_id)
{
    std::vector<FileSegment::Info> file_segments;
    auto locked_key = metadata.lockKeyMetadata(key, CacheMetadata::KeyNotFoundPolicy::THROW_LOGICAL, UserInfo(user_id));
    for (const auto & [_, file_segment_metadata] : *locked_key)
        file_segments.push_back(FileSegment::getInfo(file_segment_metadata->file_segment));
    return file_segments;
}

IFileCachePriority::PriorityDumpPtr FileCache::dumpQueue()
{
    assertInitialized();
    return main_priority->dump(lockCache());
}

std::vector<String> FileCache::tryGetCachePaths(const Key & key)
{
    assertInitialized();

    auto locked_key = metadata.lockKeyMetadata(key, CacheMetadata::KeyNotFoundPolicy::RETURN_NULL, getInternalUser());
    if (!locked_key)
        return {};

    std::vector<String> cache_paths;

    for (const auto & [offset, file_segment_metadata] : *locked_key)
    {
        const auto & file_segment = *file_segment_metadata->file_segment;
        if (file_segment.state() == FileSegment::State::DOWNLOADED)
            cache_paths.push_back(locked_key->getKeyMetadata()->getFileSegmentPath(file_segment));
    }
    return cache_paths;
}

size_t FileCache::getUsedCacheSize() const
{
    /// We use this method for metrics, so it is ok to get approximate result.
    return main_priority->getSizeApprox();
}

size_t FileCache::getFileSegmentsNum() const
{
    /// We use this method for metrics, so it is ok to get approximate result.
    return main_priority->getElementsCountApprox();
}

void FileCache::assertCacheCorrectness()
{
    metadata.iterate([&](LockedKey & locked_key)
    {
        for (const auto & [_, file_segment_metadata] : locked_key)
        {
            chassert(file_segment_metadata->file_segment->assertCorrectness());
        }
    }, getInternalUser().user_id);
}

void FileCache::applySettingsIfPossible(const FileCacheSettings & new_settings, FileCacheSettings & actual_settings)
{
    if (!is_initialized || shutdown || new_settings == actual_settings)
        return;

    std::lock_guard lock(apply_settings_mutex);

    if (new_settings[FileCacheSetting::background_download_queue_size_limit] != actual_settings[FileCacheSetting::background_download_queue_size_limit]
        && metadata.setBackgroundDownloadQueueSizeLimit(new_settings[FileCacheSetting::background_download_queue_size_limit]))
    {
        LOG_INFO(log, "Changed background_download_queue_size from {} to {}",
                 actual_settings[FileCacheSetting::background_download_queue_size_limit],
                 new_settings[FileCacheSetting::background_download_queue_size_limit]);

        actual_settings[FileCacheSetting::background_download_queue_size_limit] = new_settings[FileCacheSetting::background_download_queue_size_limit];
    }

    if (new_settings[FileCacheSetting::background_download_threads] != actual_settings[FileCacheSetting::background_download_threads])
    {
        bool updated = false;
        try
        {
            updated = metadata.setBackgroundDownloadThreads(new_settings[FileCacheSetting::background_download_threads]);
        }
        catch (...)
        {
            actual_settings[FileCacheSetting::background_download_threads] = metadata.getBackgroundDownloadThreads();
            throw;
        }

        if (updated)
        {
            LOG_INFO(log, "Changed background_download_threads from {} to {}",
                    actual_settings[FileCacheSetting::background_download_threads],
                    new_settings[FileCacheSetting::background_download_threads]);

            actual_settings[FileCacheSetting::background_download_threads] = new_settings[FileCacheSetting::background_download_threads];
        }
    }

    if (new_settings[FileCacheSetting::background_download_max_file_segment_size] != actual_settings[FileCacheSetting::background_download_max_file_segment_size])
    {
        background_download_max_file_segment_size = new_settings[FileCacheSetting::background_download_max_file_segment_size];

        LOG_INFO(log, "Changed background_download_max_file_segment_size from {} to {}",
                actual_settings[FileCacheSetting::background_download_max_file_segment_size],
                new_settings[FileCacheSetting::background_download_max_file_segment_size]);

        actual_settings[FileCacheSetting::background_download_max_file_segment_size] = new_settings[FileCacheSetting::background_download_max_file_segment_size];
    }

    if (new_settings[FileCacheSetting::max_size] != actual_settings[FileCacheSetting::max_size]
        || new_settings[FileCacheSetting::max_elements] != actual_settings[FileCacheSetting::max_elements])
    {
        EvictionCandidates eviction_candidates;
        bool modified_size_limit = false;

        /// In order to not block cache for the duration of cache resize,
        /// we do:
        /// a. Take a cache lock.
        ///     1. Collect eviction candidates,
        ///     2. Remove queue entries of eviction candidates.
        ///        This will release space we consider to be hold for them,
        ///        so that we can safely modify size limits.
        ///     3. Modify size limits of cache.
        /// b. Release a cache lock.
        ///     1. Do actual eviction from filesystem.
        {
            cache_is_being_resized.store(true, std::memory_order_relaxed);
            SCOPE_EXIT({
                cache_is_being_resized.store(false, std::memory_order_relaxed);
            });

            auto cache_lock = lockCache();

            FileCacheReserveStat stat;
            if (main_priority->collectCandidatesForEviction(
                    new_settings[FileCacheSetting::max_size], new_settings[FileCacheSetting::max_elements], 0/* max_candidates_to_evict */,
                    stat, eviction_candidates, cache_lock) == IFileCachePriority::CollectStatus::SUCCESS)
            {
                if (eviction_candidates.size() == 0)
                {
                    main_priority->modifySizeLimits(
                        new_settings[FileCacheSetting::max_size], new_settings[FileCacheSetting::max_elements],
                        new_settings[FileCacheSetting::slru_size_ratio], cache_lock);

                    actual_settings[FileCacheSetting::max_size] = new_settings[FileCacheSetting::max_size];
                    actual_settings[FileCacheSetting::max_elements] = new_settings[FileCacheSetting::max_elements];
                }
                else
                {
                    /// Remove only queue entries of eviction candidates.
                    eviction_candidates.removeQueueEntries(cache_lock);
                    /// Note that (in-memory) metadata about corresponding file segments
                    /// (e.g. file segment info in CacheMetadata) will be removed
                    /// only after eviction from filesystem. This is needed to avoid
                    /// a race on removal of file from filesystsem and
                    /// addition of the same file as part of a newly cached file segment.

                    /// Modify cache size limits.
                    /// From this point cache eviction will follow them.
                    main_priority->modifySizeLimits(
                        new_settings[FileCacheSetting::max_size],
                        new_settings[FileCacheSetting::max_elements],
                        new_settings[FileCacheSetting::slru_size_ratio],
                        cache_lock);

                    cache_lock.unlock();

                    SCOPE_EXIT({
                        try
                        {
                            if (eviction_candidates.needFinalize())
                            {
                                cache_lock.lock();
                                eviction_candidates.finalize(nullptr, cache_lock);
                            }
                        }
                        catch (...)
                        {
                            tryLogCurrentException(__PRETTY_FUNCTION__);
                            chassert(false);
                        }
                    });

                    /// Do actual eviction from filesystem.
                    eviction_candidates.evict();

                    auto failed_candidates = eviction_candidates.getFailedCandidates();
                    if (failed_candidates.total_cache_size)
                    {
                        actual_settings[FileCacheSetting::max_size] = std::min<size_t>(
                            actual_settings[FileCacheSetting::max_size].value,
                            new_settings[FileCacheSetting::max_size] + failed_candidates.total_cache_size);

                        actual_settings[FileCacheSetting::max_elements] = std::min<size_t>(
                            actual_settings[FileCacheSetting::max_elements].value,
                            new_settings[FileCacheSetting::max_elements] + failed_candidates.total_cache_elements);

                        cache_lock.lock();

                        /// Increase the max size and max elements
                        /// to the size and number of failed candidates.
                        main_priority->modifySizeLimits(
                            actual_settings[FileCacheSetting::max_size],
                            actual_settings[FileCacheSetting::max_elements],
                            new_settings[FileCacheSetting::slru_size_ratio],
                            cache_lock);

                        /// Add failed candidates back to queue.
                        for (const auto & [key_metadata, key_candidates, _] : failed_candidates.failed_candidates_per_key)
                        {
                            chassert(!key_candidates.empty());

                            auto locked_key = key_metadata->tryLock();
                            if (!locked_key)
                            {
                                /// Key cannot be removed,
                                /// because if we failed to remove something from it above,
                                /// then we did not remove it from key metadata,
                                /// so key lock must remain valid.
                                chassert(false);
                                continue;
                            }

                            for (const auto & candidate : key_candidates)
                            {
                                const auto & file_segment = candidate->file_segment;

                                LOG_TRACE(log, "Adding back file segment after failed eviction: {}:{}",
                                          file_segment->key(), file_segment->offset());

                                auto queue_iterator = main_priority->add(
                                    key_metadata,
                                    file_segment->offset(),
                                    file_segment->getDownloadedSize(),
                                    getCommonUser(),
                                    cache_lock,
                                    false);
                                file_segment->setQueueIterator(queue_iterator);
                            }
                        }
                    }
                    else
                    {
                        actual_settings[FileCacheSetting::max_size] = new_settings[FileCacheSetting::max_size];
                        actual_settings[FileCacheSetting::max_elements] = new_settings[FileCacheSetting::max_elements];
                    }
                }

                modified_size_limit = true;
            }
        }

        if (modified_size_limit)
        {
            LOG_INFO(log, "Changed max_size from {} to {}, max_elements from {} to {}",
<<<<<<< HEAD
                    actual_settings[FileCacheSetting::max_size].value, new_settings[FileCacheSetting::max_size].value,
                    actual_settings[FileCacheSetting::max_elements].value, new_settings[FileCacheSetting::max_elements].value);
=======
                    actual_settings[FileCacheSetting::max_size], new_settings[FileCacheSetting::max_size],
                    actual_settings[FileCacheSetting::max_elements], new_settings[FileCacheSetting::max_elements]);

            chassert(main_priority->getSizeApprox() <= new_settings[FileCacheSetting::max_size]);
            chassert(main_priority->getElementsCountApprox() <= new_settings[FileCacheSetting::max_elements]);

            actual_settings[FileCacheSetting::max_size] = new_settings[FileCacheSetting::max_size];
            actual_settings[FileCacheSetting::max_elements] = new_settings[FileCacheSetting::max_elements];
>>>>>>> 3db21245
        }
        else
        {
            LOG_WARNING(
                log, "Unable to modify size limit from {} to {}, elements limit from {} to {}. "
                "`max_size` and `max_elements` settings will remain inconsistent with config.xml. "
                "Next attempt to update them will happen on the next config reload. "
                "You can trigger it with SYSTEM RELOAD CONFIG.",
                actual_settings[FileCacheSetting::max_size], new_settings[FileCacheSetting::max_size],
                actual_settings[FileCacheSetting::max_elements], new_settings[FileCacheSetting::max_elements]);
        }

        chassert(main_priority->getSizeApprox() <= actual_settings[FileCacheSetting::max_size]);
        chassert(main_priority->getElementsCountApprox() <= actual_settings[FileCacheSetting::max_elements]);

        chassert(main_priority->getSizeLimit(lockCache()) == actual_settings[FileCacheSetting::max_size]);
        chassert(main_priority->getElementsLimit(lockCache()) == actual_settings[FileCacheSetting::max_elements]);
    }

    if (new_settings[FileCacheSetting::max_file_segment_size] != actual_settings[FileCacheSetting::max_file_segment_size])
    {
        max_file_segment_size = actual_settings[FileCacheSetting::max_file_segment_size] = new_settings[FileCacheSetting::max_file_segment_size];
    }
}

FileCache::QueryContextHolderPtr FileCache::getQueryContextHolder(
    const String & query_id, const ReadSettings & read_settings)
{
    if (!query_limit || read_settings.filesystem_cache_max_download_size == 0)
        return {};

    auto lock = lockCache();
    auto context = query_limit->getOrSetQueryContext(query_id, read_settings, lock);
    return std::make_unique<QueryContextHolder>(query_id, this, query_limit.get(), std::move(context));
}

std::vector<FileSegment::Info> FileCache::sync()
{
    std::vector<FileSegment::Info> file_segments;
    metadata.iterate([&](LockedKey & locked_key)
    {
        auto broken = locked_key.sync();
        file_segments.insert(file_segments.end(), broken.begin(), broken.end());
    }, getInternalUser().user_id);
    return file_segments;
}

FileCache::HitsCountStash::HitsCountStash(size_t hits_threashold_, size_t queue_size_)
    : hits_threshold(hits_threashold_), queue_size(queue_size_), queue(std::make_unique<LRUFileCachePriority>(0, queue_size_))
{
    if (!queue_size_)
        throw Exception(ErrorCodes::BAD_ARGUMENTS, "Queue size for hits queue must be non-zero");
}

void FileCache::HitsCountStash::clear()
{
    records.clear();
    queue = std::make_unique<LRUFileCachePriority>(0, queue_size);
}

}<|MERGE_RESOLUTION|>--- conflicted
+++ resolved
@@ -1818,19 +1818,8 @@
         if (modified_size_limit)
         {
             LOG_INFO(log, "Changed max_size from {} to {}, max_elements from {} to {}",
-<<<<<<< HEAD
-                    actual_settings[FileCacheSetting::max_size].value, new_settings[FileCacheSetting::max_size].value,
-                    actual_settings[FileCacheSetting::max_elements].value, new_settings[FileCacheSetting::max_elements].value);
-=======
                     actual_settings[FileCacheSetting::max_size], new_settings[FileCacheSetting::max_size],
                     actual_settings[FileCacheSetting::max_elements], new_settings[FileCacheSetting::max_elements]);
-
-            chassert(main_priority->getSizeApprox() <= new_settings[FileCacheSetting::max_size]);
-            chassert(main_priority->getElementsCountApprox() <= new_settings[FileCacheSetting::max_elements]);
-
-            actual_settings[FileCacheSetting::max_size] = new_settings[FileCacheSetting::max_size];
-            actual_settings[FileCacheSetting::max_elements] = new_settings[FileCacheSetting::max_elements];
->>>>>>> 3db21245
         }
         else
         {
