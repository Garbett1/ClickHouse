#include <Interpreters/Cache/LRUFileCachePriority.h>
#include <Interpreters/Cache/FileCache.h>
#include <Interpreters/Cache/EvictionCandidates.h>
#include <Common/CurrentMetrics.h>
#include <Common/randomSeed.h>
#include <Common/logger_useful.h>
#include <pcg-random/pcg_random.hpp>

namespace CurrentMetrics
{
    extern const Metric FilesystemCacheSize;
    extern const Metric FilesystemCacheElements;
}

namespace ProfileEvents
{
    extern const Event FilesystemCacheEvictionSkippedFileSegments;
    extern const Event FilesystemCacheEvictionTries;
    extern const Event FilesystemCacheEvictMicroseconds;
    extern const Event FilesystemCacheEvictedBytes;
    extern const Event FilesystemCacheEvictedFileSegments;
    extern const Event FilesystemCacheEvictionSkippedEvictingFileSegments;
}

namespace DB
{

namespace ErrorCodes
{
    extern const int LOGICAL_ERROR;
}

LRUFileCachePriority::LRUFileCachePriority(size_t max_size_, size_t max_elements_, StatePtr state_)
    : IFileCachePriority(max_size_, max_elements_)
{
    if (state_)
        state = state_;
    else
        state = std::make_shared<State>();
}

IFileCachePriority::IteratorPtr LRUFileCachePriority::add( /// NOLINT
    KeyMetadataPtr key_metadata,
    size_t offset,
    size_t size,
    const UserInfo &,
    const CachePriorityGuard::Lock & lock,
    bool)
{
    return std::make_shared<LRUIterator>(add(std::make_shared<Entry>(key_metadata->key, offset, size, key_metadata), lock));
}

LRUFileCachePriority::LRUIterator LRUFileCachePriority::add(EntryPtr entry, const CachePriorityGuard::Lock & lock)
{
    if (entry->size == 0)
    {
        throw Exception(
            ErrorCodes::LOGICAL_ERROR,
            "Adding zero size entries to LRU queue is not allowed "
            "(key: {}, offset: {})", entry->key, entry->offset);
    }

#ifndef NDEBUG
    for (const auto & queue_entry : queue)
    {
        /// entry.size == 0 means entry was invalidated.
        if (queue_entry->size != 0 && queue_entry->key == entry->key && queue_entry->offset == entry->offset)
            throw Exception(
                ErrorCodes::LOGICAL_ERROR,
                "Attempt to add duplicate queue entry to queue. "
                "(Key: {}, offset: {}, size: {})",
                entry->key, entry->offset, entry->size);
    }
#endif

    const auto & size_limit = getSizeLimit(lock);
    if (size_limit && state->current_size + entry->size > size_limit)
    {
        throw Exception(
            ErrorCodes::LOGICAL_ERROR,
            "Not enough space to add {}:{} with size {}: current size: {}/{}",
            entry->key, entry->offset, entry->size, state->current_size, size_limit);
    }

    auto iterator = queue.insert(queue.end(), entry);

    updateSize(entry->size);
    updateElementsCount(1);

    LOG_TEST(
        log, "Added entry into LRU queue, key: {}, offset: {}, size: {}",
        entry->key, entry->offset, entry->size);

    return LRUIterator(this, iterator);
}

LRUFileCachePriority::LRUQueue::iterator LRUFileCachePriority::remove(LRUQueue::iterator it, const CachePriorityGuard::Lock &)
{
    /// If size is 0, entry is invalidated, current_elements_num was already updated.
    const auto & entry = **it;
    if (entry.size)
    {
        updateSize(-entry.size);
        updateElementsCount(-1);
    }

    LOG_TEST(
        log, "Removed entry from LRU queue, key: {}, offset: {}, size: {}",
        entry.key, entry.offset, entry.size);

    return queue.erase(it);
}

void LRUFileCachePriority::updateSize(int64_t size)
{
    chassert(size != 0);
    chassert(size > 0 || state->current_size >= size_t(-size));

    state->current_size += size;
    CurrentMetrics::add(CurrentMetrics::FilesystemCacheSize, size);
}

void LRUFileCachePriority::updateElementsCount(int64_t num)
{
    state->current_elements_num += num;
    CurrentMetrics::add(CurrentMetrics::FilesystemCacheElements, num);
}

LRUFileCachePriority::LRUIterator::LRUIterator(
    LRUFileCachePriority * cache_priority_,
    LRUQueue::iterator iterator_)
    : cache_priority(cache_priority_)
    , iterator(iterator_)
{
}

LRUFileCachePriority::LRUIterator::LRUIterator(const LRUIterator & other)
{
    *this = other;
}

LRUFileCachePriority::LRUIterator & LRUFileCachePriority::LRUIterator::operator =(const LRUIterator & other)
{
    if (this == &other)
        return *this;

    cache_priority = other.cache_priority;
    iterator = other.iterator;
    return *this;
}

bool LRUFileCachePriority::LRUIterator::operator ==(const LRUIterator & other) const
{
    return cache_priority == other.cache_priority && iterator == other.iterator;
}

void LRUFileCachePriority::iterate(IterateFunc && func, const CachePriorityGuard::Lock & lock)
{
    for (auto it = queue.begin(); it != queue.end();)
    {
        const auto & entry = **it;

        if (entry.size == 0)
        {
            it = remove(it, lock);
            continue;
        }

        if (entry.isEvicting(lock))
        {
            ++it;
            ProfileEvents::increment(ProfileEvents::FilesystemCacheEvictionSkippedEvictingFileSegments);
            continue;
        }

        auto locked_key = entry.key_metadata->tryLock();
        if (!locked_key || entry.size == 0)
        {
            it = remove(it, lock);
            continue;
        }

        auto metadata = locked_key->tryGetByOffset(entry.offset);
        if (!metadata)
        {
            it = remove(it, lock);
            continue;
        }

        if (metadata->size() != entry.size)
        {
            throw Exception(
                ErrorCodes::LOGICAL_ERROR,
                "Mismatch of file segment size in file segment metadata "
                "and priority queue: {} != {} ({})",
                entry.size, metadata->size(), metadata->file_segment->getInfoForLog());
        }

        auto result = func(*locked_key, metadata);
        switch (result)
        {
            case IterationResult::BREAK:
            {
                return;
            }
            case IterationResult::CONTINUE:
            {
                ++it;
                break;
            }
            case IterationResult::REMOVE_AND_CONTINUE:
            {
                it = remove(it, lock);
                break;
            }
        }
    }
}

bool LRUFileCachePriority::canFit( /// NOLINT
    size_t size,
    size_t elements,
    const CachePriorityGuard::Lock & lock,
    IteratorPtr,
    bool) const
{
    return canFit(size, elements, 0, 0, nullptr, nullptr, lock);
}

bool LRUFileCachePriority::canFit(
    size_t size,
    size_t elements,
    size_t released_size_assumption,
    size_t released_elements_assumption,
    bool * reached_size_limit,
    bool * reached_elements_limit,
    const CachePriorityGuard::Lock &) const
{
    const bool size_limit_satisifed = max_size == 0 || state->current_size + size - released_size_assumption <= max_size;
    const bool elements_limit_satisfied = max_elements == 0 || state->current_elements_num + elements - released_elements_assumption <= max_elements;

    if (reached_size_limit)
        *reached_size_limit |= !size_limit_satisifed;
    if (reached_elements_limit)
        *reached_elements_limit |= !elements_limit_satisfied;

    return size_limit_satisifed && elements_limit_satisfied;
}

bool LRUFileCachePriority::collectCandidatesForEviction(
    size_t size,
    FileCacheReserveStat & stat,
    EvictionCandidates & res,
    IFileCachePriority::IteratorPtr,
    const UserID &,
    bool & reached_size_limit,
    bool & reached_elements_limit,
    const CachePriorityGuard::Lock & lock)
{
    if (canFit(size, 1, 0, 0, &reached_size_limit, &reached_elements_limit, lock))
        return true;

    auto can_fit = [&]
    {
        return canFit(size, stat.stat.releasable_size, stat.stat.releasable_count, lock);
    };
    iterateForEviction(res, stat, can_fit, lock);
    return can_fit();
}

EvictionCandidates LRUFileCachePriority::collectCandidatesForEviction(
    size_t desired_size,
    size_t desired_elements_count,
    size_t max_candidates_to_evict,
    FileCacheReserveStat & stat,
    const CacheGuard::Lock & lock)
{
    if (!max_candidates_to_evict)
        return {};

    EvictionCandidates res;
    auto stop_condition = [&, this]()
    {
        return (getSize(lock) <= desired_size && getElementsCount(lock) <= desired_elements_count)
            || res.size() >= max_candidates_to_evict;
    };
    iterateForEviction(res, stat, stop_condition, lock);
    return res;
}

void LRUFileCachePriority::iterateForEviction(
    EvictionCandidates & res,
    FileCacheReserveStat & stat,
    StopConditionFunc stop_condition,
    const CacheGuard::Lock & lock)
{
    ProfileEvents::increment(ProfileEvents::FilesystemCacheEvictionTries);

    IterateFunc iterate_func = [&](LockedKey & locked_key, const FileSegmentMetadataPtr & segment_metadata)
    {
        const auto & file_segment = segment_metadata->file_segment;
        chassert(file_segment->assertCorrectness());

<<<<<<< HEAD
        if (segment_metadata->evicting())
        {
            ProfileEvents::increment(ProfileEvents::FilesystemCacheEvictionSkippedEvictingFileSegments);
            stat.update(segment_metadata->size(), file_segment->getKind(), false);
        }
        else if (segment_metadata->releasable())
=======
        if (segment_metadata->releasable())
>>>>>>> 595165ad
        {
            res.add(segment_metadata, locked_key, lock);
            stat.update(segment_metadata->size(), file_segment->getKind(), true);
        }
        else
        {
            ProfileEvents::increment(ProfileEvents::FilesystemCacheEvictionSkippedFileSegments);
            stat.update(segment_metadata->size(), file_segment->getKind(), false);
        }

        return IterationResult::CONTINUE;
    };

<<<<<<< HEAD
=======
    auto can_fit = [&]
    {
        return canFit(size, 1, stat.stat.releasable_size, stat.stat.releasable_count, nullptr, nullptr, lock);
    };

>>>>>>> 595165ad
    iterate([&](LockedKey & locked_key, const FileSegmentMetadataPtr & segment_metadata)
    {
        return stop_condition() ? IterationResult::BREAK : iterate_func(locked_key, segment_metadata);
    }, lock);
}

<<<<<<< HEAD
LRUFileCachePriority::LRUIterator LRUFileCachePriority::move(
    LRUIterator & it,
    LRUFileCachePriority & other,
    const CacheGuard::Lock &)
=======
LRUFileCachePriority::LRUIterator LRUFileCachePriority::move(LRUIterator & it, LRUFileCachePriority & other, const CachePriorityGuard::Lock &)
>>>>>>> 595165ad
{
    const auto & entry = *it.getEntry();
    if (entry.size == 0)
    {
        throw Exception(
            ErrorCodes::LOGICAL_ERROR,
            "Adding zero size entries to LRU queue is not allowed "
            "(key: {}, offset: {})", entry.key, entry.offset);
    }
#ifndef NDEBUG
    for (const auto & queue_entry : queue)
    {
        /// entry.size == 0 means entry was invalidated.
        if (queue_entry->size != 0 && queue_entry->key == entry.key && queue_entry->offset == entry.offset)
            throw Exception(
                ErrorCodes::LOGICAL_ERROR,
                "Attempt to add duplicate queue entry to queue. "
                "(Key: {}, offset: {}, size: {})",
                entry.key, entry.offset, entry.size);
    }
#endif

    queue.splice(queue.end(), other.queue, it.iterator);

    updateSize(entry.size);
    updateElementsCount(1);

    other.updateSize(-entry.size);
    other.updateElementsCount(-1);
    return LRUIterator(this, it.iterator);
}

IFileCachePriority::PriorityDumpPtr LRUFileCachePriority::dump(const CachePriorityGuard::Lock & lock)
{
    std::vector<FileSegmentInfo> res;
    iterate([&](LockedKey &, const FileSegmentMetadataPtr & segment_metadata)
    {
        res.emplace_back(FileSegment::getInfo(segment_metadata->file_segment));
        return IterationResult::CONTINUE;
    }, lock);
    return std::make_shared<LRUPriorityDump>(res);
}

bool LRUFileCachePriority::modifySizeLimits(
    size_t max_size_, size_t max_elements_, double /* size_ratio_ */, const CachePriorityGuard::Lock & lock)
{
    if (max_size == max_size_ && max_elements == max_elements_)
        return false; /// Nothing to change.

    auto check_limits_satisfied = [&]()
    {
        return (max_size_ == 0 || state->current_size <= max_size_)
            && (max_elements_ == 0 || state->current_elements_num <= max_elements_);
    };

    if (check_limits_satisfied())
    {
        max_size = max_size_;
        max_elements = max_elements_;
        return true;
    }

    auto iterate_func = [&](LockedKey & locked_key, const FileSegmentMetadataPtr & segment_metadata)
    {
        chassert(segment_metadata->file_segment->assertCorrectness());

        if (!segment_metadata->releasable())
            return IterationResult::CONTINUE;

        auto segment = segment_metadata->file_segment;
        locked_key.removeFileSegment(segment->offset(), segment->lock());

        ProfileEvents::increment(ProfileEvents::FilesystemCacheEvictedFileSegments);
        ProfileEvents::increment(ProfileEvents::FilesystemCacheEvictedBytes, segment->getDownloadedSize());
        return IterationResult::REMOVE_AND_CONTINUE;
    };

    auto timer = DB::CurrentThread::getProfileEvents().timer(ProfileEvents::FilesystemCacheEvictMicroseconds);
    iterate(
        [&](LockedKey & locked_key, const FileSegmentMetadataPtr & segment_metadata)
        { return check_limits_satisfied() ? IterationResult::BREAK : iterate_func(locked_key, segment_metadata); },
        lock);

    max_size = max_size_;
    max_elements = max_elements_;
    return true;
}

void LRUFileCachePriority::LRUIterator::remove(const CachePriorityGuard::Lock & lock)
{
    assertValid();
    cache_priority->remove(iterator, lock);
    iterator = LRUQueue::iterator{};
}

void LRUFileCachePriority::LRUIterator::invalidate()
{
    assertValid();

    const auto & entry = *iterator;
    LOG_TEST(
        cache_priority->log,
        "Invalidating entry in LRU queue. Key: {}, offset: {}, previous size: {}",
        entry->key, entry->offset, entry->size);

    chassert(entry->size != 0);
    cache_priority->updateSize(-entry->size);
    cache_priority->updateElementsCount(-1);
    entry->size = 0;
}

void LRUFileCachePriority::LRUIterator::incrementSize(size_t size, const CachePriorityGuard::Lock &)
{
    assertValid();

    const auto & entry = *iterator;
    LOG_TEST(
        cache_priority->log,
        "Increment size with {} in LRU queue for key: {}, offset: {}, previous size: {}",
        size, entry->key, entry->offset, entry->size);

    chassert(size);
    cache_priority->updateSize(size);
    entry->size += size;
}

void LRUFileCachePriority::LRUIterator::decrementSize(size_t size)
{
    assertValid();

    const auto & entry = *iterator;
    LOG_TEST(
        cache_priority->log,
        "Decrement size with {} in LRU queue for key: {}, offset: {}, previous size: {}",
        size, entry->key, entry->offset, entry->size);

    chassert(size);
    chassert(entry->size >= size);

    cache_priority->updateSize(-size);
    entry->size -= size;
}

size_t LRUFileCachePriority::LRUIterator::increasePriority(const CachePriorityGuard::Lock &)
{
    assertValid();
    cache_priority->queue.splice(cache_priority->queue.end(), cache_priority->queue, iterator);
    return ++((*iterator)->hits);
}

void LRUFileCachePriority::LRUIterator::assertValid() const
{
    if (iterator == LRUQueue::iterator{})
        throw Exception(ErrorCodes::LOGICAL_ERROR, "Attempt to use invalid iterator");
}

void LRUFileCachePriority::shuffle(const CachePriorityGuard::Lock &)
{
    std::vector<LRUQueue::iterator> its;
    its.reserve(queue.size());
    for (auto it = queue.begin(); it != queue.end(); ++it)
        its.push_back(it);
    pcg64 generator(randomSeed());
    std::shuffle(its.begin(), its.end(), generator);
    for (auto & it : its)
        queue.splice(queue.end(), queue, it);
}

void LRUFileCachePriority::holdImpl(size_t size, size_t elements, IteratorPtr, const CachePriorityGuard::Lock & lock)
{
    if (!canFit(size, elements, lock))
    {
        throw Exception(ErrorCodes::LOGICAL_ERROR,
                        "Cannot take space {}. Current state {}/{} in size, {}/{} in elements",
                        size, state->current_size, max_size, state->current_elements_num, max_elements);
    }

    state->current_size += size;
    state->current_elements_num += elements;
}

void LRUFileCachePriority::releaseImpl(size_t size, size_t elements, IteratorPtr)
{
    state->current_size -= size;
    state->current_elements_num -= elements;
}

}<|MERGE_RESOLUTION|>--- conflicted
+++ resolved
@@ -262,7 +262,7 @@
 
     auto can_fit = [&]
     {
-        return canFit(size, stat.stat.releasable_size, stat.stat.releasable_count, lock);
+        return canFit(size, 1, stat.stat.releasable_size, stat.stat.releasable_count, nullptr, nullptr, lock);
     };
     iterateForEviction(res, stat, can_fit, lock);
     return can_fit();
@@ -273,7 +273,7 @@
     size_t desired_elements_count,
     size_t max_candidates_to_evict,
     FileCacheReserveStat & stat,
-    const CacheGuard::Lock & lock)
+    const CachePriorityGuard::Lock & lock)
 {
     if (!max_candidates_to_evict)
         return {};
@@ -292,7 +292,7 @@
     EvictionCandidates & res,
     FileCacheReserveStat & stat,
     StopConditionFunc stop_condition,
-    const CacheGuard::Lock & lock)
+    const CachePriorityGuard::Lock & lock)
 {
     ProfileEvents::increment(ProfileEvents::FilesystemCacheEvictionTries);
 
@@ -301,16 +301,7 @@
         const auto & file_segment = segment_metadata->file_segment;
         chassert(file_segment->assertCorrectness());
 
-<<<<<<< HEAD
-        if (segment_metadata->evicting())
-        {
-            ProfileEvents::increment(ProfileEvents::FilesystemCacheEvictionSkippedEvictingFileSegments);
-            stat.update(segment_metadata->size(), file_segment->getKind(), false);
-        }
-        else if (segment_metadata->releasable())
-=======
         if (segment_metadata->releasable())
->>>>>>> 595165ad
         {
             res.add(segment_metadata, locked_key, lock);
             stat.update(segment_metadata->size(), file_segment->getKind(), true);
@@ -324,28 +315,16 @@
         return IterationResult::CONTINUE;
     };
 
-<<<<<<< HEAD
-=======
-    auto can_fit = [&]
-    {
-        return canFit(size, 1, stat.stat.releasable_size, stat.stat.releasable_count, nullptr, nullptr, lock);
-    };
-
->>>>>>> 595165ad
     iterate([&](LockedKey & locked_key, const FileSegmentMetadataPtr & segment_metadata)
     {
         return stop_condition() ? IterationResult::BREAK : iterate_func(locked_key, segment_metadata);
     }, lock);
 }
 
-<<<<<<< HEAD
 LRUFileCachePriority::LRUIterator LRUFileCachePriority::move(
     LRUIterator & it,
     LRUFileCachePriority & other,
-    const CacheGuard::Lock &)
-=======
-LRUFileCachePriority::LRUIterator LRUFileCachePriority::move(LRUIterator & it, LRUFileCachePriority & other, const CachePriorityGuard::Lock &)
->>>>>>> 595165ad
+    const CachePriorityGuard::Lock &)
 {
     const auto & entry = *it.getEntry();
     if (entry.size == 0)
