--- conflicted
+++ resolved
@@ -119,11 +119,7 @@
 
 void InterpreterParallelWithQuery::executeSubquery(ASTPtr subquery, ContextMutablePtr subquery_context)
 {
-<<<<<<< HEAD
-    auto query_io = executeQuery(queryToString(subquery), nullptr, subquery_context, QueryFlags{ .internal = true }).second;
-=======
-    auto query_io = executeQuery(subquery->formatWithSecretsOneLine(), subquery_context, QueryFlags{ .internal = true }).second;
->>>>>>> e3c0eda4
+    auto query_io = executeQuery(subquery->formatWithSecretsOneLine(), nullptr, subquery_context, QueryFlags{ .internal = true }).second;
     auto & pipeline = query_io.pipeline;
 
     if (!pipeline.initialized())
