--- conflicted
+++ resolved
@@ -95,14 +95,8 @@
         {std::make_shared<DataTypeUInt32>(),                                  "revision"},
 
         {std::make_shared<DataTypeArray>(std::make_shared<DataTypeUInt64>()), "thread_ids"},
-<<<<<<< HEAD
         {std::make_shared<DataTypeMap>(std::make_shared<DataTypeString>(), std::make_shared<DataTypeUInt64>()), "ProfileEvents"},
         {std::make_shared<DataTypeMap>(std::make_shared<DataTypeString>(), std::make_shared<DataTypeString>()), "Settings"},
-=======
-        {std::make_shared<DataTypeArray>(std::make_shared<DataTypeString>()), "ProfileEvents.Names"},
-        {std::make_shared<DataTypeArray>(std::make_shared<DataTypeUInt64>()), "ProfileEvents.Values"},
-        {std::make_shared<DataTypeArray>(std::make_shared<DataTypeString>()), "Settings.Names"},
-        {std::make_shared<DataTypeArray>(std::make_shared<DataTypeString>()), "Settings.Values"},
 
         {std::make_shared<DataTypeArray>(std::make_shared<DataTypeString>()), "used_aggregate_functions"},
         {std::make_shared<DataTypeArray>(std::make_shared<DataTypeString>()), "used_aggregate_function_combinators"},
@@ -113,7 +107,6 @@
         {std::make_shared<DataTypeArray>(std::make_shared<DataTypeString>()), "used_functions"},
         {std::make_shared<DataTypeArray>(std::make_shared<DataTypeString>()), "used_storages"},
         {std::make_shared<DataTypeArray>(std::make_shared<DataTypeString>()), "used_table_functions"}
->>>>>>> fe133580
     };
 
 }
