--- conflicted
+++ resolved
@@ -22,7 +22,6 @@
 		size_t max_compress_block_size_,
 		CompressionMethod compression_method_,
 		size_t aio_threshold_);
-
 
 protected:
 	using OffsetColumns = std::set<std::string>;
@@ -63,143 +62,12 @@
 
 	using ColumnStreams = std::map<String, std::unique_ptr<ColumnStream>>;
 
-<<<<<<< HEAD
-	void addStream(const String & path, const String & name, const IDataType & type, size_t estimated_size = 0, size_t level = 0, String filename = "");
-
-	/// Записать данные одного столбца.
-	void writeData(const String & name, const IDataType & type, const IColumn & column, OffsetColumns & offset_columns, size_t level = 0);
-=======
 	void addStream(const String & path, const String & name, const IDataType & type, size_t estimated_size = 0,
-				   size_t level = 0, String filename = "", bool skip_offsets = false)
-	{
-		String escaped_column_name;
-		if (filename.size())
-			escaped_column_name = escapeForFileName(filename);
-		else
-			escaped_column_name = escapeForFileName(name);
-
-		/// Для массивов используются отдельные потоки для размеров.
-		if (const DataTypeArray * type_arr = typeid_cast<const DataTypeArray *>(&type))
-		{
-			if (!skip_offsets)
-			{
-				String size_name = DataTypeNested::extractNestedTableName(name)
-					+ ARRAY_SIZES_COLUMN_NAME_SUFFIX + toString(level);
-				String escaped_size_name = escapeForFileName(DataTypeNested::extractNestedTableName(name))
-					+ ARRAY_SIZES_COLUMN_NAME_SUFFIX + toString(level);
-
-				column_streams[size_name] = std::make_unique<ColumnStream>(
-					escaped_size_name,
-					path + escaped_size_name + ".bin",
-					path + escaped_size_name + ".mrk",
-					max_compress_block_size,
-					compression_method,
-					estimated_size,
-					aio_threshold);
-			}
-
-			addStream(path, name, *type_arr->getNestedType(), estimated_size, level + 1);
-		}
-		else
-		{
-			column_streams[name] = std::make_unique<ColumnStream>(
-				escaped_column_name,
-				path + escaped_column_name + ".bin",
-				path + escaped_column_name + ".mrk",
-				max_compress_block_size,
-				compression_method,
-				estimated_size,
-				aio_threshold);
-		}
-	}
-
+		size_t level = 0, const String & filename = "", bool skip_offsets = false);
 
 	/// Записать данные одного столбца.
 	void writeData(const String & name, const IDataType & type, const IColumn & column, OffsetColumns & offset_columns,
-				   size_t level = 0, bool skip_offsets = false)
-	{
-		size_t size = column.size();
-
-		/// Для массивов требуется сначала сериализовать размеры, а потом значения.
-		const DataTypeArray * type_arr = typeid_cast<const DataTypeArray *>(&type);
-		if (!skip_offsets && type_arr)
-		{
-			String size_name = DataTypeNested::extractNestedTableName(name)
-				+ ARRAY_SIZES_COLUMN_NAME_SUFFIX + toString(level);
-
-			if (offset_columns.count(size_name) == 0)
-			{
-				offset_columns.insert(size_name);
-
-				ColumnStream & stream = *column_streams[size_name];
-
-				size_t prev_mark = 0;
-				while (prev_mark < size)
-				{
-					size_t limit = 0;
-
-					/// Если есть index_offset, то первая засечка идёт не сразу, а после этого количества строк.
-					if (prev_mark == 0 && index_offset != 0)
-					{
-						limit = index_offset;
-					}
-					else
-					{
-						limit = storage.index_granularity;
-
-						/// Уже могло накопиться достаточно данных для сжатия в новый блок.
-						if (stream.compressed.offset() >= min_compress_block_size)
-							stream.compressed.next();
-
-						writeIntBinary(stream.plain_hashing.count(), stream.marks);
-						writeIntBinary(stream.compressed.offset(), stream.marks);
-					}
-
-					type_arr->serializeOffsets(column, stream.compressed, prev_mark, limit);
-
-					/// Чтобы вместо засечек, указывающих на конец сжатого блока, были засечки, указывающие на начало следующего.
-					stream.compressed.nextIfAtEnd();
-
-					prev_mark += limit;
-				}
-			}
-		}
-
-		{
-			ColumnStream & stream = *column_streams[name];
-
-			size_t prev_mark = 0;
-			while (prev_mark < size)
-			{
-				size_t limit = 0;
-
-				/// Если есть index_offset, то первая засечка идёт не сразу, а после этого количества строк.
-				if (prev_mark == 0 && index_offset != 0)
-				{
-					limit = index_offset;
-				}
-				else
-				{
-					limit = storage.index_granularity;
-
-					/// Уже могло накопиться достаточно данных для сжатия в новый блок.
-					if (stream.compressed.offset() >= min_compress_block_size)
-						stream.compressed.next();
-
-					writeIntBinary(stream.plain_hashing.count(), stream.marks);
-					writeIntBinary(stream.compressed.offset(), stream.marks);
-				}
-
-				type.serializeBinary(column, stream.compressed, prev_mark, limit);
-
-				/// Чтобы вместо засечек, указывающих на конец сжатого блока, были засечки, указывающие на начало следующего.
-				stream.compressed.nextIfAtEnd();
-
-				prev_mark += limit;
-			}
-		}
-	}
->>>>>>> 9b00f41e
+		size_t level = 0, bool skip_offsets = false);
 
 	MergeTreeData & storage;
 
@@ -218,7 +86,7 @@
 private:
 	/// Internal version of writeData.
 	void writeDataImpl(const String & name, const IDataType & type, const IColumn & column,
-		OffsetColumns & offset_columns, size_t level, bool write_array_data);
+		OffsetColumns & offset_columns, size_t level, bool write_array_data, bool skip_offsets);
 };
 
 
@@ -254,70 +122,13 @@
 
 	void writeSuffix() override;
 
-<<<<<<< HEAD
+	MergeTreeData::DataPart::Checksums writeSuffixAndGetChecksums(
+		const NamesAndTypesList & total_column_list,
+		MergeTreeData::DataPart::Checksums * additional_column_checksums = nullptr);
+
 	MergeTreeData::DataPart::Checksums writeSuffixAndGetChecksums();
 
 	MergeTreeData::DataPart::Index & getIndex();
-=======
-	MergeTreeData::DataPart::Checksums writeSuffixAndGetChecksums(
-		const NamesAndTypesList & total_column_list,
-		MergeTreeData::DataPart::Checksums * additional_column_checksums = nullptr)
-	{
-		/// Заканчиваем запись и достаем чексуммы.
-		MergeTreeData::DataPart::Checksums checksums;
-
-		if (additional_column_checksums)
-			checksums = std::move(*additional_column_checksums);
-
-		if (storage.merging_params.mode != MergeTreeData::MergingParams::Unsorted)
-		{
-			index_stream->next();
-			checksums.files["primary.idx"].file_size = index_stream->count();
-			checksums.files["primary.idx"].file_hash = index_stream->getHash();
-			index_stream = nullptr;
-		}
-
-		for (auto & column_stream : column_streams)
-		{
-			column_stream.second->finalize();
-			column_stream.second->addToChecksums(checksums);
-		}
-
-		column_streams.clear();
-
-		if (marks_count == 0)
-		{
-			/// Кусок пустой - все записи удалились.
-			Poco::File(part_path).remove(true);
-			checksums.files.clear();
-			return checksums;
-		}
-
-		{
-			/// Записываем файл с описанием столбцов.
-			WriteBufferFromFile out(part_path + "columns.txt", 4096);
-			total_column_list.writeText(out);
-		}
-
-		{
-			/// Записываем файл с чексуммами.
-			WriteBufferFromFile out(part_path + "checksums.txt", 4096);
-			checksums.write(out);
-		}
-
-		return checksums;
-	}
-
-	MergeTreeData::DataPart::Checksums writeSuffixAndGetChecksums()
-	{
-		return writeSuffixAndGetChecksums(columns_list, nullptr);
-	}
-
-	MergeTreeData::DataPart::Index & getIndex()
-	{
-		return index_columns;
-	}
->>>>>>> 9b00f41e
 
 	/// Сколько засечек уже записано.
 	size_t marksCount();
@@ -328,104 +139,7 @@
 	/** Если задана permutation, то переставляет значения в столбцах при записи.
 	  * Это нужно, чтобы не держать целый блок в оперативке для его сортировки.
 	  */
-<<<<<<< HEAD
 	void writeImpl(const Block & block, const IColumn::Permutation * permutation);
-=======
-	void writeImpl(const Block & block, const IColumn::Permutation * permutation)
-	{
-		size_t rows = block.rows();
-
-		/// Множество записанных столбцов со смещениями, чтобы не писать общие для вложенных структур столбцы несколько раз
-		OffsetColumns offset_columns;
-
-		auto sort_description = storage.getSortDescription();
-
-		/// Сюда будем складывать столбцы, относящиеся к Primary Key, чтобы потом записать индекс.
-		std::vector<ColumnWithTypeAndName> primary_columns(sort_description.size());
-		std::map<String, size_t> primary_columns_name_to_position;
-
-		for (size_t i = 0, size = sort_description.size(); i < size; ++i)
-		{
-			const auto & descr = sort_description[i];
-
-			String name = !descr.column_name.empty()
-				? descr.column_name
-				: block.getByPosition(descr.column_number).name;
-
-			if (!primary_columns_name_to_position.emplace(name, i).second)
-				throw Exception("Primary key contains duplicate columns", ErrorCodes::BAD_ARGUMENTS);
-
-			primary_columns[i] = !descr.column_name.empty()
-				? block.getByName(descr.column_name)
-				: block.getByPosition(descr.column_number);
-
-			/// Столбцы первичного ключа переупорядочиваем заранее и складываем в primary_columns.
-			if (permutation)
-				primary_columns[i].column = primary_columns[i].column->permute(*permutation, 0);
-		}
-
-		if (index_columns.empty())
-		{
-			index_columns.resize(sort_description.size());
-			for (size_t i = 0, size = sort_description.size(); i < size; ++i)
-				index_columns[i] = primary_columns[i].column.get()->cloneEmpty();
-		}
-
-		/// Теперь пишем данные.
-		for (const auto & it : columns_list)
-		{
-			const ColumnWithTypeAndName & column = block.getByName(it.name);
-
-			if (permutation)
-			{
-				auto primary_column_it = primary_columns_name_to_position.find(it.name);
-				if (primary_columns_name_to_position.end() != primary_column_it)
-				{
-					writeData(column.name, *column.type, *primary_columns[primary_column_it->second].column, offset_columns);
-				}
-				else
-				{
-					/// Столбцы, не входящие в первичный ключ, переупорядочиваем здесь; затем результат освобождается - для экономии оперативки.
-					ColumnPtr permutted_column = column.column->permute(*permutation, 0);
-					writeData(column.name, *column.type, *permutted_column, offset_columns);
-				}
-			}
-			else
-			{
-				writeData(column.name, *column.type, *column.column, offset_columns);
-			}
-		}
-
-		{
-			/** While filling index (index_columns), disable memory tracker.
-			  * Because memory is allocated here (maybe in context of INSERT query),
-			  *  but then freed in completely different place (while merging parts), where query memory_tracker is not available.
-			  * And otherwise it will look like excessively growing memory consumption in context of query.
-			  *  (observed in long INSERT SELECTs)
-			  */
-			TemporarilyDisableMemoryTracker temporarily_disable_memory_tracker;
-
-			/// Пишем индекс. Индекс содержит значение Primary Key для каждой index_granularity строки.
-			for (size_t i = index_offset; i < rows; i += storage.index_granularity)
-			{
-				if (storage.merging_params.mode != MergeTreeData::MergingParams::Unsorted)
-				{
-					for (size_t j = 0, size = primary_columns.size(); j < size; ++j)
-					{
-						const IColumn & primary_column = *primary_columns[j].column.get();
-						index_columns[j].get()->insertFrom(primary_column, i);
-						primary_columns[j].type.get()->serializeBinary(primary_column, i, *index_stream);
-					}
-				}
-
-				++marks_count;
-			}
-		}
-
-		size_t written_for_last_mark = (storage.index_granularity - index_offset + rows) % storage.index_granularity;
-		index_offset = (storage.index_granularity - written_for_last_mark) % storage.index_granularity;
-	}
->>>>>>> 9b00f41e
 
 private:
 	NamesAndTypesList columns_list;
@@ -443,71 +157,12 @@
 class MergedColumnOnlyOutputStream : public IMergedBlockOutputStream
 {
 public:
-<<<<<<< HEAD
-	MergedColumnOnlyOutputStream(MergeTreeData & storage_, String part_path_, bool sync_, CompressionMethod compression_method);
+	MergedColumnOnlyOutputStream(
+		MergeTreeData & storage_, String part_path_, bool sync_, CompressionMethod compression_method, bool skip_offsets_ = false);
+
 	void write(const Block & block) override;
 	void writeSuffix() override;
 	MergeTreeData::DataPart::Checksums writeSuffixAndGetChecksums();
-=======
-	MergedColumnOnlyOutputStream(MergeTreeData & storage_, String part_path_, bool sync_, CompressionMethod compression_method,
-								 bool skip_offsets_ = false)
-		: IMergedBlockOutputStream(
-			storage_, storage_.context.getSettings().min_compress_block_size,
-			storage_.context.getSettings().max_compress_block_size, compression_method,
-			storage_.context.getSettings().min_bytes_to_use_direct_io),
-		part_path(part_path_), sync(sync_), skip_offsets(skip_offsets_)
-	{
-	}
-
-	void write(const Block & block) override
-	{
-		if (!initialized)
-		{
-			column_streams.clear();
-			for (size_t i = 0; i < block.columns(); ++i)
-			{
-				addStream(part_path, block.getByPosition(i).name,
-					*block.getByPosition(i).type, 0, 0, block.getByPosition(i).name, skip_offsets);
-			}
-			initialized = true;
-		}
-
-		size_t rows = block.rows();
-
-		OffsetColumns offset_columns;
-		for (size_t i = 0; i < block.columns(); ++i)
-		{
-			const ColumnWithTypeAndName & column = block.getByPosition(i);
-			writeData(column.name, *column.type, *column.column, offset_columns, 0, skip_offsets);
-		}
-
-		size_t written_for_last_mark = (storage.index_granularity - index_offset + rows) % storage.index_granularity;
-		index_offset = (storage.index_granularity - written_for_last_mark) % storage.index_granularity;
-	}
-
-	void writeSuffix() override
-	{
-		throw Exception("Method writeSuffix is not supported by MergedColumnOnlyOutputStream", ErrorCodes::NOT_IMPLEMENTED);
-	}
-
-	MergeTreeData::DataPart::Checksums writeSuffixAndGetChecksums()
-	{
-		MergeTreeData::DataPart::Checksums checksums;
-
-		for (auto & column_stream : column_streams)
-		{
-			column_stream.second->finalize();
-			if (sync)
-				column_stream.second->sync();
-			column_stream.second->addToChecksums(checksums);
-		}
-
-		column_streams.clear();
-		initialized = false;
-
-		return checksums;
-	}
->>>>>>> 9b00f41e
 
 private:
 	String part_path;
