#pragma once

#include <experimental/optional>

#include <Poco/Net/HTTPServerResponse.h>

#include <DB/Common/Exception.h>

#include <DB/IO/WriteBuffer.h>
#include <DB/IO/BufferWithOwnMemory.h>
<<<<<<< HEAD
#include <DB/IO/WriteBufferFromOStream.h>
#include <DB/IO/ZlibDeflatingWriteBuffer.h>
=======
#include <DB/IO/HTTPCommon.h>
>>>>>>> cece929b
#include <DB/Common/NetException.h>


namespace DB
{

namespace ErrorCodes
{
	extern const int LOGICAL_ERROR;
}


/// The difference from WriteBufferFromOStream is that this buffer gets the underlying std::ostream
/// (using response.send()) only after data is flushed for the first time. This is needed in HTTP
/// servers to change some HTTP headers (e.g. response code) before any data is sent to the client
/// (headers can't be changed after response.send() is called).
///
/// In short, it allows delaying the call to response.send().
///
/// Additionally, supports HTTP response compression (in this case corresponding Content-Encoding
/// header will be set).
class WriteBufferFromHTTPServerResponse : public BufferWithOwnMemory<WriteBuffer>
{
private:
	Poco::Net::HTTPServerResponse & response;

	bool add_cors_header;
	bool compress;
	ZlibCompressionMethod compression_method;
	int compression_level = Z_DEFAULT_COMPRESSION;

	std::unique_ptr<WriteBufferFromOStream> out_raw;
	std::experimental::optional<ZlibDeflatingWriteBuffer> deflating_buf;

	WriteBuffer * out = nullptr; 	/// Uncompressed HTTP body is written to this buffer. Points to out_raw or possibly to deflating_buf.

	void sendHeaders()
	{
		if (!out)
		{
			if (add_cors_header)
			{
				response.set("Access-Control-Allow-Origin","*");
			}

<<<<<<< HEAD
			if (compress && offset())	/// Empty response need not be compressed.
=======
			setResponseDefaultHeaders(response);

			if (compress && offset())	/// Пустой ответ сжимать не нужно.
>>>>>>> cece929b
			{
				if (compression_method == ZlibCompressionMethod::Gzip)
					response.set("Content-Encoding", "gzip");
				else if (compression_method == ZlibCompressionMethod::Zlib)
					response.set("Content-Encoding", "deflate");
				else
					throw Exception("Logical error: unknown compression method passed to WriteBufferFromHTTPServerResponse",
						ErrorCodes::LOGICAL_ERROR);

				out_raw = std::make_unique<WriteBufferFromOStream>(response.send());
				/// Use memory allocated for the outer buffer in the buffer pointed to by out. This avoids extra allocation and copy.
				deflating_buf.emplace(*out_raw, compression_method, compression_level, working_buffer.size(), working_buffer.begin());
				out = &deflating_buf.value();
			}
			else
			{
				out_raw = std::make_unique<WriteBufferFromOStream>(response.send(), working_buffer.size(), working_buffer.begin());
				out = out_raw.get();
			}
		}
	}

	void nextImpl() override
	{
		if (!offset())
			return;

		sendHeaders();

		out->position() = position();
		out->next();
	}

public:
	WriteBufferFromHTTPServerResponse(
		Poco::Net::HTTPServerResponse & response_,
		bool compress_ = false,		/// If true - set Content-Encoding header and compress the result.
		ZlibCompressionMethod compression_method_ = ZlibCompressionMethod::Gzip,
		size_t size = DBMS_DEFAULT_BUFFER_SIZE)
		: BufferWithOwnMemory<WriteBuffer>(size), response(response_),
		compress(compress_), compression_method(compression_method_) {}

	/// Send at least HTTP headers if no data has been sent yet.
	/// Use after the data has possibly been sent and no error happened (and thus you do not plan
	/// to change response HTTP code.
	void finalize()
	{
		sendHeaders();
	}

	/// Turn compression on or off.
	/// The setting has any effect only if HTTP headers haven't been sent yet.
	void setCompression(bool enable_compression)
	{
		compress = enable_compression;
	}

	/// Set compression level if the compression is turned on.
	/// The setting has any effect only if HTTP headers haven't been sent yet.
	void setCompressionLevel(int level)
	{
		compression_level = level;
	}

	/// Turn CORS on or off.
	/// The setting has any effect only if HTTP headers haven't been sent yet.
	void addHeaderCORS(bool enable_cors)
	{
		add_cors_header = enable_cors;
	}

	~WriteBufferFromHTTPServerResponse()
	{
		if (!offset())
			return;

		try
		{
			next();
		}
		catch (...)
		{
			tryLogCurrentException(__PRETTY_FUNCTION__);
		}
	}
};

}<|MERGE_RESOLUTION|>--- conflicted
+++ resolved
@@ -8,12 +8,9 @@
 
 #include <DB/IO/WriteBuffer.h>
 #include <DB/IO/BufferWithOwnMemory.h>
-<<<<<<< HEAD
 #include <DB/IO/WriteBufferFromOStream.h>
 #include <DB/IO/ZlibDeflatingWriteBuffer.h>
-=======
 #include <DB/IO/HTTPCommon.h>
->>>>>>> cece929b
 #include <DB/Common/NetException.h>
 
 
@@ -59,13 +56,9 @@
 				response.set("Access-Control-Allow-Origin","*");
 			}
 
-<<<<<<< HEAD
-			if (compress && offset())	/// Empty response need not be compressed.
-=======
 			setResponseDefaultHeaders(response);
 
-			if (compress && offset())	/// Пустой ответ сжимать не нужно.
->>>>>>> cece929b
+			if (compress && offset())	/// Empty response need not be compressed.
 			{
 				if (compression_method == ZlibCompressionMethod::Gzip)
 					response.set("Content-Encoding", "gzip");
