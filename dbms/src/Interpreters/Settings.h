#pragma once

#include <Poco/Timespan.h>
#include <Poco/Util/AbstractConfiguration.h>
#include <Core/Defines.h>
#include <Core/Field.h>

#include <Interpreters/Limits.h>
#include <Interpreters/SettingsCommon.h>


namespace DB
{

/** Settings of query execution.
  */
struct Settings
{
    /// For initialization from empty initializer-list to be "value initialization", not "aggregate initialization" in C++14.
    /// http://en.cppreference.com/w/cpp/language/aggregate_initialization
    Settings() {}

    /** List of settings: type, name, default value.
      *
      * This looks rather unconvenient. It is done that way to avoid repeating settings in different places.
      * Note: as an alternative, we could implement settings to be completely dynamic in form of map: String -> Field,
      *  but we are not going to do it, because settings is used everywhere as static struct fields.
      */

#define APPLY_FOR_SETTINGS(M) \
    /** When writing data, a buffer of max_compress_block_size size is allocated for compression. When the buffer overflows or if into the buffer */ \
    /** written data is greater than or equal to min_compress_block_size, then with the next mark, the data will also be compressed */ \
    /** As a result, for small columns (around 1-8 bytes), with index_granularity = 8192, the block size will be 64 KB. */ \
    /** And for large columns (Title - string ~100 bytes), the block size will be ~819 KB. */ \
    /** Due to this, the compression ratio almost does not get worse. */ \
    M(SettingUInt64, min_compress_block_size, DEFAULT_MIN_COMPRESS_BLOCK_SIZE, "The actual size of the block, if the uncompressed data less than max_compress_block_size is no less than this value and no less than the volume of data for one mark.") \
    M(SettingUInt64, max_compress_block_size, DEFAULT_MAX_COMPRESS_BLOCK_SIZE, "The maximum size of blocks of uncompressed data before compressing for writing to a table.") \
    /** Maximum block size for reading */ \
    M(SettingUInt64, max_block_size, DEFAULT_BLOCK_SIZE, "Maximum block size for reading") \
    /** The maximum block size for insertion, if we control the creation of blocks for insertion. */ \
    M(SettingUInt64, max_insert_block_size, DEFAULT_INSERT_BLOCK_SIZE, "The maximum block size for insertion, if we control the creation of blocks for insertion.") \
    /** Squash blocks passed to INSERT query to specified size in rows, if blocks are not big enough. */ \
    M(SettingUInt64, min_insert_block_size_rows, DEFAULT_INSERT_BLOCK_SIZE, "Squash blocks passed to INSERT query to specified size in rows, if blocks are not big enough.") \
    /** Squash blocks passed to INSERT query to specified size in bytes, if blocks are not big enough. */ \
    M(SettingUInt64, min_insert_block_size_bytes, (DEFAULT_INSERT_BLOCK_SIZE * 256), "Squash blocks passed to INSERT query to specified size in bytes, if blocks are not big enough.") \
    /** The maximum number of threads to execute the request. By default, it is determined automatically. */ \
    M(SettingMaxThreads, max_threads, 0, "The maximum number of threads to execute the request. By default, it is determined automatically.") \
    /** The maximum size of the buffer to read from the filesystem. */ \
    M(SettingUInt64, max_read_buffer_size, DBMS_DEFAULT_BUFFER_SIZE, "The maximum size of the buffer to read from the filesystem.") \
    /** The maximum number of connections for distributed processing of one query (should be greater than max_threads). */ \
    M(SettingUInt64, max_distributed_connections, DEFAULT_MAX_DISTRIBUTED_CONNECTIONS, "The maximum number of connections for distributed processing of one query (should be greater than max_threads).") \
    /** Which part of the query can be read into RAM for parsing (the remaining data for INSERT, if any, is read later) */ \
    M(SettingUInt64, max_query_size, DEFAULT_MAX_QUERY_SIZE, "Which part of the query can be read into RAM for parsing (the remaining data for INSERT, if any, is read later)") \
    /** The interval in microseconds to check if the request is cancelled, and to send progress info. */ \
    M(SettingUInt64, interactive_delay, DEFAULT_INTERACTIVE_DELAY, "The interval in microseconds to check if the request is cancelled, and to send progress info.") \
    M(SettingSeconds, connect_timeout, DBMS_DEFAULT_CONNECT_TIMEOUT_SEC, "") \
    /** If you should select one of the working replicas. */ \
    M(SettingMilliseconds, connect_timeout_with_failover_ms, DBMS_DEFAULT_CONNECT_TIMEOUT_WITH_FAILOVER_MS, "") \
    M(SettingSeconds, receive_timeout, DBMS_DEFAULT_RECEIVE_TIMEOUT_SEC, "") \
    M(SettingSeconds, send_timeout, DBMS_DEFAULT_SEND_TIMEOUT_SEC, "") \
    /** The wait time in the request queue, if the number of concurrent requests exceeds the maximum. */ \
    M(SettingMilliseconds, queue_max_wait_ms, DEFAULT_QUERIES_QUEUE_WAIT_TIME_MS, "The wait time in the request queue, if the number of concurrent requests exceeds the maximum.") \
    /** Block at the query wait cycle on the server for the specified number of seconds. */ \
    M(SettingUInt64, poll_interval, DBMS_DEFAULT_POLL_INTERVAL, "Block at the query wait cycle on the server for the specified number of seconds.") \
    /** Maximum number of connections with one remote server in the pool. */ \
    M(SettingUInt64, distributed_connections_pool_size, DBMS_DEFAULT_DISTRIBUTED_CONNECTIONS_POOL_SIZE, "Maximum number of connections with one remote server in the pool.") \
    /** The maximum number of attempts to connect to replicas. */ \
    M(SettingUInt64, connections_with_failover_max_tries, DBMS_CONNECTION_POOL_WITH_FAILOVER_DEFAULT_MAX_TRIES, "The maximum number of attempts to connect to replicas.") \
    /** Calculate minimums and maximums of the result columns. They can be output in JSON-formats. */ \
    M(SettingBool, extremes, false, "Calculate minimums and maximums of the result columns. They can be output in JSON-formats.") \
    /** Whether to use the cache of uncompressed blocks. */ \
    M(SettingBool, use_uncompressed_cache, true, "Whether to use the cache of uncompressed blocks.") \
    /** Whether the running request should be canceled with the same id as the new one. */ \
    M(SettingBool, replace_running_query, false, "Whether the running request should be canceled with the same id as the new one.") \
    /** Number of threads performing background work for tables (for example, merging in merge tree). \
      * TODO: Now only applies when the server is started. You can make it dynamically variable. */ \
<<<<<<< HEAD
    M(SettingUInt64, background_pool_size, DBMS_DEFAULT_BACKGROUND_POOL_SIZE) \
    /** Number of threads performing background tasks for replicated tables. \
      * TODO: Now only applies when the server is started. You can make it dynamically variable. */ \
    M(SettingUInt64, background_schedule_pool_size, DBMS_DEFAULT_BACKGROUND_POOL_SIZE) \
=======
    M(SettingUInt64, background_pool_size, DBMS_DEFAULT_BACKGROUND_POOL_SIZE, "Number of threads performing background work for tables (for example, merging in merge tree).") \
>>>>>>> 4d735165
    \
    /** Sleep time for StorageDistributed DirectoryMonitors in case there is no work or exception has been thrown */ \
    M(SettingMilliseconds, distributed_directory_monitor_sleep_time_ms, DBMS_DISTRIBUTED_DIRECTORY_MONITOR_SLEEP_TIME_MS, "Sleep time for StorageDistributed DirectoryMonitors in case there is no work or exception has been thrown.") \
    \
    /** Should StorageDistributed DirectoryMonitors try to batch individual inserts into bigger ones. */ \
    M(SettingBool, distributed_directory_monitor_batch_inserts, false, "Should StorageDistributed DirectoryMonitors try to batch individual inserts into bigger ones.") \
    \
    /** Allows disabling WHERE to PREWHERE optimization in SELECT queries from MergeTree */ \
    M(SettingBool, optimize_move_to_prewhere, true, "Allows disabling WHERE to PREWHERE optimization in SELECT queries from MergeTree.") \
    \
    /** Wait for actions to manipulate the partitions. 0 - do not wait, 1 - wait for execution only of itself, 2 - wait for everyone. */ \
    M(SettingUInt64, replication_alter_partitions_sync, 1, "Wait for actions to manipulate the partitions. 0 - do not wait, 1 - wait for execution only of itself, 2 - wait for everyone.") \
    /** Wait for actions to change the table structure within the specified number of seconds. 0 - wait unlimited time. */ \
    M(SettingUInt64, replication_alter_columns_timeout, 60, "Wait for actions to change the table structure within the specified number of seconds. 0 - wait unlimited time.") \
    \
    M(SettingLoadBalancing, load_balancing, LoadBalancing::RANDOM, "Which replicas (among healthy replicas) to preferably send a query to (on the first attempt) for distributed processing.") \
    \
    M(SettingTotalsMode, totals_mode, TotalsMode::AFTER_HAVING_EXCLUSIVE, "How to calculate TOTALS when HAVING is present, as well as when max_rows_to_group_by and group_by_overflow_mode = ‘any’ are present.") \
    M(SettingFloat, totals_auto_threshold, 0.5, "The threshold for totals_mode = 'auto'.") \
    \
    /** Whether query compilation is enabled. */ \
    M(SettingBool, compile, false, "Whether query compilation is enabled.") \
    /** The number of structurally identical queries before they are compiled. */ \
    M(SettingUInt64, min_count_to_compile, 3, "The number of structurally identical queries before they are compiled.") \
    /** From what number of keys, a two-level aggregation starts. 0 - the threshold is not set. */ \
    M(SettingUInt64, group_by_two_level_threshold, 100000, "From what number of keys, a two-level aggregation starts. 0 - the threshold is not set.") \
    /** From what size of the aggregation state in bytes, a two-level aggregation begins to be used. 0 - the threshold is not set. \
      * Two-level aggregation is used when at least one of the thresholds is triggered. */ \
    M(SettingUInt64, group_by_two_level_threshold_bytes, 100000000, "From what size of the aggregation state in bytes, a two-level aggregation begins to be used. 0 - the threshold is not set.") \
    /** Is the memory-saving mode of distributed aggregation enabled. */ \
    M(SettingBool, distributed_aggregation_memory_efficient, false, "Is the memory-saving mode of distributed aggregation enabled.") \
    /** Number of threads to use for merge intermediate aggregation results in memory efficient mode. When bigger, then more memory is consumed. \
      * 0 means - same as 'max_threads'. */ \
    M(SettingUInt64, aggregation_memory_efficient_merge_threads, 0, "Number of threads to use for merge intermediate aggregation results in memory efficient mode. When bigger, then more memory is consumed. 0 means - same as 'max_threads'.") \
    \
    /** The maximum number of replicas of each shard used when executing the query */ \
    M(SettingUInt64, max_parallel_replicas, 1, "The maximum number of replicas of each shard used when the query is executed. For consistency (to get different parts of the same partition), this option only works for the specified sampling key. The lag of the replicas is not controlled.") \
    M(SettingUInt64, parallel_replicas_count, 0, "") \
    M(SettingUInt64, parallel_replica_offset, 0, "") \
    \
    /** Silently skip unavailable shards. */ \
    M(SettingBool, skip_unavailable_shards, false, "Silently skip unavailable shards.") \
    \
    /** Do not merge aggregation states from different servers for distributed query processing \
      *  - in case it is for certain that there are different keys on different shards. \
      */ \
    M(SettingBool, distributed_group_by_no_merge, false, "Do not merge aggregation states from different servers for distributed query processing - in case it is for certain that there are different keys on different shards.") \
    \
    /** Advanced settings for reading from MergeTree */ \
    \
    /** If at least as many lines are read from one file, the reading can be parallelized. */ \
    M(SettingUInt64, merge_tree_min_rows_for_concurrent_read, (20 * 8192), "If at least as many lines are read from one file, the reading can be parallelized.") \
    /** You can skip reading more than that number of rows at the price of one seek per file. */ \
    M(SettingUInt64, merge_tree_min_rows_for_seek, 0, "You can skip reading more than that number of rows at the price of one seek per file.") \
    /** If the index segment can contain the required keys, divide it into as many parts and recursively check them. */ \
    M(SettingUInt64, merge_tree_coarse_index_granularity, 8, "If the index segment can contain the required keys, divide it into as many parts and recursively check them. ") \
    /** The maximum number of rows per request, to use the cache of uncompressed data. If the request is large, the cache is not used. \
      * (For large queries not to flush out the cache.) */ \
    M(SettingUInt64, merge_tree_max_rows_to_use_cache, (1024 * 1024), "The maximum number of rows per request, to use the cache of uncompressed data. If the request is large, the cache is not used.") \
    \
    /** Distribute read from MergeTree over threads evenly, ensuring stable average execution time of each thread within one read operation. */ \
    M(SettingBool, merge_tree_uniform_read_distribution, true, "Distribute read from MergeTree over threads evenly, ensuring stable average execution time of each thread within one read operation.") \
    \
    /** The minimum length of the expression `expr = x1 OR ... expr = xN` for optimization */ \
    M(SettingUInt64, optimize_min_equality_disjunction_chain_length, 3, "The minimum length of the expression `expr = x1 OR ... expr = xN` for optimization ") \
    \
    /** The minimum number of bytes for input/output operations is bypassing the page cache. 0 - disabled. */ \
    M(SettingUInt64, min_bytes_to_use_direct_io, 0, "The minimum number of bytes for input/output operations is bypassing the page cache. 0 - disabled.") \
    \
    /** Throw an exception if there is an index, and it is not used. */ \
    M(SettingBool, force_index_by_date, 0, "") \
    M(SettingBool, force_primary_key, 0, "") \
    \
    /** In the INSERT query with specified columns, fill in the default values only for columns with explicit DEFAULTs. */ \
    M(SettingBool, strict_insert_defaults, 0, "In the INSERT query with specified columns, fill in the default values only for columns with explicit DEFAULTs.") \
    \
    /** If the maximum size of mark_cache is exceeded, delete only records older than mark_cache_min_lifetime seconds. */ \
    M(SettingUInt64, mark_cache_min_lifetime, 10000, "If the maximum size of mark_cache is exceeded, delete only records older than mark_cache_min_lifetime seconds.") \
    \
    /** Allows you to use more sources than the number of threads - to more evenly distribute work across threads. \
      * It is assumed that this is a temporary solution, since it will be possible in the future to make the number of sources equal to the number of threads, \
      *  but for each source to dynamically select available work for itself. \
      */ \
    M(SettingFloat, max_streams_to_max_threads_ratio, 1, "") \
    \
    /** Allows you to select the method of data compression when writing */ \
    M(SettingCompressionMethod, network_compression_method, CompressionMethod::LZ4, "Allows you to select the method of data compression when writing.") \
    \
    /** Allows you to select the level of ZSTD compression */ \
    M(SettingInt64, network_zstd_compression_level, 1, "Allows you to select the level of ZSTD compression.") \
    \
    /** Priority of the query. 1 - the highest, higher value - lower priority; 0 - do not use priorities. */ \
    M(SettingUInt64, priority, 0, "Priority of the query. 1 - the highest, higher value - lower priority; 0 - do not use priorities.") \
    \
    /** Log requests and write the log to the system table. */ \
    M(SettingBool, log_queries, 0, "Log requests and write the log to the system table.") \
    \
    /** If query length is greater than specified threshold (in bytes), then cut query when writing to query log. \
      * Also limit length of printed query in ordinary text log. \
      */ \
    M(SettingUInt64, log_queries_cut_to_length, 100000, "If query length is greater than specified threshold (in bytes), then cut query when writing to query log. Also limit length of printed query in ordinary text log.") \
    \
    /** How are distributed subqueries performed inside IN or JOIN sections? */ \
    M(SettingDistributedProductMode, distributed_product_mode, DistributedProductMode::DENY, "How are distributed subqueries performed inside IN or JOIN sections?") \
    \
    /** The scheme for executing GLOBAL subqueries. */ \
    M(SettingGlobalSubqueriesMethod, global_subqueries_method, GlobalSubqueriesMethod::PUSH, "The scheme for executing GLOBAL subqueries.") \
    \
    /** The maximum number of concurrent requests per user. */ \
    M(SettingUInt64, max_concurrent_queries_for_user, 0, "The maximum number of concurrent requests per user.") \
    \
    /** For INSERT queries in the replicated table, specifies that deduplication of insertings blocks should be preformed */ \
    M(SettingBool, insert_deduplicate, true, "For INSERT queries in the replicated table, specifies that deduplication of insertings blocks should be preformed") \
    \
    /** For INSERT queries in the replicated table, wait writing for the specified number of replicas and linearize the addition of the data. 0 - disabled. */ \
    M(SettingUInt64, insert_quorum, 0, "For INSERT queries in the replicated table, wait writing for the specified number of replicas and linearize the addition of the data. 0 - disabled.") \
    M(SettingMilliseconds, insert_quorum_timeout, 600000, "") \
    /** For SELECT queries from the replicated table, throw an exception if the replica does not have a chunk written with the quorum; \
      * do not read the parts that have not yet been written with the quorum. */ \
    M(SettingUInt64, select_sequential_consistency, 0, "For SELECT queries from the replicated table, throw an exception if the replica does not have a chunk written with the quorum.") \
    /** The maximum number of different shards and the maximum number of replicas of one shard in the `remote` function. */ \
    M(SettingUInt64, table_function_remote_max_addresses, 1000, "The maximum number of different shards and the maximum number of replicas of one shard in the `remote` function.") \
    /** Settings to reduce the number of threads in case of slow reads. */ \
    /** Pay attention only to readings that took at least that much time. */ \
    M(SettingMilliseconds, read_backoff_min_latency_ms, 1000, "Pay attention only to readings that took at least that much time.") \
    /** Count events when the bandwidth is less than that many bytes per second. */ \
    M(SettingUInt64, read_backoff_max_throughput, 1048576, "Count events when the bandwidth is less than that many bytes per second.") \
    /** Do not pay attention to the event, if the previous one has passed less than a certain amount of time. */ \
    M(SettingMilliseconds, read_backoff_min_interval_between_events_ms, 1000, "Do not pay attention to the event, if the previous one has passed less than a certain amount of time.") \
    /** The number of events after which the number of threads will be reduced. */ \
    M(SettingUInt64, read_backoff_min_events, 2, "The number of events after which the number of threads will be reduced.") \
    \
    /** For testing of `exception safety` - throw an exception every time you allocate memory with the specified probability. */ \
    M(SettingFloat, memory_tracker_fault_probability, 0., "For testing of `exception safety` - throw an exception every time you allocate memory with the specified probability.") \
    \
    /** Compress the result if the client over HTTP said that it understands data compressed by gzip or deflate */ \
    M(SettingBool, enable_http_compression, 0, "Compress the result if the client over HTTP said that it understands data compressed by gzip or deflate.") \
    /** Compression level - used if the client on HTTP said that it understands data compressed by gzip or deflate */ \
    M(SettingInt64, http_zlib_compression_level, 3, "Compression level - used if the client on HTTP said that it understands data compressed by gzip or deflate.") \
    \
    /** If you uncompress the POST data from the client compressed by the native format, do not check the checksum */ \
    M(SettingBool, http_native_compression_disable_checksumming_on_decompress, 0, "If you uncompress the POST data from the client compressed by the native format, do not check the checksum.") \
    \
<<<<<<< HEAD
=======
    /** Timeout in seconds */ \
    M(SettingUInt64, resharding_barrier_timeout, 300, "") \
    \
>>>>>>> 4d735165
    /** What aggregate function to use for implementation of count(DISTINCT ...) */ \
    M(SettingString, count_distinct_implementation, "uniqExact", "What aggregate function to use for implementation of count(DISTINCT ...)") \
    \
    /** Write statistics about read rows, bytes, time elapsed in suitable output formats */ \
    M(SettingBool, output_format_write_statistics, true, "Write statistics about read rows, bytes, time elapsed in suitable output formats.") \
    \
    /** Write add http CORS header */ \
    M(SettingBool, add_http_cors_header, false, "Write add http CORS header.") \
    \
    /** Skip columns with unknown names from input data (it works for JSONEachRow and TSKV formats). */ \
    M(SettingBool, input_format_skip_unknown_fields, false, "Skip columns with unknown names from input data (it works for JSONEachRow and TSKV formats).") \
    \
    /** For Values format: if field could not be parsed by streaming parser, run SQL parser and try to interpret it as SQL expression. */ \
    M(SettingBool, input_format_values_interpret_expressions, true, "For Values format: if field could not be parsed by streaming parser, run SQL parser and try to interpret it as SQL expression.") \
    \
    /** Controls quoting of 64-bit integers in JSON output format. */ \
    M(SettingBool, output_format_json_quote_64bit_integers, true, "Controls quoting of 64-bit integers in JSON output format.") \
    \
    /** Enables "+nan", "-nan", "+inf", "-inf" outputs in JSON output format. */ \
    M(SettingBool, output_format_json_quote_denormals, false, "Enables \"+nan\", \"-nan\", \"+inf\", \"-inf\" outputs in JSON output format.") \
    \
    /** Rows limit for Pretty formats. */ \
    M(SettingUInt64, output_format_pretty_max_rows, 10000, "Rows limit for Pretty formats.") \
    \
    /** Use client timezone for interpreting DateTime string values, instead of adopting server timezone. */ \
    M(SettingBool, use_client_time_zone, false, "Use client timezone for interpreting DateTime string values, instead of adopting server timezone.") \
    \
    /** Send progress notifications using X-ClickHouse-Progress headers. \
      * Some clients do not support high amount of HTTP headers (Python requests in particular), so it is disabled by default. \
      */ \
    M(SettingBool, send_progress_in_http_headers, false, "Send progress notifications using X-ClickHouse-Progress headers.") \
    \
    /** Do not send HTTP headers X-ClickHouse-Progress more frequently than at each specified interval. */ \
    M(SettingUInt64, http_headers_progress_interval_ms, 100, "Do not send HTTP headers X-ClickHouse-Progress more frequently than at each specified interval.") \
    \
    /** Do fsync after changing metadata for tables and databases (.sql files). \
      * Could be disabled in case of poor latency on server with high load of DDL queries and high load of disk subsystem. \
      */ \
    M(SettingBool, fsync_metadata, 1, "Do fsync after changing metadata for tables and databases (.sql files).") \
    \
    /** Maximum amount of errors while reading text formats (like CSV, TSV). \
      * In case of error, if both values are non-zero, \
      *  and at least absolute or relative amount of errors is lower than corresponding value, \
      *  will skip until next line and continue. \
      */ \
    M(SettingUInt64, input_format_allow_errors_num, 0, "Maximum absolute amount of errors while reading text formats (like CSV, TSV).") \
    M(SettingFloat, input_format_allow_errors_ratio, 0, "Maximum relative amount of errors while reading text formats (like CSV, TSV).") \
    \
   /** Use NULLs for non-joined rows of outer JOINs. \
     * If false, use default value of corresponding columns data type. \
     */ \
    M(SettingBool, join_use_nulls, 0, "Use NULLs for non-joined rows of outer JOINs. If false, use default value of corresponding columns data type.") \
    /* */ \
    M(SettingUInt64, preferred_block_size_bytes, 1000000, "") \
   /** If set, distributed queries of Replicated tables will choose servers \
     * with replication delay in seconds less than the specified value (not inclusive). \
     * Zero means do not take delay into account. \
     */ \
    \
    M(SettingUInt64, max_replica_delay_for_distributed_queries, 300, "If set, distributed queries of Replicated tables will choose servers with replication delay in seconds less than the specified value (not inclusive).") \
   /** Suppose max_replica_delay_for_distributed_queries is set and all replicas for the queried table are stale. \
     * If this setting is enabled, the query will be performed anyway, otherwise the error will be reported. \
     */ \
    M(SettingBool, fallback_to_stale_replicas_for_distributed_queries, 1, "") \
    /** For development and testing purposes only still */ \
    M(SettingBool, distributed_ddl_allow_replicated_alter, 0, "For development and testing purposes only still.") \
    /** Limit on max column size in block while reading. Helps to decrease cache misses count. \
      * Should be close to L2 cache size. */ \
    M(SettingUInt64, preferred_max_column_in_block_size_bytes, 0, "Limit on max column size in block while reading. Helps to decrease cache misses count. Should be close to L2 cache size.") \
    \
    /** If setting is enabled, insert query into distributed waits until data will be sent to all nodes in cluster. \
     */ \
    M(SettingBool, insert_distributed_sync, false, "If setting is enabled, insert query into distributed waits until data will be sent to all nodes in cluster.") \
    /** Timeout for insert query into distributed. Setting is used only with insert_distributed_sync enabled. \
     *  Zero value means no timeout. \
     */ \
    M(SettingUInt64, insert_distributed_timeout, 0, "Timeout for insert query into distributed. Setting is used only with insert_distributed_sync enabled.") \
    /* Timeout for DDL query responses from all hosts in cluster. Negative value means infinite. */ \
    M(SettingInt64, distributed_ddl_task_timeout, 120, "Timeout for DDL query responses from all hosts in cluster. Negative value means infinite.") \
    \
    /** If true, allow parameters of storage engines such as partitioning expression, primary key, etc. \
      * to be set not in the engine parameters but as separate clauses (PARTITION BY, ORDER BY...) \
      * Enable this setting to allow custom MergeTree partitions. \
      */ \
    M(SettingBool, experimental_allow_extended_storage_definition_syntax, false, "If true, allow parameters of storage engines such as partitioning expression, primary key, etc.") \
    /* Timeout for flushing data from streaming storages. */ \
    M(SettingMilliseconds, stream_flush_interval_ms, DEFAULT_QUERY_LOG_FLUSH_INTERVAL_MILLISECONDS, "Timeout for flushing data from streaming storages.") \
    /* Schema identifier (used by schema-based formats) */ \
    M(SettingString, format_schema, "", "Schema identifier (used by schema-based formats)")


    /// Possible limits for query execution.
    Limits limits;

#define DECLARE(TYPE, NAME, DEFAULT, DESCRIPTION) \
    TYPE NAME {DEFAULT};

    APPLY_FOR_SETTINGS(DECLARE)

#undef DECLARE

    /// Set setting by name.
    void set(const String & name, const Field & value);

    /// Set setting by name. Read value, serialized in binary form from buffer (for inter-server communication).
    void set(const String & name, ReadBuffer & buf);

    /// Skip value, serialized in binary form in buffer.
    void ignore(const String & name, ReadBuffer & buf);

    /// Set setting by name. Read value in text form from string (for example, from configuration file or from URL parameter).
    void set(const String & name, const String & value);

    /// Get setting by name. Converts value to String.
    String get(const String & name) const;

    bool tryGet(const String & name, String & value) const;

    /** Set multiple settings from "profile" (in server configuration file (users.xml), profiles contain groups of multiple settings).
      * The profile can also be set using the `set` functions, like the profile setting.
      */
    void setProfile(const String & profile_name, Poco::Util::AbstractConfiguration & config);

    /// Load settings from configuration file, at "path" prefix in configuration.
    void loadSettingsFromConfig(const String & path, const Poco::Util::AbstractConfiguration & config);

    /// Read settings from buffer. They are serialized as list of contiguous name-value pairs, finished with empty name.
    /// If readonly=1 is set, ignore read settings.
    void deserialize(ReadBuffer & buf);

    /// Write changed settings to buffer. (For example, to be sent to remote server.)
    void serialize(WriteBuffer & buf) const;
};


}<|MERGE_RESOLUTION|>--- conflicted
+++ resolved
@@ -74,14 +74,10 @@
     M(SettingBool, replace_running_query, false, "Whether the running request should be canceled with the same id as the new one.") \
     /** Number of threads performing background work for tables (for example, merging in merge tree). \
       * TODO: Now only applies when the server is started. You can make it dynamically variable. */ \
-<<<<<<< HEAD
-    M(SettingUInt64, background_pool_size, DBMS_DEFAULT_BACKGROUND_POOL_SIZE) \
+    M(SettingUInt64, background_pool_size, DBMS_DEFAULT_BACKGROUND_POOL_SIZE, "Number of threads performing background work for tables (for example, merging in merge tree).") \
     /** Number of threads performing background tasks for replicated tables. \
       * TODO: Now only applies when the server is started. You can make it dynamically variable. */ \
-    M(SettingUInt64, background_schedule_pool_size, DBMS_DEFAULT_BACKGROUND_POOL_SIZE) \
-=======
-    M(SettingUInt64, background_pool_size, DBMS_DEFAULT_BACKGROUND_POOL_SIZE, "Number of threads performing background work for tables (for example, merging in merge tree).") \
->>>>>>> 4d735165
+    M(SettingUInt64, background_schedule_pool_size, DBMS_DEFAULT_BACKGROUND_POOL_SIZE, "Number of threads performing background tasks for replicated tables.") \
     \
     /** Sleep time for StorageDistributed DirectoryMonitors in case there is no work or exception has been thrown */ \
     M(SettingMilliseconds, distributed_directory_monitor_sleep_time_ms, DBMS_DISTRIBUTED_DIRECTORY_MONITOR_SLEEP_TIME_MS, "Sleep time for StorageDistributed DirectoryMonitors in case there is no work or exception has been thrown.") \
@@ -225,12 +221,6 @@
     /** If you uncompress the POST data from the client compressed by the native format, do not check the checksum */ \
     M(SettingBool, http_native_compression_disable_checksumming_on_decompress, 0, "If you uncompress the POST data from the client compressed by the native format, do not check the checksum.") \
     \
-<<<<<<< HEAD
-=======
-    /** Timeout in seconds */ \
-    M(SettingUInt64, resharding_barrier_timeout, 300, "") \
-    \
->>>>>>> 4d735165
     /** What aggregate function to use for implementation of count(DISTINCT ...) */ \
     M(SettingString, count_distinct_implementation, "uniqExact", "What aggregate function to use for implementation of count(DISTINCT ...)") \
     \
