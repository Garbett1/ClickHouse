--- conflicted
+++ resolved
@@ -83,17 +83,11 @@
 };
 
 
-<<<<<<< HEAD
 class ASTDictionarySource : public IAST
 {
 public:
     ASTKeyValueFunction * source = nullptr;
     IAST * primary_key = nullptr;
-    String password;
-    UInt16 port;
-    String user;
-    String database;
-    String table;
     ASTKeyValueFunction * lifetime;
     ASTKeyValueFunction * layout;
 
@@ -105,9 +99,6 @@
 };
 
 
-/// CREATE TABLE or ATTACH TABLE query or CREATE DICTIONARY or CREATE DATABASE
-class ASTCreateQuery : public ASTQueryWithTableOrDictionaryAndOutput, public ASTQueryWithOnCluster
-=======
 class ASTColumns : public IAST
 {
 private:
@@ -197,9 +188,8 @@
 };
 
 
-/// CREATE TABLE or ATTACH TABLE query
-class ASTCreateQuery : public ASTQueryWithTableAndOutput, public ASTQueryWithOnCluster
->>>>>>> 1f95bf18
+/// CREATE TABLE or ATTACH TABLE or CREATE DICTIONARY query
+class ASTCreateQuery : public ASTQueryWithTableOrDictionaryAndOutput, public ASTQueryWithOnCluster
 {
 public:
     bool attach{false};    /// Query ATTACH TABLE, not CREATE TABLE.
