namespace DB
{

namespace ErrorCodes
{
    /** Previously, these constants were located in one enum.
      * But in this case there is a problem: when you add a new constant, you need to recompile
      *  all translation units that use at least one constant (almost the whole project).
      * Therefore it is made so that definitions of constants are located here, in one file,
      *  and their declaration are in different files, at the place of use.
      */

    extern const int UNSUPPORTED_METHOD = 1;
    extern const int UNSUPPORTED_PARAMETER = 2;
    extern const int UNEXPECTED_END_OF_FILE = 3;
    extern const int EXPECTED_END_OF_FILE = 4;
    extern const int CANNOT_PARSE_TEXT = 6;
    extern const int INCORRECT_NUMBER_OF_COLUMNS = 7;
    extern const int THERE_IS_NO_COLUMN = 8;
    extern const int SIZES_OF_COLUMNS_DOESNT_MATCH = 9;
    extern const int NOT_FOUND_COLUMN_IN_BLOCK = 10;
    extern const int POSITION_OUT_OF_BOUND = 11;
    extern const int PARAMETER_OUT_OF_BOUND = 12;
    extern const int SIZES_OF_COLUMNS_IN_TUPLE_DOESNT_MATCH = 13;
    extern const int DUPLICATE_COLUMN = 15;
    extern const int NO_SUCH_COLUMN_IN_TABLE = 16;
    extern const int DELIMITER_IN_STRING_LITERAL_DOESNT_MATCH = 17;
    extern const int CANNOT_INSERT_ELEMENT_INTO_CONSTANT_COLUMN = 18;
    extern const int SIZE_OF_FIXED_STRING_DOESNT_MATCH = 19;
    extern const int NUMBER_OF_COLUMNS_DOESNT_MATCH = 20;
    extern const int CANNOT_READ_ALL_DATA_FROM_TAB_SEPARATED_INPUT = 21;
    extern const int CANNOT_PARSE_ALL_VALUE_FROM_TAB_SEPARATED_INPUT = 22;
    extern const int CANNOT_READ_FROM_ISTREAM = 23;
    extern const int CANNOT_WRITE_TO_OSTREAM = 24;
    extern const int CANNOT_PARSE_ESCAPE_SEQUENCE = 25;
    extern const int CANNOT_PARSE_QUOTED_STRING = 26;
    extern const int CANNOT_PARSE_INPUT_ASSERTION_FAILED = 27;
    extern const int CANNOT_PRINT_FLOAT_OR_DOUBLE_NUMBER = 28;
    extern const int CANNOT_PRINT_INTEGER = 29;
    extern const int CANNOT_READ_SIZE_OF_COMPRESSED_CHUNK = 30;
    extern const int CANNOT_READ_COMPRESSED_CHUNK = 31;
    extern const int ATTEMPT_TO_READ_AFTER_EOF = 32;
    extern const int CANNOT_READ_ALL_DATA = 33;
    extern const int TOO_MANY_ARGUMENTS_FOR_FUNCTION = 34;
    extern const int TOO_FEW_ARGUMENTS_FOR_FUNCTION = 35;
    extern const int BAD_ARGUMENTS = 36;
    extern const int UNKNOWN_ELEMENT_IN_AST = 37;
    extern const int CANNOT_PARSE_DATE = 38;
    extern const int TOO_LARGE_SIZE_COMPRESSED = 39;
    extern const int CHECKSUM_DOESNT_MATCH = 40;
    extern const int CANNOT_PARSE_DATETIME = 41;
    extern const int NUMBER_OF_ARGUMENTS_DOESNT_MATCH = 42;
    extern const int ILLEGAL_TYPE_OF_ARGUMENT = 43;
    extern const int ILLEGAL_COLUMN = 44;
    extern const int ILLEGAL_NUMBER_OF_RESULT_COLUMNS = 45;
    extern const int UNKNOWN_FUNCTION = 46;
    extern const int UNKNOWN_IDENTIFIER = 47;
    extern const int NOT_IMPLEMENTED = 48;
    extern const int LOGICAL_ERROR = 49;
    extern const int UNKNOWN_TYPE = 50;
    extern const int EMPTY_LIST_OF_COLUMNS_QUERIED = 51;
    extern const int COLUMN_QUERIED_MORE_THAN_ONCE = 52;
    extern const int TYPE_MISMATCH = 53;
    extern const int STORAGE_DOESNT_ALLOW_PARAMETERS = 54;
    extern const int STORAGE_REQUIRES_PARAMETER = 55;
    extern const int UNKNOWN_STORAGE = 56;
    extern const int TABLE_ALREADY_EXISTS = 57;
    extern const int TABLE_METADATA_ALREADY_EXISTS = 58;
    extern const int ILLEGAL_TYPE_OF_COLUMN_FOR_FILTER = 59;
    extern const int UNKNOWN_TABLE = 60;
    extern const int ONLY_FILTER_COLUMN_IN_BLOCK = 61;
    extern const int SYNTAX_ERROR = 62;
    extern const int UNKNOWN_AGGREGATE_FUNCTION = 63;
    extern const int CANNOT_READ_AGGREGATE_FUNCTION_FROM_TEXT = 64;
    extern const int CANNOT_WRITE_AGGREGATE_FUNCTION_AS_TEXT = 65;
    extern const int NOT_A_COLUMN = 66;
    extern const int ILLEGAL_KEY_OF_AGGREGATION = 67;
    extern const int CANNOT_GET_SIZE_OF_FIELD = 68;
    extern const int ARGUMENT_OUT_OF_BOUND = 69;
    extern const int CANNOT_CONVERT_TYPE = 70;
    extern const int CANNOT_WRITE_AFTER_END_OF_BUFFER = 71;
    extern const int CANNOT_PARSE_NUMBER = 72;
    extern const int UNKNOWN_FORMAT = 73;
    extern const int CANNOT_READ_FROM_FILE_DESCRIPTOR = 74;
    extern const int CANNOT_WRITE_TO_FILE_DESCRIPTOR = 75;
    extern const int CANNOT_OPEN_FILE = 76;
    extern const int CANNOT_CLOSE_FILE = 77;
    extern const int UNKNOWN_TYPE_OF_QUERY = 78;
    extern const int INCORRECT_FILE_NAME = 79;
    extern const int INCORRECT_QUERY = 80;
    extern const int UNKNOWN_DATABASE = 81;
    extern const int DATABASE_ALREADY_EXISTS = 82;
    extern const int DIRECTORY_DOESNT_EXIST = 83;
    extern const int DIRECTORY_ALREADY_EXISTS = 84;
    extern const int FORMAT_IS_NOT_SUITABLE_FOR_INPUT = 85;
    extern const int RECEIVED_ERROR_FROM_REMOTE_IO_SERVER = 86;
    extern const int CANNOT_SEEK_THROUGH_FILE = 87;
    extern const int CANNOT_TRUNCATE_FILE = 88;
    extern const int UNKNOWN_COMPRESSION_METHOD = 89;
    extern const int EMPTY_LIST_OF_COLUMNS_PASSED = 90;
    extern const int SIZES_OF_MARKS_FILES_ARE_INCONSISTENT = 91;
    extern const int EMPTY_DATA_PASSED = 92;
    extern const int UNKNOWN_AGGREGATED_DATA_VARIANT = 93;
    extern const int CANNOT_MERGE_DIFFERENT_AGGREGATED_DATA_VARIANTS = 94;
    extern const int CANNOT_READ_FROM_SOCKET = 95;
    extern const int CANNOT_WRITE_TO_SOCKET = 96;
    extern const int CANNOT_READ_ALL_DATA_FROM_CHUNKED_INPUT = 97;
    extern const int CANNOT_WRITE_TO_EMPTY_BLOCK_OUTPUT_STREAM = 98;
    extern const int UNKNOWN_PACKET_FROM_CLIENT = 99;
    extern const int UNKNOWN_PACKET_FROM_SERVER = 100;
    extern const int UNEXPECTED_PACKET_FROM_CLIENT = 101;
    extern const int UNEXPECTED_PACKET_FROM_SERVER = 102;
    extern const int RECEIVED_DATA_FOR_WRONG_QUERY_ID = 103;
    extern const int TOO_SMALL_BUFFER_SIZE = 104;
    extern const int CANNOT_READ_HISTORY = 105;
    extern const int CANNOT_APPEND_HISTORY = 106;
    extern const int FILE_DOESNT_EXIST = 107;
    extern const int NO_DATA_TO_INSERT = 108;
    extern const int CANNOT_BLOCK_SIGNAL = 109;
    extern const int CANNOT_UNBLOCK_SIGNAL = 110;
    extern const int CANNOT_MANIPULATE_SIGSET = 111;
    extern const int CANNOT_WAIT_FOR_SIGNAL = 112;
    extern const int THERE_IS_NO_SESSION = 113;
    extern const int CANNOT_CLOCK_GETTIME = 114;
    extern const int UNKNOWN_SETTING = 115;
    extern const int THERE_IS_NO_DEFAULT_VALUE = 116;
    extern const int INCORRECT_DATA = 117;
    extern const int ENGINE_REQUIRED = 119;
    extern const int CANNOT_INSERT_VALUE_OF_DIFFERENT_SIZE_INTO_TUPLE = 120;
    extern const int UNSUPPORTED_JOIN_KEYS = 121;
    extern const int INCOMPATIBLE_COLUMNS = 122;
    extern const int UNKNOWN_TYPE_OF_AST_NODE = 123;
    extern const int INCORRECT_ELEMENT_OF_SET = 124;
    extern const int INCORRECT_RESULT_OF_SCALAR_SUBQUERY = 125;
    extern const int CANNOT_GET_RETURN_TYPE = 126;
    extern const int ILLEGAL_INDEX = 127;
    extern const int TOO_LARGE_ARRAY_SIZE = 128;
    extern const int FUNCTION_IS_SPECIAL = 129;
    extern const int CANNOT_READ_ARRAY_FROM_TEXT = 130;
    extern const int TOO_LARGE_STRING_SIZE = 131;
    extern const int CANNOT_CREATE_TABLE_FROM_METADATA = 132;
    extern const int AGGREGATE_FUNCTION_DOESNT_ALLOW_PARAMETERS = 133;
    extern const int PARAMETERS_TO_AGGREGATE_FUNCTIONS_MUST_BE_LITERALS = 134;
    extern const int ZERO_ARRAY_OR_TUPLE_INDEX = 135;
    extern const int UNKNOWN_ELEMENT_IN_CONFIG = 137;
    extern const int EXCESSIVE_ELEMENT_IN_CONFIG = 138;
    extern const int NO_ELEMENTS_IN_CONFIG = 139;
    extern const int ALL_REQUESTED_COLUMNS_ARE_MISSING = 140;
    extern const int SAMPLING_NOT_SUPPORTED = 141;
    extern const int NOT_FOUND_NODE = 142;
    extern const int FOUND_MORE_THAN_ONE_NODE = 143;
    extern const int FIRST_DATE_IS_BIGGER_THAN_LAST_DATE = 144;
    extern const int UNKNOWN_OVERFLOW_MODE = 145;
    extern const int QUERY_SECTION_DOESNT_MAKE_SENSE = 146;
    extern const int NOT_FOUND_FUNCTION_ELEMENT_FOR_AGGREGATE = 147;
    extern const int NOT_FOUND_RELATION_ELEMENT_FOR_CONDITION = 148;
    extern const int NOT_FOUND_RHS_ELEMENT_FOR_CONDITION = 149;
    extern const int NO_ATTRIBUTES_LISTED = 150;
    extern const int INDEX_OF_COLUMN_IN_SORT_CLAUSE_IS_OUT_OF_RANGE = 151;
    extern const int UNKNOWN_DIRECTION_OF_SORTING = 152;
    extern const int ILLEGAL_DIVISION = 153;
    extern const int AGGREGATE_FUNCTION_NOT_APPLICABLE = 154;
    extern const int UNKNOWN_RELATION = 155;
    extern const int DICTIONARIES_WAS_NOT_LOADED = 156;
    extern const int ILLEGAL_OVERFLOW_MODE = 157;
    extern const int TOO_MANY_ROWS = 158;
    extern const int TIMEOUT_EXCEEDED = 159;
    extern const int TOO_SLOW = 160;
    extern const int TOO_MANY_COLUMNS = 161;
    extern const int TOO_DEEP_SUBQUERIES = 162;
    extern const int TOO_DEEP_PIPELINE = 163;
    extern const int READONLY = 164;
    extern const int TOO_MANY_TEMPORARY_COLUMNS = 165;
    extern const int TOO_MANY_TEMPORARY_NON_CONST_COLUMNS = 166;
    extern const int TOO_DEEP_AST = 167;
    extern const int TOO_BIG_AST = 168;
    extern const int BAD_TYPE_OF_FIELD = 169;
    extern const int BAD_GET = 170;
    extern const int BLOCKS_HAVE_DIFFERENT_STRUCTURE = 171;
    extern const int CANNOT_CREATE_DIRECTORY = 172;
    extern const int CANNOT_ALLOCATE_MEMORY = 173;
    extern const int CYCLIC_ALIASES = 174;
    extern const int CHUNK_NOT_FOUND = 176;
    extern const int DUPLICATE_CHUNK_NAME = 177;
    extern const int MULTIPLE_ALIASES_FOR_EXPRESSION = 178;
    extern const int MULTIPLE_EXPRESSIONS_FOR_ALIAS = 179;
    extern const int THERE_IS_NO_PROFILE = 180;
    extern const int ILLEGAL_FINAL = 181;
    extern const int ILLEGAL_PREWHERE = 182;
    extern const int UNEXPECTED_EXPRESSION = 183;
    extern const int ILLEGAL_AGGREGATION = 184;
    extern const int UNSUPPORTED_MYISAM_BLOCK_TYPE = 185;
    extern const int UNSUPPORTED_COLLATION_LOCALE = 186;
    extern const int COLLATION_COMPARISON_FAILED = 187;
    extern const int UNKNOWN_ACTION = 188;
    extern const int TABLE_MUST_NOT_BE_CREATED_MANUALLY = 189;
    extern const int SIZES_OF_ARRAYS_DOESNT_MATCH = 190;
    extern const int SET_SIZE_LIMIT_EXCEEDED = 191;
    extern const int UNKNOWN_USER = 192;
    extern const int WRONG_PASSWORD = 193;
    extern const int REQUIRED_PASSWORD = 194;
    extern const int IP_ADDRESS_NOT_ALLOWED = 195;
    extern const int UNKNOWN_ADDRESS_PATTERN_TYPE = 196;
    extern const int SERVER_REVISION_IS_TOO_OLD = 197;
    extern const int DNS_ERROR = 198;
    extern const int UNKNOWN_QUOTA = 199;
    extern const int QUOTA_DOESNT_ALLOW_KEYS = 200;
    extern const int QUOTA_EXPIRED = 201;
    extern const int TOO_MANY_SIMULTANEOUS_QUERIES = 202;
    extern const int NO_FREE_CONNECTION = 203;
    extern const int CANNOT_FSYNC = 204;
    extern const int NESTED_TYPE_TOO_DEEP = 205;
    extern const int ALIAS_REQUIRED = 206;
    extern const int AMBIGUOUS_IDENTIFIER = 207;
    extern const int EMPTY_NESTED_TABLE = 208;
    extern const int SOCKET_TIMEOUT = 209;
    extern const int NETWORK_ERROR = 210;
    extern const int EMPTY_QUERY = 211;
    extern const int UNKNOWN_LOAD_BALANCING = 212;
    extern const int UNKNOWN_TOTALS_MODE = 213;
    extern const int CANNOT_STATVFS = 214;
    extern const int NOT_AN_AGGREGATE = 215;
    extern const int QUERY_WITH_SAME_ID_IS_ALREADY_RUNNING = 216;
    extern const int CLIENT_HAS_CONNECTED_TO_WRONG_PORT = 217;
    extern const int TABLE_IS_DROPPED = 218;
    extern const int DATABASE_NOT_EMPTY = 219;
    extern const int DUPLICATE_INTERSERVER_IO_ENDPOINT = 220;
    extern const int NO_SUCH_INTERSERVER_IO_ENDPOINT = 221;
    extern const int ADDING_REPLICA_TO_NON_EMPTY_TABLE = 222;
    extern const int UNEXPECTED_AST_STRUCTURE = 223;
    extern const int REPLICA_IS_ALREADY_ACTIVE = 224;
    extern const int NO_ZOOKEEPER = 225;
    extern const int NO_FILE_IN_DATA_PART = 226;
    extern const int UNEXPECTED_FILE_IN_DATA_PART = 227;
    extern const int BAD_SIZE_OF_FILE_IN_DATA_PART = 228;
    extern const int QUERY_IS_TOO_LARGE = 229;
    extern const int NOT_FOUND_EXPECTED_DATA_PART = 230;
    extern const int TOO_MANY_UNEXPECTED_DATA_PARTS = 231;
    extern const int NO_SUCH_DATA_PART = 232;
    extern const int BAD_DATA_PART_NAME = 233;
    extern const int NO_REPLICA_HAS_PART = 234;
    extern const int DUPLICATE_DATA_PART = 235;
    extern const int ABORTED = 236;
    extern const int NO_REPLICA_NAME_GIVEN = 237;
    extern const int FORMAT_VERSION_TOO_OLD = 238;
    extern const int CANNOT_MUNMAP = 239;
    extern const int CANNOT_MREMAP = 240;
    extern const int MEMORY_LIMIT_EXCEEDED = 241;
    extern const int TABLE_IS_READ_ONLY = 242;
    extern const int NOT_ENOUGH_SPACE = 243;
    extern const int UNEXPECTED_ZOOKEEPER_ERROR = 244;
    extern const int CORRUPTED_DATA = 246;
    extern const int INCORRECT_MARK = 247;
    extern const int INVALID_PARTITION_VALUE = 248;
    extern const int NOT_ENOUGH_BLOCK_NUMBERS = 250;
    extern const int NO_SUCH_REPLICA = 251;
    extern const int TOO_MANY_PARTS = 252;
    extern const int REPLICA_IS_ALREADY_EXIST = 253;
    extern const int NO_ACTIVE_REPLICAS = 254;
    extern const int TOO_MANY_RETRIES_TO_FETCH_PARTS = 255;
    extern const int PARTITION_ALREADY_EXISTS = 256;
    extern const int PARTITION_DOESNT_EXIST = 257;
    extern const int UNION_ALL_RESULT_STRUCTURES_MISMATCH = 258;
    extern const int CLIENT_OUTPUT_FORMAT_SPECIFIED = 260;
    extern const int UNKNOWN_BLOCK_INFO_FIELD = 261;
    extern const int BAD_COLLATION = 262;
    extern const int CANNOT_COMPILE_CODE = 263;
    extern const int INCOMPATIBLE_TYPE_OF_JOIN = 264;
    extern const int NO_AVAILABLE_REPLICA = 265;
    extern const int MISMATCH_REPLICAS_DATA_SOURCES = 266;
    extern const int STORAGE_DOESNT_SUPPORT_PARALLEL_REPLICAS = 267;
    extern const int CPUID_ERROR = 268;
    extern const int INFINITE_LOOP = 269;
    extern const int CANNOT_COMPRESS = 270;
    extern const int CANNOT_DECOMPRESS = 271;
    extern const int CANNOT_IO_SUBMIT = 272;
    extern const int CANNOT_IO_GETEVENTS = 273;
    extern const int AIO_READ_ERROR = 274;
    extern const int AIO_WRITE_ERROR = 275;
    extern const int INDEX_NOT_USED = 277;
    extern const int LEADERSHIP_LOST = 278;
    extern const int ALL_CONNECTION_TRIES_FAILED = 279;
    extern const int NO_AVAILABLE_DATA = 280;
    extern const int DICTIONARY_IS_EMPTY = 281;
    extern const int INCORRECT_INDEX = 282;
    extern const int UNKNOWN_DISTRIBUTED_PRODUCT_MODE = 283;
    extern const int UNKNOWN_GLOBAL_SUBQUERIES_METHOD = 284;
    extern const int TOO_FEW_LIVE_REPLICAS = 285;
    extern const int UNSATISFIED_QUORUM_FOR_PREVIOUS_WRITE = 286;
    extern const int UNKNOWN_FORMAT_VERSION = 287;
    extern const int DISTRIBUTED_IN_JOIN_SUBQUERY_DENIED = 288;
    extern const int REPLICA_IS_NOT_IN_QUORUM = 289;
    extern const int LIMIT_EXCEEDED = 290;
    extern const int DATABASE_ACCESS_DENIED = 291;
    extern const int LEADERSHIP_CHANGED = 292;
    extern const int MONGODB_CANNOT_AUTHENTICATE = 293;
    extern const int INVALID_BLOCK_EXTRA_INFO = 294;
    extern const int RECEIVED_EMPTY_DATA = 295;
    extern const int NO_REMOTE_SHARD_FOUND = 296;
    extern const int SHARD_HAS_NO_CONNECTIONS = 297;
    extern const int CANNOT_PIPE = 298;
    extern const int CANNOT_FORK = 299;
    extern const int CANNOT_DLSYM = 300;
    extern const int CANNOT_CREATE_CHILD_PROCESS = 301;
    extern const int CHILD_WAS_NOT_EXITED_NORMALLY = 302;
    extern const int CANNOT_SELECT = 303;
    extern const int CANNOT_WAITPID = 304;
    extern const int TABLE_WAS_NOT_DROPPED = 305;
    extern const int TOO_DEEP_RECURSION = 306;
    extern const int TOO_MANY_BYTES = 307;
    extern const int UNEXPECTED_NODE_IN_ZOOKEEPER = 308;
    extern const int FUNCTION_CANNOT_HAVE_PARAMETERS = 309;
    extern const int INVALID_SHARD_WEIGHT = 317;
    extern const int INVALID_CONFIG_PARAMETER = 318;
    extern const int UNKNOWN_STATUS_OF_INSERT = 319;
    extern const int VALUE_IS_OUT_OF_RANGE_OF_DATA_TYPE = 321;
    extern const int BARRIER_TIMEOUT = 335;
    extern const int UNKNOWN_DATABASE_ENGINE = 336;
    extern const int DDL_GUARD_IS_ACTIVE = 337;
    extern const int UNFINISHED = 341;
    extern const int METADATA_MISMATCH = 342;
    extern const int SUPPORT_IS_DISABLED = 344;
    extern const int TABLE_DIFFERS_TOO_MUCH = 345;
    extern const int CANNOT_CONVERT_CHARSET = 346;
    extern const int CANNOT_LOAD_CONFIG = 347;
    extern const int CANNOT_INSERT_NULL_IN_ORDINARY_COLUMN = 349;
    extern const int INCOMPATIBLE_SOURCE_TABLES = 350;
    extern const int AMBIGUOUS_TABLE_NAME = 351;
    extern const int AMBIGUOUS_COLUMN_NAME = 352;
    extern const int INDEX_OF_POSITIONAL_ARGUMENT_IS_OUT_OF_RANGE = 353;
    extern const int ZLIB_INFLATE_FAILED = 354;
    extern const int ZLIB_DEFLATE_FAILED = 355;
    extern const int BAD_LAMBDA = 356;
    extern const int RESERVED_IDENTIFIER_NAME = 357;
    extern const int INTO_OUTFILE_NOT_ALLOWED = 358;
    extern const int TABLE_SIZE_EXCEEDS_MAX_DROP_SIZE_LIMIT = 359;
    extern const int CANNOT_CREATE_CHARSET_CONVERTER = 360;
    extern const int SEEK_POSITION_OUT_OF_BOUND = 361;
    extern const int CURRENT_WRITE_BUFFER_IS_EXHAUSTED = 362;
    extern const int CANNOT_CREATE_IO_BUFFER = 363;
    extern const int RECEIVED_ERROR_TOO_MANY_REQUESTS = 364;
    extern const int OUTPUT_IS_NOT_SORTED = 365;
    extern const int SIZES_OF_NESTED_COLUMNS_ARE_INCONSISTENT = 366;
    extern const int TOO_MANY_FETCHES = 367;
    extern const int BAD_CAST = 368;
    extern const int ALL_REPLICAS_ARE_STALE = 369;
    extern const int DATA_TYPE_CANNOT_BE_USED_IN_TABLES = 370;
    extern const int INCONSISTENT_CLUSTER_DEFINITION = 371;
    extern const int SESSION_NOT_FOUND = 372;
    extern const int SESSION_IS_LOCKED = 373;
    extern const int INVALID_SESSION_TIMEOUT = 374;
    extern const int CANNOT_DLOPEN = 375;
    extern const int CANNOT_PARSE_UUID = 376;
    extern const int ILLEGAL_SYNTAX_FOR_DATA_TYPE = 377;
    extern const int DATA_TYPE_CANNOT_HAVE_ARGUMENTS = 378;
    extern const int UNKNOWN_STATUS_OF_DISTRIBUTED_DDL_TASK = 379;
    extern const int CANNOT_KILL = 380;
    extern const int HTTP_LENGTH_REQUIRED = 381;
    extern const int CANNOT_LOAD_CATBOOST_MODEL = 382;
    extern const int CANNOT_APPLY_CATBOOST_MODEL = 383;
    extern const int PART_IS_TEMPORARILY_LOCKED = 384;
    extern const int MULTIPLE_STREAMS_REQUIRED = 385;
    extern const int NO_COMMON_TYPE = 386;
    extern const int EXTERNAL_LOADABLE_ALREADY_EXISTS = 387;
    extern const int CANNOT_ASSIGN_OPTIMIZE = 388;
    extern const int INSERT_WAS_DEDUPLICATED = 389;
    extern const int CANNOT_GET_CREATE_TABLE_QUERY = 390;
    extern const int EXTERNAL_LIBRARY_ERROR = 391;
    extern const int QUERY_IS_PROHIBITED = 392;
    extern const int THERE_IS_NO_QUERY = 393;
    extern const int QUERY_WAS_CANCELLED = 394;
    extern const int FUNCTION_THROW_IF_VALUE_IS_NON_ZERO = 395;
    extern const int TOO_MANY_ROWS_OR_BYTES = 396;
    extern const int QUERY_IS_NOT_SUPPORTED_IN_MATERIALIZED_VIEW = 397;
    extern const int UNKNOWN_MUTATION_COMMAND = 398;
    extern const int FORMAT_IS_NOT_SUITABLE_FOR_OUTPUT = 399;
    extern const int CANNOT_STAT = 400;
    extern const int FEATURE_IS_NOT_ENABLED_AT_BUILD_TIME = 401;
    extern const int CANNOT_IOSETUP = 402;
    extern const int INVALID_JOIN_ON_EXPRESSION = 403;
    extern const int BAD_ODBC_CONNECTION_STRING = 404;
    extern const int PARTITION_SIZE_EXCEEDS_MAX_DROP_SIZE_LIMIT = 405;
    extern const int TOP_AND_LIMIT_TOGETHER = 406;
    extern const int DECIMAL_OVERFLOW = 407;
    extern const int BAD_REQUEST_PARAMETER = 408;
    extern const int EXTERNAL_EXECUTABLE_NOT_FOUND = 409;
    extern const int EXTERNAL_SERVER_IS_NOT_RESPONDING = 410;
    extern const int PTHREAD_ERROR = 411;
    extern const int NETLINK_ERROR = 412;
    extern const int CANNOT_SET_SIGNAL_HANDLER = 413;
    extern const int CANNOT_READLINE = 414;
    extern const int ALL_REPLICAS_LOST = 415;
    extern const int REPLICA_STATUS_CHANGED = 416;
    extern const int EXPECTED_ALL_OR_ANY = 417;
    extern const int UNKNOWN_JOIN_STRICTNESS = 418;
    extern const int MULTIPLE_ASSIGNMENTS_TO_COLUMN = 419;
    extern const int CANNOT_UPDATE_COLUMN = 420;
    extern const int CANNOT_ADD_DIFFERENT_AGGREGATE_STATES = 421;
    extern const int UNSUPPORTED_URI_SCHEME = 422;
    extern const int CANNOT_GETTIMEOFDAY = 423;
    extern const int CANNOT_LINK = 424;
    extern const int SYSTEM_ERROR = 425;
    extern const int NULL_POINTER_DEREFERENCE = 426;
    extern const int CANNOT_COMPILE_REGEXP = 427;
    extern const int UNKNOWN_LOG_LEVEL = 428;
    extern const int FAILED_TO_GETPWUID = 429;
    extern const int MISMATCHING_USERS_FOR_PROCESS_AND_DATA = 430;
    extern const int ILLEGAL_SYNTAX_FOR_CODEC_TYPE = 431;
    extern const int UNKNOWN_CODEC = 432;
    extern const int ILLEGAL_CODEC_PARAMETER = 433;
    extern const int CANNOT_PARSE_PROTOBUF_SCHEMA = 434;
    extern const int NO_DATA_FOR_REQUIRED_PROTOBUF_FIELD = 435;
    extern const int PROTOBUF_BAD_CAST = 436;
    extern const int PROTOBUF_FIELD_NOT_REPEATED = 437;
    extern const int DATA_TYPE_CANNOT_BE_PROMOTED = 438;
    extern const int CANNOT_SCHEDULE_TASK = 439;
    extern const int INVALID_LIMIT_EXPRESSION = 440;
    extern const int CANNOT_PARSE_DOMAIN_VALUE_FROM_STRING = 441;
    extern const int BAD_DATABASE_FOR_TEMPORARY_TABLE = 442;
    extern const int NO_COMMON_COLUMNS_WITH_PROTOBUF_SCHEMA = 443;
    extern const int UNKNOWN_PROTOBUF_FORMAT = 444;
    extern const int CANNOT_MPROTECT = 445;
    extern const int FUNCTION_NOT_ALLOWED = 446;
    extern const int HYPERSCAN_CANNOT_SCAN_TEXT = 447;
    extern const int BROTLI_READ_FAILED = 448;
    extern const int BROTLI_WRITE_FAILED = 449;
    extern const int BAD_TTL_EXPRESSION = 450;
    extern const int BAD_TTL_FILE = 451;
    extern const int SETTING_CONSTRAINT_VIOLATION = 452;
    extern const int MYSQL_CLIENT_INSUFFICIENT_CAPABILITIES = 453;
    extern const int OPENSSL_ERROR = 454;
    extern const int SUSPICIOUS_TYPE_FOR_LOW_CARDINALITY = 455;
    extern const int UNKNOWN_QUERY_PARAMETER = 456;
    extern const int BAD_QUERY_PARAMETER = 457;
    extern const int CANNOT_UNLINK = 458;
    extern const int CANNOT_SET_THREAD_PRIORITY = 459;
    extern const int CANNOT_CREATE_TIMER = 460;
    extern const int CANNOT_SET_TIMER_PERIOD = 461;
    extern const int CANNOT_DELETE_TIMER = 462;
    extern const int CANNOT_FCNTL = 463;
    extern const int CANNOT_PARSE_ELF = 464;
    extern const int CANNOT_PARSE_DWARF = 465;
    extern const int INSECURE_PATH = 466;
<<<<<<< HEAD
    extern const int CANNOT_PARSE_BOOL = 467;
    extern const int CANNOT_PTHREAD_ATTR = 468;
=======
    extern const int UNKNOWN_POLICY = 467;
    extern const int UNKNOWN_DISK = 468;
    extern const int UNKNOWN_PROTOCOL = 469;
    extern const int PATH_ACCESS_DENIED = 470;
>>>>>>> 0f1e8404

    extern const int KEEPER_EXCEPTION = 999;
    extern const int POCO_EXCEPTION = 1000;
    extern const int STD_EXCEPTION = 1001;
    extern const int UNKNOWN_EXCEPTION = 1002;
    extern const int METRIKA_OTHER_ERROR = 1003;

    extern const int CONDITIONAL_TREE_PARENT_NOT_FOUND = 2001;
    extern const int ILLEGAL_PROJECTION_MANIPULATOR = 2002;
}

}<|MERGE_RESOLUTION|>--- conflicted
+++ resolved
@@ -441,15 +441,12 @@
     extern const int CANNOT_PARSE_ELF = 464;
     extern const int CANNOT_PARSE_DWARF = 465;
     extern const int INSECURE_PATH = 466;
-<<<<<<< HEAD
     extern const int CANNOT_PARSE_BOOL = 467;
     extern const int CANNOT_PTHREAD_ATTR = 468;
-=======
-    extern const int UNKNOWN_POLICY = 467;
-    extern const int UNKNOWN_DISK = 468;
-    extern const int UNKNOWN_PROTOCOL = 469;
-    extern const int PATH_ACCESS_DENIED = 470;
->>>>>>> 0f1e8404
+    extern const int UNKNOWN_POLICY = 473;
+    extern const int UNKNOWN_DISK = 474;
+    extern const int UNKNOWN_PROTOCOL = 475;
+    extern const int PATH_ACCESS_DENIED = 476;
 
     extern const int KEEPER_EXCEPTION = 999;
     extern const int POCO_EXCEPTION = 1000;
