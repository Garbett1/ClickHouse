namespace DB
{

namespace ErrorCodes
{
    /** Previously, these constants were located in one enum.
      * But in this case there is a problem: when you add a new constant, you need to recompile
      *  all translation units that use at least one constant (almost the whole project).
      * Therefore it is made so that definitions of constants are located here, in one file,
      *  and their declaration are in different files, at the place of use.
      */

    extern const int UNSUPPORTED_METHOD = 1;
    extern const int UNSUPPORTED_PARAMETER = 2;
    extern const int UNEXPECTED_END_OF_FILE = 3;
    extern const int EXPECTED_END_OF_FILE = 4;
    extern const int CANNOT_PARSE_TEXT = 6;
    extern const int INCORRECT_NUMBER_OF_COLUMNS = 7;
    extern const int THERE_IS_NO_COLUMN = 8;
    extern const int SIZES_OF_COLUMNS_DOESNT_MATCH = 9;
    extern const int NOT_FOUND_COLUMN_IN_BLOCK = 10;
    extern const int POSITION_OUT_OF_BOUND = 11;
    extern const int PARAMETER_OUT_OF_BOUND = 12;
    extern const int SIZES_OF_COLUMNS_IN_TUPLE_DOESNT_MATCH = 13;
    extern const int DUPLICATE_COLUMN = 15;
    extern const int NO_SUCH_COLUMN_IN_TABLE = 16;
    extern const int DELIMITER_IN_STRING_LITERAL_DOESNT_MATCH = 17;
    extern const int CANNOT_INSERT_ELEMENT_INTO_CONSTANT_COLUMN = 18;
    extern const int SIZE_OF_FIXED_STRING_DOESNT_MATCH = 19;
    extern const int NUMBER_OF_COLUMNS_DOESNT_MATCH = 20;
    extern const int CANNOT_READ_ALL_DATA_FROM_TAB_SEPARATED_INPUT = 21;
    extern const int CANNOT_PARSE_ALL_VALUE_FROM_TAB_SEPARATED_INPUT = 22;
    extern const int CANNOT_READ_FROM_ISTREAM = 23;
    extern const int CANNOT_WRITE_TO_OSTREAM = 24;
    extern const int CANNOT_PARSE_ESCAPE_SEQUENCE = 25;
    extern const int CANNOT_PARSE_QUOTED_STRING = 26;
    extern const int CANNOT_PARSE_INPUT_ASSERTION_FAILED = 27;
    extern const int CANNOT_PRINT_FLOAT_OR_DOUBLE_NUMBER = 28;
    extern const int CANNOT_PRINT_INTEGER = 29;
    extern const int CANNOT_READ_SIZE_OF_COMPRESSED_CHUNK = 30;
    extern const int CANNOT_READ_COMPRESSED_CHUNK = 31;
    extern const int ATTEMPT_TO_READ_AFTER_EOF = 32;
    extern const int CANNOT_READ_ALL_DATA = 33;
    extern const int TOO_MANY_ARGUMENTS_FOR_FUNCTION = 34;
    extern const int TOO_LESS_ARGUMENTS_FOR_FUNCTION = 35;
    extern const int BAD_ARGUMENTS = 36;
    extern const int UNKNOWN_ELEMENT_IN_AST = 37;
    extern const int CANNOT_PARSE_DATE = 38;
    extern const int TOO_LARGE_SIZE_COMPRESSED = 39;
    extern const int CHECKSUM_DOESNT_MATCH = 40;
    extern const int CANNOT_PARSE_DATETIME = 41;
    extern const int NUMBER_OF_ARGUMENTS_DOESNT_MATCH = 42;
    extern const int ILLEGAL_TYPE_OF_ARGUMENT = 43;
    extern const int ILLEGAL_COLUMN = 44;
    extern const int ILLEGAL_NUMBER_OF_RESULT_COLUMNS = 45;
    extern const int UNKNOWN_FUNCTION = 46;
    extern const int UNKNOWN_IDENTIFIER = 47;
    extern const int NOT_IMPLEMENTED = 48;
    extern const int LOGICAL_ERROR = 49;
    extern const int UNKNOWN_TYPE = 50;
    extern const int EMPTY_LIST_OF_COLUMNS_QUERIED = 51;
    extern const int COLUMN_QUERIED_MORE_THAN_ONCE = 52;
    extern const int TYPE_MISMATCH = 53;
    extern const int STORAGE_DOESNT_ALLOW_PARAMETERS = 54;
    extern const int STORAGE_REQUIRES_PARAMETER = 55;
    extern const int UNKNOWN_STORAGE = 56;
    extern const int TABLE_ALREADY_EXISTS = 57;
    extern const int TABLE_METADATA_ALREADY_EXISTS = 58;
    extern const int ILLEGAL_TYPE_OF_COLUMN_FOR_FILTER = 59;
    extern const int UNKNOWN_TABLE = 60;
    extern const int ONLY_FILTER_COLUMN_IN_BLOCK = 61;
    extern const int SYNTAX_ERROR = 62;
    extern const int UNKNOWN_AGGREGATE_FUNCTION = 63;
    extern const int CANNOT_READ_AGGREGATE_FUNCTION_FROM_TEXT = 64;
    extern const int CANNOT_WRITE_AGGREGATE_FUNCTION_AS_TEXT = 65;
    extern const int NOT_A_COLUMN = 66;
    extern const int ILLEGAL_KEY_OF_AGGREGATION = 67;
    extern const int CANNOT_GET_SIZE_OF_FIELD = 68;
    extern const int ARGUMENT_OUT_OF_BOUND = 69;
    extern const int CANNOT_CONVERT_TYPE = 70;
    extern const int CANNOT_WRITE_AFTER_END_OF_BUFFER = 71;
    extern const int CANNOT_PARSE_NUMBER = 72;
    extern const int UNKNOWN_FORMAT = 73;
    extern const int CANNOT_READ_FROM_FILE_DESCRIPTOR = 74;
    extern const int CANNOT_WRITE_TO_FILE_DESCRIPTOR = 75;
    extern const int CANNOT_OPEN_FILE = 76;
    extern const int CANNOT_CLOSE_FILE = 77;
    extern const int UNKNOWN_TYPE_OF_QUERY = 78;
    extern const int INCORRECT_FILE_NAME = 79;
    extern const int INCORRECT_QUERY = 80;
    extern const int UNKNOWN_DATABASE = 81;
    extern const int DATABASE_ALREADY_EXISTS = 82;
    extern const int DIRECTORY_DOESNT_EXIST = 83;
    extern const int DIRECTORY_ALREADY_EXISTS = 84;
    extern const int FORMAT_IS_NOT_SUITABLE_FOR_INPUT = 85;
    extern const int RECEIVED_ERROR_FROM_REMOTE_IO_SERVER = 86;
    extern const int CANNOT_SEEK_THROUGH_FILE = 87;
    extern const int CANNOT_TRUNCATE_FILE = 88;
    extern const int UNKNOWN_COMPRESSION_METHOD = 89;
    extern const int EMPTY_LIST_OF_COLUMNS_PASSED = 90;
    extern const int SIZES_OF_MARKS_FILES_ARE_INCONSISTENT = 91;
    extern const int EMPTY_DATA_PASSED = 92;
    extern const int UNKNOWN_AGGREGATED_DATA_VARIANT = 93;
    extern const int CANNOT_MERGE_DIFFERENT_AGGREGATED_DATA_VARIANTS = 94;
    extern const int CANNOT_READ_FROM_SOCKET = 95;
    extern const int CANNOT_WRITE_TO_SOCKET = 96;
    extern const int CANNOT_READ_ALL_DATA_FROM_CHUNKED_INPUT = 97;
    extern const int CANNOT_WRITE_TO_EMPTY_BLOCK_OUTPUT_STREAM = 98;
    extern const int UNKNOWN_PACKET_FROM_CLIENT = 99;
    extern const int UNKNOWN_PACKET_FROM_SERVER = 100;
    extern const int UNEXPECTED_PACKET_FROM_CLIENT = 101;
    extern const int UNEXPECTED_PACKET_FROM_SERVER = 102;
    extern const int RECEIVED_DATA_FOR_WRONG_QUERY_ID = 103;
    extern const int TOO_SMALL_BUFFER_SIZE = 104;
    extern const int CANNOT_READ_HISTORY = 105;
    extern const int CANNOT_APPEND_HISTORY = 106;
    extern const int FILE_DOESNT_EXIST = 107;
    extern const int NO_DATA_TO_INSERT = 108;
    extern const int CANNOT_BLOCK_SIGNAL = 109;
    extern const int CANNOT_UNBLOCK_SIGNAL = 110;
    extern const int CANNOT_MANIPULATE_SIGSET = 111;
    extern const int CANNOT_WAIT_FOR_SIGNAL = 112;
    extern const int THERE_IS_NO_SESSION = 113;
    extern const int CANNOT_CLOCK_GETTIME = 114;
    extern const int UNKNOWN_SETTING = 115;
    extern const int THERE_IS_NO_DEFAULT_VALUE = 116;
    extern const int INCORRECT_DATA = 117;
    extern const int ENGINE_REQUIRED = 119;
    extern const int CANNOT_INSERT_VALUE_OF_DIFFERENT_SIZE_INTO_TUPLE = 120;
    extern const int UNKNOWN_SET_DATA_VARIANT = 121;
    extern const int INCOMPATIBLE_COLUMNS = 122;
    extern const int UNKNOWN_TYPE_OF_AST_NODE = 123;
    extern const int INCORRECT_ELEMENT_OF_SET = 124;
    extern const int INCORRECT_RESULT_OF_SCALAR_SUBQUERY = 125;
    extern const int CANNOT_GET_RETURN_TYPE = 126;
    extern const int ILLEGAL_INDEX = 127;
    extern const int TOO_LARGE_ARRAY_SIZE = 128;
    extern const int FUNCTION_IS_SPECIAL = 129;
    extern const int CANNOT_READ_ARRAY_FROM_TEXT = 130;
    extern const int TOO_LARGE_STRING_SIZE = 131;
    extern const int CANNOT_CREATE_TABLE_FROM_METADATA = 132;
    extern const int AGGREGATE_FUNCTION_DOESNT_ALLOW_PARAMETERS = 133;
    extern const int PARAMETERS_TO_AGGREGATE_FUNCTIONS_MUST_BE_LITERALS = 134;
    extern const int ZERO_ARRAY_OR_TUPLE_INDEX = 135;
    extern const int UNKNOWN_ELEMENT_IN_CONFIG = 137;
    extern const int EXCESSIVE_ELEMENT_IN_CONFIG = 138;
    extern const int NO_ELEMENTS_IN_CONFIG = 139;
    extern const int ALL_REQUESTED_COLUMNS_ARE_MISSING = 140;
    extern const int SAMPLING_NOT_SUPPORTED = 141;
    extern const int NOT_FOUND_NODE = 142;
    extern const int FOUND_MORE_THAN_ONE_NODE = 143;
    extern const int FIRST_DATE_IS_BIGGER_THAN_LAST_DATE = 144;
    extern const int UNKNOWN_OVERFLOW_MODE = 145;
    extern const int QUERY_SECTION_DOESNT_MAKE_SENSE = 146;
    extern const int NOT_FOUND_FUNCTION_ELEMENT_FOR_AGGREGATE = 147;
    extern const int NOT_FOUND_RELATION_ELEMENT_FOR_CONDITION = 148;
    extern const int NOT_FOUND_RHS_ELEMENT_FOR_CONDITION = 149;
    extern const int NO_ATTRIBUTES_LISTED = 150;
    extern const int INDEX_OF_COLUMN_IN_SORT_CLAUSE_IS_OUT_OF_RANGE = 151;
    extern const int UNKNOWN_DIRECTION_OF_SORTING = 152;
    extern const int ILLEGAL_DIVISION = 153;
    extern const int AGGREGATE_FUNCTION_NOT_APPLICABLE = 154;
    extern const int UNKNOWN_RELATION = 155;
    extern const int DICTIONARIES_WAS_NOT_LOADED = 156;
    extern const int ILLEGAL_OVERFLOW_MODE = 157;
    extern const int TOO_MANY_ROWS = 158;
    extern const int TIMEOUT_EXCEEDED = 159;
    extern const int TOO_SLOW = 160;
    extern const int TOO_MANY_COLUMNS = 161;
    extern const int TOO_DEEP_SUBQUERIES = 162;
    extern const int TOO_DEEP_PIPELINE = 163;
    extern const int READONLY = 164;
    extern const int TOO_MANY_TEMPORARY_COLUMNS = 165;
    extern const int TOO_MANY_TEMPORARY_NON_CONST_COLUMNS = 166;
    extern const int TOO_DEEP_AST = 167;
    extern const int TOO_BIG_AST = 168;
    extern const int BAD_TYPE_OF_FIELD = 169;
    extern const int BAD_GET = 170;
    extern const int BLOCKS_HAVE_DIFFERENT_STRUCTURE = 171;
    extern const int CANNOT_CREATE_DIRECTORY = 172;
    extern const int CANNOT_ALLOCATE_MEMORY = 173;
    extern const int CYCLIC_ALIASES = 174;
    extern const int CHUNK_NOT_FOUND = 176;
    extern const int DUPLICATE_CHUNK_NAME = 177;
    extern const int MULTIPLE_ALIASES_FOR_EXPRESSION = 178;
    extern const int MULTIPLE_EXPRESSIONS_FOR_ALIAS = 179;
    extern const int THERE_IS_NO_PROFILE = 180;
    extern const int ILLEGAL_FINAL = 181;
    extern const int ILLEGAL_PREWHERE = 182;
    extern const int UNEXPECTED_EXPRESSION = 183;
    extern const int ILLEGAL_AGGREGATION = 184;
    extern const int UNSUPPORTED_MYISAM_BLOCK_TYPE = 185;
    extern const int UNSUPPORTED_COLLATION_LOCALE = 186;
    extern const int COLLATION_COMPARISON_FAILED = 187;
    extern const int UNKNOWN_ACTION = 188;
    extern const int TABLE_MUST_NOT_BE_CREATED_MANUALLY = 189;
    extern const int SIZES_OF_ARRAYS_DOESNT_MATCH = 190;
    extern const int SET_SIZE_LIMIT_EXCEEDED = 191;
    extern const int UNKNOWN_USER = 192;
    extern const int WRONG_PASSWORD = 193;
    extern const int REQUIRED_PASSWORD = 194;
    extern const int IP_ADDRESS_NOT_ALLOWED = 195;
    extern const int UNKNOWN_ADDRESS_PATTERN_TYPE = 196;
    extern const int SERVER_REVISION_IS_TOO_OLD = 197;
    extern const int DNS_ERROR = 198;
    extern const int UNKNOWN_QUOTA = 199;
    extern const int QUOTA_DOESNT_ALLOW_KEYS = 200;
    extern const int QUOTA_EXPIRED = 201;
    extern const int TOO_MANY_SIMULTANEOUS_QUERIES = 202;
    extern const int NO_FREE_CONNECTION = 203;
    extern const int CANNOT_FSYNC = 204;
    extern const int NESTED_TYPE_TOO_DEEP = 205;
    extern const int ALIAS_REQUIRED = 206;
    extern const int AMBIGUOUS_IDENTIFIER = 207;
    extern const int EMPTY_NESTED_TABLE = 208;
    extern const int SOCKET_TIMEOUT = 209;
    extern const int NETWORK_ERROR = 210;
    extern const int EMPTY_QUERY = 211;
    extern const int UNKNOWN_LOAD_BALANCING = 212;
    extern const int UNKNOWN_TOTALS_MODE = 213;
    extern const int CANNOT_STATVFS = 214;
    extern const int NOT_AN_AGGREGATE = 215;
    extern const int QUERY_WITH_SAME_ID_IS_ALREADY_RUNNING = 216;
    extern const int CLIENT_HAS_CONNECTED_TO_WRONG_PORT = 217;
    extern const int TABLE_IS_DROPPED = 218;
    extern const int DATABASE_NOT_EMPTY = 219;
    extern const int DUPLICATE_INTERSERVER_IO_ENDPOINT = 220;
    extern const int NO_SUCH_INTERSERVER_IO_ENDPOINT = 221;
    extern const int ADDING_REPLICA_TO_NON_EMPTY_TABLE = 222;
    extern const int UNEXPECTED_AST_STRUCTURE = 223;
    extern const int REPLICA_IS_ALREADY_ACTIVE = 224;
    extern const int NO_ZOOKEEPER = 225;
    extern const int NO_FILE_IN_DATA_PART = 226;
    extern const int UNEXPECTED_FILE_IN_DATA_PART = 227;
    extern const int BAD_SIZE_OF_FILE_IN_DATA_PART = 228;
    extern const int QUERY_IS_TOO_LARGE = 229;
    extern const int NOT_FOUND_EXPECTED_DATA_PART = 230;
    extern const int TOO_MANY_UNEXPECTED_DATA_PARTS = 231;
    extern const int NO_SUCH_DATA_PART = 232;
    extern const int BAD_DATA_PART_NAME = 233;
    extern const int NO_REPLICA_HAS_PART = 234;
    extern const int DUPLICATE_DATA_PART = 235;
    extern const int ABORTED = 236;
    extern const int NO_REPLICA_NAME_GIVEN = 237;
    extern const int FORMAT_VERSION_TOO_OLD = 238;
    extern const int CANNOT_MUNMAP = 239;
    extern const int CANNOT_MREMAP = 240;
    extern const int MEMORY_LIMIT_EXCEEDED = 241;
    extern const int TABLE_IS_READ_ONLY = 242;
    extern const int NOT_ENOUGH_SPACE = 243;
    extern const int UNEXPECTED_ZOOKEEPER_ERROR = 244;
    extern const int CORRUPTED_DATA = 246;
    extern const int INCORRECT_MARK = 247;
    extern const int INVALID_PARTITION_VALUE = 248;
    extern const int NOT_ENOUGH_BLOCK_NUMBERS = 250;
    extern const int NO_SUCH_REPLICA = 251;
    extern const int TOO_MANY_PARTS = 252;
    extern const int REPLICA_IS_ALREADY_EXIST = 253;
    extern const int NO_ACTIVE_REPLICAS = 254;
    extern const int TOO_MANY_RETRIES_TO_FETCH_PARTS = 255;
    extern const int PARTITION_ALREADY_EXISTS = 256;
    extern const int PARTITION_DOESNT_EXIST = 257;
    extern const int UNION_ALL_RESULT_STRUCTURES_MISMATCH = 258;
    extern const int CLIENT_OUTPUT_FORMAT_SPECIFIED = 260;
    extern const int UNKNOWN_BLOCK_INFO_FIELD = 261;
    extern const int BAD_COLLATION = 262;
    extern const int CANNOT_COMPILE_CODE = 263;
    extern const int INCOMPATIBLE_TYPE_OF_JOIN = 264;
    extern const int NO_AVAILABLE_REPLICA = 265;
    extern const int MISMATCH_REPLICAS_DATA_SOURCES = 266;
    extern const int STORAGE_DOESNT_SUPPORT_PARALLEL_REPLICAS = 267;
    extern const int CPUID_ERROR = 268;
    extern const int INFINITE_LOOP = 269;
    extern const int CANNOT_COMPRESS = 270;
    extern const int CANNOT_DECOMPRESS = 271;
    extern const int CANNOT_IO_SUBMIT = 272;
    extern const int CANNOT_IO_GETEVENTS = 273;
    extern const int AIO_READ_ERROR = 274;
    extern const int AIO_WRITE_ERROR = 275;
    extern const int INDEX_NOT_USED = 277;
    extern const int LEADERSHIP_LOST = 278;
    extern const int ALL_CONNECTION_TRIES_FAILED = 279;
    extern const int NO_AVAILABLE_DATA = 280;
    extern const int DICTIONARY_IS_EMPTY = 281;
    extern const int INCORRECT_INDEX = 282;
    extern const int UNKNOWN_DISTRIBUTED_PRODUCT_MODE = 283;
    extern const int UNKNOWN_GLOBAL_SUBQUERIES_METHOD = 284;
    extern const int TOO_LESS_LIVE_REPLICAS = 285;
    extern const int UNSATISFIED_QUORUM_FOR_PREVIOUS_WRITE = 286;
    extern const int UNKNOWN_FORMAT_VERSION = 287;
    extern const int DISTRIBUTED_IN_JOIN_SUBQUERY_DENIED = 288;
    extern const int REPLICA_IS_NOT_IN_QUORUM = 289;
    extern const int LIMIT_EXCEEDED = 290;
    extern const int DATABASE_ACCESS_DENIED = 291;
    extern const int LEADERSHIP_CHANGED = 292;
    extern const int MONGODB_CANNOT_AUTHENTICATE = 293;
    extern const int INVALID_BLOCK_EXTRA_INFO = 294;
    extern const int RECEIVED_EMPTY_DATA = 295;
    extern const int NO_REMOTE_SHARD_FOUND = 296;
    extern const int SHARD_HAS_NO_CONNECTIONS = 297;
    extern const int CANNOT_PIPE = 298;
    extern const int CANNOT_FORK = 299;
    extern const int CANNOT_DLSYM = 300;
    extern const int CANNOT_CREATE_CHILD_PROCESS = 301;
    extern const int CHILD_WAS_NOT_EXITED_NORMALLY = 302;
    extern const int CANNOT_SELECT = 303;
    extern const int CANNOT_WAITPID = 304;
    extern const int TABLE_WAS_NOT_DROPPED = 305;
    extern const int TOO_DEEP_RECURSION = 306;
    extern const int TOO_MANY_BYTES = 307;
    extern const int UNEXPECTED_NODE_IN_ZOOKEEPER = 308;
    extern const int FUNCTION_CANNOT_HAVE_PARAMETERS = 309;
    extern const int INVALID_SHARD_WEIGHT = 317;
    extern const int INVALID_CONFIG_PARAMETER = 318;
    extern const int UNKNOWN_STATUS_OF_INSERT = 319;
    extern const int VALUE_IS_OUT_OF_RANGE_OF_DATA_TYPE = 321;
    extern const int BARRIER_TIMEOUT = 335;
    extern const int UNKNOWN_DATABASE_ENGINE = 336;
    extern const int DDL_GUARD_IS_ACTIVE = 337;
    extern const int UNFINISHED = 341;
    extern const int METADATA_MISMATCH = 342;
    extern const int SUPPORT_IS_DISABLED = 344;
    extern const int TABLE_DIFFERS_TOO_MUCH = 345;
    extern const int CANNOT_CONVERT_CHARSET = 346;
    extern const int CANNOT_LOAD_CONFIG = 347;
    extern const int CANNOT_INSERT_NULL_IN_ORDINARY_COLUMN = 349;
    extern const int INCOMPATIBLE_SOURCE_TABLES = 350;
    extern const int AMBIGUOUS_TABLE_NAME = 351;
    extern const int AMBIGUOUS_COLUMN_NAME = 352;
    extern const int INDEX_OF_POSITIONAL_ARGUMENT_IS_OUT_OF_RANGE = 353;
    extern const int ZLIB_INFLATE_FAILED = 354;
    extern const int ZLIB_DEFLATE_FAILED = 355;
    extern const int BAD_LAMBDA = 356;
    extern const int RESERVED_IDENTIFIER_NAME = 357;
    extern const int INTO_OUTFILE_NOT_ALLOWED = 358;
    extern const int TABLE_SIZE_EXCEEDS_MAX_DROP_SIZE_LIMIT = 359;
    extern const int CANNOT_CREATE_CHARSET_CONVERTER = 360;
    extern const int SEEK_POSITION_OUT_OF_BOUND = 361;
    extern const int CURRENT_WRITE_BUFFER_IS_EXHAUSTED = 362;
    extern const int CANNOT_CREATE_IO_BUFFER = 363;
    extern const int RECEIVED_ERROR_TOO_MANY_REQUESTS = 364;
    extern const int OUTPUT_IS_NOT_SORTED = 365;
    extern const int SIZES_OF_NESTED_COLUMNS_ARE_INCONSISTENT = 366;
    extern const int TOO_MANY_FETCHES = 367;
    extern const int BAD_CAST = 368;
    extern const int ALL_REPLICAS_ARE_STALE = 369;
    extern const int DATA_TYPE_CANNOT_BE_USED_IN_TABLES = 370;
    extern const int INCONSISTENT_CLUSTER_DEFINITION = 371;
    extern const int SESSION_NOT_FOUND = 372;
    extern const int SESSION_IS_LOCKED = 373;
    extern const int INVALID_SESSION_TIMEOUT = 374;
    extern const int CANNOT_DLOPEN = 375;
    extern const int CANNOT_PARSE_UUID = 376;
    extern const int ILLEGAL_SYNTAX_FOR_DATA_TYPE = 377;
    extern const int DATA_TYPE_CANNOT_HAVE_ARGUMENTS = 378;
    extern const int UNKNOWN_STATUS_OF_DISTRIBUTED_DDL_TASK = 379;
    extern const int CANNOT_KILL = 380;
    extern const int HTTP_LENGTH_REQUIRED = 381;
    extern const int CANNOT_LOAD_CATBOOST_MODEL = 382;
    extern const int CANNOT_APPLY_CATBOOST_MODEL = 383;
    extern const int PART_IS_TEMPORARILY_LOCKED = 384;
    extern const int MULTIPLE_STREAMS_REQUIRED = 385;
    extern const int NO_COMMON_TYPE = 386;
    extern const int EXTERNAL_LOADABLE_ALREADY_EXISTS = 387;
    extern const int CANNOT_ASSIGN_OPTIMIZE = 388;
    extern const int INSERT_WAS_DEDUPLICATED = 389;
    extern const int CANNOT_GET_CREATE_TABLE_QUERY = 390;
    extern const int EXTERNAL_LIBRARY_ERROR = 391;
    extern const int QUERY_IS_PROHIBITED = 392;
    extern const int THERE_IS_NO_QUERY = 393;
    extern const int QUERY_WAS_CANCELLED = 394;
    extern const int FUNCTION_THROW_IF_VALUE_IS_NON_ZERO = 395;
    extern const int TOO_MANY_ROWS_OR_BYTES = 396;
    extern const int QUERY_IS_NOT_SUPPORTED_IN_MATERIALIZED_VIEW = 397;
    extern const int UNKNOWN_MUTATION_COMMAND = 398;
    extern const int FORMAT_IS_NOT_SUITABLE_FOR_OUTPUT = 399;
    extern const int CANNOT_STAT = 400;
    extern const int FEATURE_IS_NOT_ENABLED_AT_BUILD_TIME = 401;
    extern const int CANNOT_IOSETUP = 402;
    extern const int INVALID_JOIN_ON_EXPRESSION = 403;
    extern const int BAD_ODBC_CONNECTION_STRING = 404;
    extern const int PARTITION_SIZE_EXCEEDS_MAX_DROP_SIZE_LIMIT = 405;
<<<<<<< HEAD
    extern const int BAD_REQUEST_PARAMETER = 406;
    extern const int EXTERNAL_EXECUTABLE_NOT_FOUND = 407;
    extern const int EXTERNAL_SERVER_IS_NOT_RESPONDING = 408;
=======
    extern const int TOP_AND_LIMIT_TOGETHER = 406;
>>>>>>> 6b337539

    extern const int KEEPER_EXCEPTION = 999;
    extern const int POCO_EXCEPTION = 1000;
    extern const int STD_EXCEPTION = 1001;
    extern const int UNKNOWN_EXCEPTION = 1002;

    extern const int CONDITIONAL_TREE_PARENT_NOT_FOUND = 2001;
    extern const int ILLEGAL_PROJECTION_MANIPULATOR = 2002;
}

}<|MERGE_RESOLUTION|>--- conflicted
+++ resolved
@@ -380,13 +380,10 @@
     extern const int INVALID_JOIN_ON_EXPRESSION = 403;
     extern const int BAD_ODBC_CONNECTION_STRING = 404;
     extern const int PARTITION_SIZE_EXCEEDS_MAX_DROP_SIZE_LIMIT = 405;
-<<<<<<< HEAD
-    extern const int BAD_REQUEST_PARAMETER = 406;
-    extern const int EXTERNAL_EXECUTABLE_NOT_FOUND = 407;
-    extern const int EXTERNAL_SERVER_IS_NOT_RESPONDING = 408;
-=======
     extern const int TOP_AND_LIMIT_TOGETHER = 406;
->>>>>>> 6b337539
+    extern const int BAD_REQUEST_PARAMETER = 407;
+    extern const int EXTERNAL_EXECUTABLE_NOT_FOUND = 408;
+    extern const int EXTERNAL_SERVER_IS_NOT_RESPONDING = 409;
 
     extern const int KEEPER_EXCEPTION = 999;
     extern const int POCO_EXCEPTION = 1000;
