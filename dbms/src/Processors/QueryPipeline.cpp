--- conflicted
+++ resolved
@@ -632,11 +632,7 @@
     if (!output_format)
         throw Exception("Cannot execute pipeline because it doesn't have output.", ErrorCodes::LOGICAL_ERROR);
 
-<<<<<<< HEAD
-    return std::make_unique<PipelineExecutor>(processors);
-=======
-    return std::make_shared<PipelineExecutor>(processors, process_list_element);
->>>>>>> 9247bbac
+    return std::make_unique<PipelineExecutor>(processors, process_list_element);
 }
 
 }