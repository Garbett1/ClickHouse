---
slug: /en/operations/settings/query-complexity
sidebar_position: 59
sidebar_label: Restrictions on Query Complexity
---

# Restrictions on Query Complexity

Restrictions on query complexity are part of the settings.
They are used to provide safer execution from the user interface.
Almost all the restrictions only apply to `SELECT`. For distributed query processing, restrictions are applied on each server separately.

ClickHouse checks the restrictions for data parts, not for each row. It means that you can exceed the value of restriction with the size of the data part.

Restrictions on the “maximum amount of something” can take the value 0, which means “unrestricted”.
Most restrictions also have an ‘overflow_mode’ setting, meaning what to do when the limit is exceeded.
It can take one of two values: `throw` or `break`. Restrictions on aggregation (group_by_overflow_mode) also have the value `any`.

`throw` – Throw an exception (default).

`break` – Stop executing the query and return the partial result, as if the source data ran out.

`any (only for group_by_overflow_mode)` – Continuing aggregation for the keys that got into the set, but do not add new keys to the set.

## max_memory_usage {#settings_max_memory_usage}

The maximum amount of RAM to use for running a query on a single server.

The default setting is unlimited (set to `0`).

Cloud default value: depends on the amount of RAM on the replica.

The setting does not consider the volume of available memory or the total volume of memory on the machine.
The restriction applies to a single query within a single server.
You can use `SHOW PROCESSLIST` to see the current memory consumption for each query.
Besides, the peak memory consumption is tracked for each query and written to the log.

Memory usage is not monitored for the states of certain aggregate functions.

Memory usage is not fully tracked for states of the aggregate functions `min`, `max`, `any`, `anyLast`, `argMin`, `argMax` from `String` and `Array` arguments.

Memory consumption is also restricted by the parameters `max_memory_usage_for_user` and [max_server_memory_usage](../../operations/server-configuration-parameters/settings.md#max_server_memory_usage).

## max_memory_usage_for_user {#max-memory-usage-for-user}

The maximum amount of RAM to use for running a user’s queries on a single server.

Default values are defined in [Settings.h](https://github.com/ClickHouse/ClickHouse/blob/master/src/Core/Settings.h#L288). By default, the amount is not restricted (`max_memory_usage_for_user = 0`).

See also the description of [max_memory_usage](#settings_max_memory_usage).

For example if you want to set `max_memory_usage_for_user` to 1000 bytes for a user named `clickhouse_read`, you can use the statement

``` sql
ALTER USER clickhouse_read SETTINGS max_memory_usage_for_user = 1000;
```

You can verify it worked by logging out of your client, logging back in, then use the `getSetting` function:

```sql
SELECT getSetting('max_memory_usage_for_user');
```

## max_rows_to_read {#max-rows-to-read}

The following restrictions can be checked on each block (instead of on each row). That is, the restrictions can be broken a little.

A maximum number of rows that can be read from a table when running a query.

## max_bytes_to_read {#max-bytes-to-read}

A maximum number of bytes (uncompressed data) that can be read from a table when running a query.

## read_overflow_mode {#read-overflow-mode}

What to do when the volume of data read exceeds one of the limits: ‘throw’ or ‘break’. By default, throw.

## max_rows_to_read_leaf {#max-rows-to-read-leaf}

The following restrictions can be checked on each block (instead of on each row). That is, the restrictions can be broken a little.

A maximum number of rows that can be read from a local table on a leaf node when running a distributed query. While
distributed queries can issue a multiple sub-queries to each shard (leaf) - this limit will be checked only on the read
stage on the leaf nodes and ignored on results merging stage on the root node. For example, cluster consists of 2 shards
and each shard contains a table with 100 rows. Then distributed query which suppose to read all the data from both
tables with setting `max_rows_to_read=150` will fail as in total it will be 200 rows. While query
with `max_rows_to_read_leaf=150` will succeed since leaf nodes will read 100 rows at max.

## max_bytes_to_read_leaf {#max-bytes-to-read-leaf}

A maximum number of bytes (uncompressed data) that can be read from a local table on a leaf node when running
a distributed query. While distributed queries can issue a multiple sub-queries to each shard (leaf) - this limit will
be checked only on the read stage on the leaf nodes and ignored on results merging stage on the root node.
For example, cluster consists of 2 shards and each shard contains a table with 100 bytes of data.
Then distributed query which suppose to read all the data from both tables with setting `max_bytes_to_read=150` will fail
as in total it will be 200 bytes. While query with `max_bytes_to_read_leaf=150` will succeed since leaf nodes will read
100 bytes at max.

## read_overflow_mode_leaf {#read-overflow-mode-leaf}

What to do when the volume of data read exceeds one of the leaf limits: ‘throw’ or ‘break’. By default, throw.

## max_rows_to_group_by {#settings-max-rows-to-group-by}

A maximum number of unique keys received from aggregation. This setting lets you limit memory consumption when aggregating.

## group_by_overflow_mode {#group-by-overflow-mode}

What to do when the number of unique keys for aggregation exceeds the limit: ‘throw’, ‘break’, or ‘any’. By default, throw.
Using the ‘any’ value lets you run an approximation of GROUP BY. The quality of this approximation depends on the statistical nature of the data.

## max_bytes_before_external_group_by {#settings-max_bytes_before_external_group_by}

Enables or disables execution of `GROUP BY` clauses in external memory. See [GROUP BY in external memory](../../sql-reference/statements/select/group-by.md#select-group-by-in-external-memory).

:::note
- You cannot use this setting and `max_bytes_ratio_before_external_group_by` at the same time
:::

Possible values:

- Maximum volume of RAM (in bytes) that can be used by the single [GROUP BY](../../sql-reference/statements/select/group-by.md#select-group-by-clause) operation.
- 0 — `GROUP BY` in external memory disabled.

Default value: `0`.

Cloud default value: half the memory amount per replica.

## max_bytes_ratio_before_external_group_by {#settings-max_bytes_ratio_before_external_group_by}

The ratio of available memory that is allowed for `GROUP BY`, once reached, uses external memory for aggregation.

For example, if set to `0.6`, `GROUP BY` will allow to use `60%` of available memory (to server/user/merges) at the beginning of the execution, after that, it will start using external aggregation.

<<<<<<< HEAD
:::note
- You cannot use this setting and `max_bytes_before_external_group_by` at the same time
- **The setting is experimental and subject to change**
:::
=======
Default value: `0.5`.
>>>>>>> 2f0be31d

Default value: `0.0`.

## max_bytes_before_external_sort {#settings-max_bytes_before_external_sort}

Enables or disables execution of `ORDER BY` clauses in external memory. See [ORDER BY Implementation Details](../../sql-reference/statements/select/order-by.md#implementation-details)

- Maximum volume of RAM (in bytes) that can be used by the single [ORDER BY](../../sql-reference/statements/select/order-by.md) operation. Recommended value is half of available system memory
- 0 — `ORDER BY` in external memory disabled.

:::note
- You cannot use this setting and `max_bytes_ratio_before_external_sort` at the same time
:::

Default value: 0.

Cloud default value: half the memory amount per replica.

## max_bytes_ratio_before_external_sort {#settings-max_bytes_ratio_before_external_sort}

The ratio of available memory that is allowed for `ORDER BY`, once reached, uses external sort.

For example, if set to `0.6`, `ORDER BY` will allow to use `60%` of available memory (to server/user/merges) at the beginning of the execution, after that, it will start using external sort.

<<<<<<< HEAD
:::note
- You cannot use this setting and `max_bytes_before_external_sort` at the same time
- The setting is experimental and subject to change
:::
=======
Default value: `0.5`.
>>>>>>> 2f0be31d

Default value: `0.0`.

## max_rows_to_sort {#max-rows-to-sort}

A maximum number of rows before sorting. This allows you to limit memory consumption when sorting.

## max_bytes_to_sort {#max-bytes-to-sort}

A maximum number of bytes before sorting.

## sort_overflow_mode {#sort-overflow-mode}

What to do if the number of rows received before sorting exceeds one of the limits: ‘throw’ or ‘break’. By default, throw.

## max_result_rows {#setting-max_result_rows}

Limit on the number of rows in the result. Also checked for subqueries, and on remote servers when running parts of a distributed query. No limit is applied when value is `0`.

Default value: `0`.

Cloud default value: `0`.

## max_result_bytes {#max-result-bytes}

Limit on the number of bytes in the result. The same as the previous setting.

## result_overflow_mode {#result-overflow-mode}

What to do if the volume of the result exceeds one of the limits: ‘throw’ or ‘break’.

Using ‘break’ is similar to using LIMIT. `Break` interrupts execution only at the block level. This means that amount of returned rows is greater than [max_result_rows](#setting-max_result_rows), multiple of [max_block_size](../../operations/settings/settings.md#setting-max_block_size) and depends on [max_threads](../../operations/settings/settings.md#max_threads).

Default value: `throw`.

Cloud default value: `throw`.

Example:

``` sql
SET max_threads = 3, max_block_size = 3333;
SET max_result_rows = 3334, result_overflow_mode = 'break';

SELECT *
FROM numbers_mt(100000)
FORMAT Null;
```

Result:

``` text
6666 rows in set. ...
```

## max_execution_time {#max-execution-time}

Maximum query execution time in seconds.
At this time, it is not checked for one of the sorting stages, or when merging and finalizing aggregate functions.

The `max_execution_time` parameter can be a bit tricky to understand.
It operates based on interpolation relative to the current query execution speed (this behaviour is controlled by [timeout_before_checking_execution_speed](#timeout-before-checking-execution-speed)).
ClickHouse will interrupt a query if the projected execution time exceeds the specified `max_execution_time`.
By default, the timeout_before_checking_execution_speed is set to 10 seconds. This means that after 10 seconds of query execution, ClickHouse will begin estimating the total execution time.
If, for example, `max_execution_time` is set to 3600 seconds (1 hour), ClickHouse will terminate the query if the estimated time exceeds this 3600-second limit.
If you set `timeout_before_checking_execution_speed `to 0, ClickHouse will use clock time as the basis for `max_execution_time`.

## timeout_overflow_mode {#timeout-overflow-mode}

What to do if the query is run longer than `max_execution_time` or the estimated running time is longer than `max_estimated_execution_time`: `throw` or `break`. By default, `throw`.

## max_execution_time_leaf

Similar semantic to `max_execution_time` but only apply on leaf node for distributed or remote queries.

For example, if we want to limit execution time on leaf node to `10s` but no limit on the initial node, instead of having `max_execution_time` in the nested subquery settings:

``` sql
SELECT count() FROM cluster(cluster, view(SELECT * FROM t SETTINGS max_execution_time = 10));
```

We can use `max_execution_time_leaf` as the query settings:

``` sql
SELECT count() FROM cluster(cluster, view(SELECT * FROM t)) SETTINGS max_execution_time_leaf = 10;
```

## timeout_overflow_mode_leaf

What to do when the query in leaf node run longer than `max_execution_time_leaf`: `throw` or `break`. By default, `throw`.

## min_execution_speed {#min-execution-speed}

Minimal execution speed in rows per second. Checked on every data block when ‘timeout_before_checking_execution_speed’ expires. If the execution speed is lower, an exception is thrown.

## min_execution_speed_bytes {#min-execution-speed-bytes}

A minimum number of execution bytes per second. Checked on every data block when ‘timeout_before_checking_execution_speed’ expires. If the execution speed is lower, an exception is thrown.

## max_execution_speed {#max-execution-speed}

A maximum number of execution rows per second. Checked on every data block when ‘timeout_before_checking_execution_speed’ expires. If the execution speed is high, the execution speed will be reduced.

## max_execution_speed_bytes {#max-execution-speed-bytes}

A maximum number of execution bytes per second. Checked on every data block when ‘timeout_before_checking_execution_speed’ expires. If the execution speed is high, the execution speed will be reduced.

## timeout_before_checking_execution_speed {#timeout-before-checking-execution-speed}

Checks that execution speed is not too slow (no less than ‘min_execution_speed’), after the specified time in seconds has expired.

## max_estimated_execution_time {#max_estimated_execution_time}

Maximum query estimate execution time in seconds. Checked on every data block when ‘timeout_before_checking_execution_speed’ expires.

## max_columns_to_read {#max-columns-to-read}

A maximum number of columns that can be read from a table in a single query. If a query requires reading a greater number of columns, it throws an exception.

## max_temporary_columns {#max-temporary-columns}

A maximum number of temporary columns that must be kept in RAM at the same time when running a query, including constant columns. If there are more temporary columns than this, it throws an exception.

## max_temporary_non_const_columns {#max-temporary-non-const-columns}

The same thing as ‘max_temporary_columns’, but without counting constant columns.
Note that constant columns are formed fairly often when running a query, but they require approximately zero computing resources.

## max_subquery_depth {#max-subquery-depth}

Maximum nesting depth of subqueries. If subqueries are deeper, an exception is thrown. By default, 100.

## max_pipeline_depth {#max-pipeline-depth}

Maximum pipeline depth. Corresponds to the number of transformations that each data block goes through during query processing. Counted within the limits of a single server. If the pipeline depth is greater, an exception is thrown. By default, 1000.

## max_ast_depth {#max-ast-depth}

Maximum nesting depth of a query syntactic tree. If exceeded, an exception is thrown.
At this time, it isn’t checked during parsing, but only after parsing the query. That is, a syntactic tree that is too deep can be created during parsing, but the query will fail. By default, 1000.

## max_ast_elements {#max-ast-elements}

A maximum number of elements in a query syntactic tree. If exceeded, an exception is thrown.
In the same way as the previous setting, it is checked only after parsing the query. By default, 50,000.

## max_rows_in_set {#max-rows-in-set}

A maximum number of rows for a data set in the IN clause created from a subquery.

## max_bytes_in_set {#max-bytes-in-set}

A maximum number of bytes (uncompressed data) used by a set in the IN clause created from a subquery.

## set_overflow_mode {#set-overflow-mode}

What to do when the amount of data exceeds one of the limits: ‘throw’ or ‘break’. By default, throw.

## max_rows_in_distinct {#max-rows-in-distinct}

A maximum number of different rows when using DISTINCT.

## max_bytes_in_distinct {#max-bytes-in-distinct}

A maximum number of bytes used by a hash table when using DISTINCT.

## distinct_overflow_mode {#distinct-overflow-mode}

What to do when the amount of data exceeds one of the limits: ‘throw’ or ‘break’. By default, throw.

## max_rows_to_transfer {#max-rows-to-transfer}

A maximum number of rows that can be passed to a remote server or saved in a temporary table when using GLOBAL IN.

## max_bytes_to_transfer {#max-bytes-to-transfer}

A maximum number of bytes (uncompressed data) that can be passed to a remote server or saved in a temporary table when using GLOBAL IN.

## transfer_overflow_mode {#transfer-overflow-mode}

What to do when the amount of data exceeds one of the limits: ‘throw’ or ‘break’. By default, throw.

## max_rows_in_join {#settings-max_rows_in_join}

Limits the number of rows in the hash table that is used when joining tables.

This settings applies to [SELECT ... JOIN](../../sql-reference/statements/select/join.md#select-join) operations and the [Join](../../engines/table-engines/special/join.md) table engine.

If a query contains multiple joins, ClickHouse checks this setting for every intermediate result.

ClickHouse can proceed with different actions when the limit is reached. Use the [join_overflow_mode](#settings-join_overflow_mode) setting to choose the action.

Possible values:

- Positive integer.
- 0 — Unlimited number of rows.

Default value: 0.

## max_bytes_in_join {#settings-max_bytes_in_join}

Limits the size in bytes of the hash table used when joining tables.

This setting applies to [SELECT ... JOIN](../../sql-reference/statements/select/join.md#select-join) operations and [Join table engine](../../engines/table-engines/special/join.md).

If the query contains joins, ClickHouse checks this setting for every intermediate result.

ClickHouse can proceed with different actions when the limit is reached. Use [join_overflow_mode](#settings-join_overflow_mode) settings to choose the action.

Possible values:

- Positive integer.
- 0 — Memory control is disabled.

Default value: 0.

## join_overflow_mode {#settings-join_overflow_mode}

Defines what action ClickHouse performs when any of the following join limits is reached:

- [max_bytes_in_join](#settings-max_bytes_in_join)
- [max_rows_in_join](#settings-max_rows_in_join)

Possible values:

- `THROW` — ClickHouse throws an exception and breaks operation.
- `BREAK` — ClickHouse breaks operation and does not throw an exception.

Default value: `THROW`.

**See Also**

- [JOIN clause](../../sql-reference/statements/select/join.md#select-join)
- [Join table engine](../../engines/table-engines/special/join.md)

## max_partitions_per_insert_block {#settings-max_partitions_per_insert_block}

Limits the maximum number of partitions in a single inserted block.

- Positive integer.
- 0 — Unlimited number of partitions.

Default value: 100.

**Details**

When inserting data, ClickHouse calculates the number of partitions in the inserted block. If the number of partitions is more than `max_partitions_per_insert_block`, ClickHouse either logs a warning or throws an exception based on `throw_on_max_partitions_per_insert_block`. Exceptions have the following text:

> “Too many partitions for a single INSERT block (`partitions_count` partitions, limit is ” + toString(max_partitions) + “). The limit is controlled by the ‘max_partitions_per_insert_block’ setting. A large number of partitions is a common misconception. It will lead to severe negative performance impact, including slow server startup, slow INSERT queries and slow SELECT queries. Recommended total number of partitions for a table is under 1000..10000. Please note, that partitioning is not intended to speed up SELECT queries (ORDER BY key is sufficient to make range queries fast). Partitions are intended for data manipulation (DROP PARTITION, etc).”

## throw_on_max_partitions_per_insert_block {#settings-throw_on_max_partition_per_insert_block}

Allows you to control behaviour when `max_partitions_per_insert_block` is reached.

- `true`  - When an insert block reaches `max_partitions_per_insert_block`, an exception is raised.
- `false` - Logs a warning when `max_partitions_per_insert_block` is reached.

Default value: `true`

## max_temporary_data_on_disk_size_for_user {#settings_max_temporary_data_on_disk_size_for_user}

The maximum amount of data consumed by temporary files on disk in bytes for all concurrently running user queries.
Zero means unlimited.

Default value: 0.


## max_temporary_data_on_disk_size_for_query {#settings_max_temporary_data_on_disk_size_for_query}

The maximum amount of data consumed by temporary files on disk in bytes for all concurrently running queries.
Zero means unlimited.

Default value: 0.

## max_sessions_for_user {#max-sessions-per-user}

Maximum number of simultaneous sessions per authenticated user to the ClickHouse server.

Example:

``` xml
<profiles>
    <single_session_profile>
        <max_sessions_for_user>1</max_sessions_for_user>
    </single_session_profile>
    <two_sessions_profile>
        <max_sessions_for_user>2</max_sessions_for_user>
    </two_sessions_profile>
    <unlimited_sessions_profile>
        <max_sessions_for_user>0</max_sessions_for_user>
    </unlimited_sessions_profile>
</profiles>
<users>
     <!-- User Alice can connect to a ClickHouse server no more than once at a time. -->
    <Alice>
        <profile>single_session_user</profile>
    </Alice>
    <!-- User Bob can use 2 simultaneous sessions. -->
    <Bob>
        <profile>two_sessions_profile</profile>
    </Bob>
    <!-- User Charles can use arbitrarily many of simultaneous sessions. -->
    <Charles>
       <profile>unlimited_sessions_profile</profile>
    </Charles>
</users>
```

Default value: 0 (Infinite count of simultaneous sessions).

## max_partitions_to_read {#max-partitions-to-read}

Limits the maximum number of partitions that can be accessed in one query.

The setting value specified when the table is created can be overridden via query-level setting.

Possible values:

- Any positive integer.

Default value: -1 (unlimited).

You can also specify a MergeTree setting [max_partitions_to_read](merge-tree-settings#max-partitions-to-read) in tables' setting.<|MERGE_RESOLUTION|>--- conflicted
+++ resolved
@@ -132,16 +132,7 @@
 
 For example, if set to `0.6`, `GROUP BY` will allow to use `60%` of available memory (to server/user/merges) at the beginning of the execution, after that, it will start using external aggregation.
 
-<<<<<<< HEAD
-:::note
-- You cannot use this setting and `max_bytes_before_external_group_by` at the same time
-- **The setting is experimental and subject to change**
-:::
-=======
 Default value: `0.5`.
->>>>>>> 2f0be31d
-
-Default value: `0.0`.
 
 ## max_bytes_before_external_sort {#settings-max_bytes_before_external_sort}
 
@@ -164,16 +155,7 @@
 
 For example, if set to `0.6`, `ORDER BY` will allow to use `60%` of available memory (to server/user/merges) at the beginning of the execution, after that, it will start using external sort.
 
-<<<<<<< HEAD
-:::note
-- You cannot use this setting and `max_bytes_before_external_sort` at the same time
-- The setting is experimental and subject to change
-:::
-=======
 Default value: `0.5`.
->>>>>>> 2f0be31d
-
-Default value: `0.0`.
 
 ## max_rows_to_sort {#max-rows-to-sort}
 
