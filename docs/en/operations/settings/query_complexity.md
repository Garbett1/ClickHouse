--- conflicted
+++ resolved
@@ -214,7 +214,6 @@
 
 What to do when the amount of data exceeds one of the limits: 'throw' or 'break'. By default, throw.
 
-<<<<<<< HEAD
 ## max_rows_in_join {#settings-max_rows_in_join}
 
 Limits the number of rows in the hash table that is used when joining tables.
@@ -228,7 +227,7 @@
 Possible values:
 
 - Positive integer.
-- 0 — Rows control is disabled.
+- 0 — Unlimited number of rows.
 
 Default value: 0.
 
@@ -236,21 +235,15 @@
 
 Limits hash table size in bytes that is used when joining tables.
 
-This settings applies to [SELECT ... JOIN](../../query_language/select.md#select-join) operations and the [Join table engine](../table_engines/join.md) functioning.
+This settings applies to [SELECT ... JOIN](../../query_language/select.md#select-join) operations and the [Join table engine](../table_engines/join.md).
 
 If query contains some joins, ClickHouse checks this setting for every intermediate result.
 
 ClickHouse can proceed with different actions when the limit is reached. Use the [join_overflow_mode](#settings-join_overflow_mode) settings to choose the action.
-=======
-## max_partitions_per_insert_block
-
-Limits the maximum number of partitions in a single inserted block.
->>>>>>> e389df38
-
-Possible values:
-
-- Positive integer.
-<<<<<<< HEAD
+
+Possible values:
+
+- Positive integer.
 - 0 — Memory control is disabled.
 
 Default value: 0.
@@ -273,7 +266,13 @@
 
 - [JOIN clause](../../query_language/select.md#select-join)
 - [Join table engine](../table_engines/join.md)
-=======
+
+
+## max_partitions_per_insert_block
+
+Limits the maximum number of partitions in a single inserted block.
+
+- Positive integer.
 - 0 — Unlimited number of partitions.
 
 Default value: 100.
@@ -285,7 +284,4 @@
 
 "Too many partitions for single INSERT block (more than " + toString(max_parts) + "). The limit is controlled by 'max_partitions_per_insert_block' setting. Large number of partitions is a common misconception. It will lead to severe negative performance impact, including slow server startup, slow INSERT queries and slow SELECT queries. Recommended total number of partitions for a table is under 1000..10000. Please note, that partitioning is not intended to speed up SELECT queries (ORDER BY key is sufficient to make range queries fast). Partitions are intended for data manipulation (DROP PARTITION, etc)."
 
-
->>>>>>> e389df38
-
 [Original article](https://clickhouse.yandex/docs/en/operations/settings/query_complexity/) <!--hide-->