--- conflicted
+++ resolved
@@ -129,12 +129,9 @@
 
 The `GRANULARITY` parameter determines how many ANN sub-indexes are created. Bigger `GRANULARITY` values mean fewer but larger ANN
 sub-indexes, up to the point where a column (or a column's data part) has only a single sub-index. In that case, the sub-index has a
-<<<<<<< HEAD
-"global" view of all column rows and can directly return all granules of the column (part) with relevant rows (there are at most `LIMIT [N]`-many such granules). In a second step, ClickHouse will load these granules and identify the actually best rows by performing a
-=======
 "global" view of all column rows and can directly return all granules of the column (part) with relevant rows (there are at most 
-`LIMIT <N>`-many such granules). In a second step, ClickHouse will load these granules and identify the actually best rows by performing a
->>>>>>> 8dddec4c
+`LIMIT [N]`-many such granules). In a second step, ClickHouse will load these granules and identify the actually best rows by performing a
+
 brute-force distance calculation over all rows of the granules. With a small `GRANULARITY` value, each of the sub-indexes returns up to
 `LIMIT N`-many granules. As a result, more granules need to be loaded and post-filtered. Note that the search accuracy is with both cases
 equally good, only the processing performance differs. It is generally recommended to use a large `GRANULARITY` for ANN indexes and fall
