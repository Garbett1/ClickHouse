---
slug: /en/sql-reference/statements/create/user
sidebar_position: 39
sidebar_label: USER
title: "CREATE USER"
---

Creates [user accounts](../../../guides/sre/user-management/index.md#user-account-management).

Syntax:

``` sql
CREATE USER [IF NOT EXISTS | OR REPLACE] name1 [, name2 [,...]] [ON CLUSTER cluster_name]
    [NOT IDENTIFIED | IDENTIFIED {[WITH {plaintext_password | sha256_password | sha256_hash | double_sha1_password | double_sha1_hash}] BY {'password' | 'hash'}} | WITH NO_PASSWORD | {WITH ldap SERVER 'server_name'} | {WITH kerberos [REALM 'realm']} | {WITH ssl_certificate CN 'common_name' | SAN 'TYPE:subject_alt_name'} | {WITH ssh_key BY KEY 'public_key' TYPE 'ssh-rsa|...'} | {WITH http SERVER 'server_name' [SCHEME 'Basic']} [VALID UNTIL datetime] 
    [, {[{plaintext_password | sha256_password | sha256_hash | ...}] BY {'password' | 'hash'}} | {ldap SERVER 'server_name'} | {...} | ... [,...]]]
    [HOST {LOCAL | NAME 'name' | REGEXP 'name_regexp' | IP 'address' | LIKE 'pattern'} [,...] | ANY | NONE]
    [VALID UNTIL datetime]
    [IN access_storage_type]
    [DEFAULT ROLE role [,...]]
    [DEFAULT DATABASE database | NONE]
    [GRANTEES {user | role | ANY | NONE} [,...] [EXCEPT {user | role} [,...]]]
    [SETTINGS variable [= value] [MIN [=] min_value] [MAX [=] max_value] [READONLY | WRITABLE] | PROFILE 'profile_name'] [,...]
```

`ON CLUSTER` clause allows creating users on a cluster, see [Distributed DDL](../../../sql-reference/distributed-ddl.md).

## Identification

There are multiple ways of user identification:

- `IDENTIFIED WITH no_password`
- `IDENTIFIED WITH plaintext_password BY 'qwerty'`
- `IDENTIFIED WITH sha256_password BY 'qwerty'` or `IDENTIFIED BY 'password'`
- `IDENTIFIED WITH sha256_hash BY 'hash'` or `IDENTIFIED WITH sha256_hash BY 'hash' SALT 'salt'`
- `IDENTIFIED WITH double_sha1_password BY 'qwerty'`
- `IDENTIFIED WITH double_sha1_hash BY 'hash'`
- `IDENTIFIED WITH bcrypt_password BY 'qwerty'`
- `IDENTIFIED WITH bcrypt_hash BY 'hash'`
- `IDENTIFIED WITH ldap SERVER 'server_name'`
- `IDENTIFIED WITH kerberos` or `IDENTIFIED WITH kerberos REALM 'realm'`
- `IDENTIFIED WITH ssl_certificate CN 'mysite.com:user'`
- `IDENTIFIED WITH ssh_key BY KEY 'public_key' TYPE 'ssh-rsa', KEY 'another_public_key' TYPE 'ssh-ed25519'`
- `IDENTIFIED WITH http SERVER 'http_server'` or `IDENTIFIED WITH http SERVER 'http_server' SCHEME 'basic'`
- `IDENTIFIED BY 'qwerty'`

Password complexity requirements can be edited in [config.xml](/docs/en/operations/configuration-files). Below is an example configuration that requires passwords to be at least 12 characters long and contain 1 number. Each password complexity rule requires a regex to match against passwords and a description of the rule.

```xml
<clickhouse>
    <password_complexity>
        <rule>
            <pattern>.{12}</pattern>
            <message>be at least 12 characters long</message>
        </rule>
        <rule>
            <pattern>\p{N}</pattern>
            <message>contain at least 1 numeric character</message>
        </rule>
    </password_complexity>
</clickhouse>
```

:::note
In ClickHouse Cloud, by default, passwords must meet the following complexity requirements:
- Be at least 12 characters long
- Contain at least 1 numeric character
- Contain at least 1 uppercase character
- Contain at least 1 lowercase character
- Contain at least 1 special character
:::

## Examples

1. The following username is `name1` and does not require a password - which obviously doesn't provide much security:

    ```sql
    CREATE USER name1 NOT IDENTIFIED
    ```

2. To specify a plaintext password:

    ```sql
    CREATE USER name2 IDENTIFIED WITH plaintext_password BY 'my_password'
    ```

    :::tip
    The password is stored in a SQL text file in `/var/lib/clickhouse/access`, so it's not a good idea to use `plaintext_password`. Try `sha256_password` instead, as demonstrated next...
    :::

3. The most common option is to use a password that is hashed using SHA-256. ClickHouse will hash the password for you when you specify `IDENTIFIED WITH sha256_password`. For example:

    ```sql
    CREATE USER name3 IDENTIFIED WITH sha256_password BY 'my_password'
    ```

    The `name3` user can now login using `my_password`, but the password is stored as the hashed value above. The following SQL file was created in `/var/lib/clickhouse/access` and gets executed at server startup:

    ```bash
    /var/lib/clickhouse/access $ cat 3843f510-6ebd-a52d-72ac-e021686d8a93.sql
    ATTACH USER name3 IDENTIFIED WITH sha256_hash BY '0C268556C1680BEF0640AAC1E7187566704208398DA31F03D18C74F5C5BE5053' SALT '4FB16307F5E10048196966DD7E6876AE53DE6A1D1F625488482C75F14A5097C7';
    ```

    :::tip
    If you have already created a hash value and corresponding salt value for a username, then you can use `IDENTIFIED WITH sha256_hash BY 'hash'` or `IDENTIFIED WITH sha256_hash BY 'hash' SALT 'salt'`. For identification with `sha256_hash` using `SALT` - hash must be calculated from concatenation of 'password' and 'salt'.
    :::

4. The `double_sha1_password` is not typically needed, but comes in handy when working with clients that require it (like the MySQL interface):

    ```sql
    CREATE USER name4 IDENTIFIED WITH double_sha1_password BY 'my_password'
    ```

    ClickHouse generates and runs the following query:

    ```response
    CREATE USER name4 IDENTIFIED WITH double_sha1_hash BY 'CCD3A959D6A004B9C3807B728BC2E55B67E10518'
    ```

5. The `bcrypt_password` is the most secure option for storing passwords. It uses the [bcrypt](https://en.wikipedia.org/wiki/Bcrypt) algorithm, which is resilient against brute force attacks even if the password hash is compromised.

    ```sql
    CREATE USER name5 IDENTIFIED WITH bcrypt_password BY 'my_password'
    ```

    The length of the password is limited to 72 characters with this method. The bcrypt work factor parameter, which defines the amount of computations and time needed to compute the hash and verify the password, can be modified in the server configuration:

    ```xml
    <bcrypt_workfactor>12</bcrypt_workfactor>
    ```

    The work factor must be between 4 and 31, with a default value of 12.

6. The type of the password can also be omitted:

    ```sql
    CREATE USER name6 IDENTIFIED BY 'my_password'
    ```

    In this case, ClickHouse will use the default password type specified in the server configuration:

    ```xml
    <default_password_type>sha256_password</default_password_type>
    ```

    The available password types are: `plaintext_password`, `sha256_password`, `double_sha1_password`.

7. Multiple authentication methods can be specified: 

   ```sql
   CREATE USER user1 IDENTIFIED WITH plaintext_password by '1', bcrypt_password by '2', plaintext_password by '3''
   ```

Notes:
1. Older versions of ClickHouse might not support the syntax of multiple authentication methods. Therefore, if the ClickHouse server contains such users and is downgraded to a version that does not support it, such users will become unusable and some user related operations will be broken. In order to downgrade gracefully, one must set all users to contain a single authentication method prior to downgrading. Alternatively, if the server was downgraded without the proper procedure, the faulty users should be dropped.
2. `no_password` can not co-exist with other authentication methods for security reasons. Therefore, you can only specify
`no_password` if it is the only authentication method in the query. 

## User Host

User host is a host from which a connection to ClickHouse server could be established. The host can be specified in the `HOST` query section in the following ways:

- `HOST IP 'ip_address_or_subnetwork'` — User can connect to ClickHouse server only from the specified IP address or a [subnetwork](https://en.wikipedia.org/wiki/Subnetwork). Examples: `HOST IP '192.168.0.0/16'`, `HOST IP '2001:DB8::/32'`. For use in production, only specify `HOST IP` elements (IP addresses and their masks), since using `host` and `host_regexp` might cause extra latency.
- `HOST ANY` — User can connect from any location. This is a default option.
- `HOST LOCAL` — User can connect only locally.
- `HOST NAME 'fqdn'` — User host can be specified as FQDN. For example, `HOST NAME 'mysite.com'`.
- `HOST REGEXP 'regexp'` — You can use [pcre](http://www.pcre.org/) regular expressions when specifying user hosts. For example, `HOST REGEXP '.*\.mysite\.com'`.
- `HOST LIKE 'template'` — Allows you to use the [LIKE](../../../sql-reference/functions/string-search-functions.md#function-like) operator to filter the user hosts. For example, `HOST LIKE '%'` is equivalent to `HOST ANY`, `HOST LIKE '%.mysite.com'` filters all the hosts in the `mysite.com` domain.

Another way of specifying host is to use `@` syntax following the username. Examples:

- `CREATE USER mira@'127.0.0.1'` — Equivalent to the `HOST IP` syntax.
- `CREATE USER mira@'localhost'` — Equivalent to the `HOST LOCAL` syntax.
- `CREATE USER mira@'192.168.%.%'` — Equivalent to the `HOST LIKE` syntax.

:::tip
ClickHouse treats `user_name@'address'` as a username as a whole. Thus, technically you can create multiple users with the same `user_name` and different constructions after `@`. However, we do not recommend to do so.
:::

## VALID UNTIL Clause

Allows you to specify the expiration date and, optionally, the time for an authentication method. It accepts a string as a parameter. It is recommended to use the `YYYY-MM-DD [hh:mm:ss] [timezone]` format for datetime. By default, this parameter equals `'infinity'`.
The `VALID UNTIL` clause can only be specified along with an authentication method, except for the case where no authentication method has been specified in the query. In this scenario, the `VALID UNTIL` clause will be applied to all existing authentication methods.

Examples:

- `CREATE USER name1 VALID UNTIL '2025-01-01'`
- `CREATE USER name1 VALID UNTIL '2025-01-01 12:00:00 UTC'`
- `CREATE USER name1 VALID UNTIL 'infinity'`
<<<<<<< HEAD
- `CREATE USER name1 IDENTIFIED WITH plaintext_password BY 'no_expiration', bcrypt_password BY 'expiration_set' VALID UNTIL'2025-01-01''`
=======
- ```CREATE USER name1 VALID UNTIL '2025-01-01 12:00:00 `Asia/Tokyo`'```
>>>>>>> 2c4d93f5

## GRANTEES Clause

Specifies users or roles which are allowed to receive [privileges](../../../sql-reference/statements/grant.md#privileges) from this user on the condition this user has also all required access granted with [GRANT OPTION](../../../sql-reference/statements/grant.md#granting-privilege-syntax). Options of the `GRANTEES` clause:

- `user` — Specifies a user this user can grant privileges to.
- `role` — Specifies a role this user can grant privileges to.
- `ANY` — This user can grant privileges to anyone. It's the default setting.
- `NONE` — This user can grant privileges to none.

You can exclude any user or role by using the `EXCEPT` expression. For example, `CREATE USER user1 GRANTEES ANY EXCEPT user2`. It means if `user1` has some privileges granted with `GRANT OPTION` it will be able to grant those privileges to anyone except `user2`.

## Examples

Create the user account `mira` protected by the password `qwerty`:

``` sql
CREATE USER mira HOST IP '127.0.0.1' IDENTIFIED WITH sha256_password BY 'qwerty';
```

`mira` should start client app at the host where the ClickHouse server runs.

Create the user account `john`, assign roles to it and make this roles default:

``` sql
CREATE USER john DEFAULT ROLE role1, role2;
```

Create the user account `john` and make all his future roles default:

``` sql
CREATE USER john DEFAULT ROLE ALL;
```

When some role is assigned to `john` in the future, it will become default automatically.

Create the user account `john` and make all his future roles default excepting `role1` and `role2`:

``` sql
CREATE USER john DEFAULT ROLE ALL EXCEPT role1, role2;
```

Create the user account `john` and allow him to grant his privileges to the user with `jack` account:

``` sql
CREATE USER john GRANTEES jack;
```<|MERGE_RESOLUTION|>--- conflicted
+++ resolved
@@ -186,11 +186,8 @@
 - `CREATE USER name1 VALID UNTIL '2025-01-01'`
 - `CREATE USER name1 VALID UNTIL '2025-01-01 12:00:00 UTC'`
 - `CREATE USER name1 VALID UNTIL 'infinity'`
-<<<<<<< HEAD
-- `CREATE USER name1 IDENTIFIED WITH plaintext_password BY 'no_expiration', bcrypt_password BY 'expiration_set' VALID UNTIL'2025-01-01''`
-=======
 - ```CREATE USER name1 VALID UNTIL '2025-01-01 12:00:00 `Asia/Tokyo`'```
->>>>>>> 2c4d93f5
+- `CREATE USER name1 IDENTIFIED WITH plaintext_password BY 'no_expiration', bcrypt_password BY 'expiration_set' VALID UNTIL '2025-01-01''`
 
 ## GRANTEES Clause
 
