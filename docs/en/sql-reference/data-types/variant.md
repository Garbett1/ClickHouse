--- conflicted
+++ resolved
@@ -231,7 +231,6 @@
 └─────────────────────────────────────────────┴───────────────────────────────────────────────┘
 ```
 
-<<<<<<< HEAD
 To disable parsing during conversion from `String` to `Variant` you can disable setting `cast_string_to_dynamic_use_inference`:
 
 ```sql
@@ -245,10 +244,7 @@
 └───────────┴──────────────┘
 ```
 
-### Converting an ordinary column to a Variant column
-=======
 ### Converting an ordinary column to a Variant column {#converting-an-ordinary-column-to-a-variant-column}
->>>>>>> 52a84b59
 
 It is possible to convert an ordinary column with type `T` to a `Variant` column containing this type:
 
