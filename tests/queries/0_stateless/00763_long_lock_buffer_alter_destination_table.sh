#!/usr/bin/env bash
# Tags: long

set -e

CLICKHOUSE_CLIENT_SERVER_LOGS_LEVEL=none

CURDIR=$(cd "$(dirname "${BASH_SOURCE[0]}")" && pwd)
# shellcheck source=../shell_config.sh
. "$CURDIR"/../shell_config.sh

${CLICKHOUSE_CLIENT} --query="DROP TABLE IF EXISTS mt_00763_1"
${CLICKHOUSE_CLIENT} --query="DROP TABLE IF EXISTS buffer_00763_1"

${CLICKHOUSE_CLIENT} --query="CREATE TABLE buffer_00763_1 (s String) ENGINE = Buffer($CLICKHOUSE_DATABASE, mt_00763_1, 1, 1, 1, 1, 1, 1, 1)"
${CLICKHOUSE_CLIENT} --query="CREATE TABLE mt_00763_1 (x UInt32, s String) ENGINE = MergeTree ORDER BY x"
${CLICKHOUSE_CLIENT} --query="INSERT INTO mt_00763_1 VALUES (1, '1'), (2, '2'), (3, '3')"

function thread_alter()
{
<<<<<<< HEAD
    seq 1 300 | sed -r -e 's/.+/ALTER TABLE mt_00763_1 MODIFY column s UInt32; ALTER TABLE mt_00763_1 MODIFY column s String;/' | ${CLICKHOUSE_CLIENT} --ignore-error ||:
=======
    local TIMELIMIT=$((SECONDS+$1))
    local it=0
    while [ $SECONDS -lt "$TIMELIMIT" ] && [ $it -lt 300 ];
    do
        it=$((it+1))
        $CLICKHOUSE_CLIENT --multiquery --ignore-error -q "
            ALTER TABLE mt_00763_1 MODIFY column s UInt32;
            ALTER TABLE mt_00763_1 MODIFY column s String;
        " ||:
    done
>>>>>>> 601c9d96
}

function thread_query()
{
<<<<<<< HEAD
    seq 1 2000 | sed -r -e 's/.+/SELECT sum(length(s)) FROM buffer_00763_1;/' | ${CLICKHOUSE_CLIENT} --ignore-error 2>&1 | grep -vP '(^3$|^Received exception from server|^Code: 473)'
=======
    local TIMELIMIT=$((SECONDS+$1))
    local it=0
    while [ $SECONDS -lt "$TIMELIMIT" ] && [ $it -lt 2000 ];
    do
        it=$((it+1))
        $CLICKHOUSE_CLIENT --multiquery --ignore-error -q "
            SELECT sum(length(s)) FROM buffer_00763_1;
        " 2>&1 | grep -vP '(^3$|^Received exception from server|^Code: 473)'
    done
>>>>>>> 601c9d96
}

export -f thread_alter
export -f thread_query

TIMEOUT=30
thread_alter $TIMEOUT &
thread_query $TIMEOUT &

wait

${CLICKHOUSE_CLIENT} --query="DROP TABLE mt_00763_1"
${CLICKHOUSE_CLIENT} --query="DROP TABLE buffer_00763_1"<|MERGE_RESOLUTION|>--- conflicted
+++ resolved
@@ -18,37 +18,29 @@
 
 function thread_alter()
 {
-<<<<<<< HEAD
-    seq 1 300 | sed -r -e 's/.+/ALTER TABLE mt_00763_1 MODIFY column s UInt32; ALTER TABLE mt_00763_1 MODIFY column s String;/' | ${CLICKHOUSE_CLIENT} --ignore-error ||:
-=======
     local TIMELIMIT=$((SECONDS+$1))
     local it=0
     while [ $SECONDS -lt "$TIMELIMIT" ] && [ $it -lt 300 ];
     do
         it=$((it+1))
-        $CLICKHOUSE_CLIENT --multiquery --ignore-error -q "
+        $CLICKHOUSE_CLIENT --ignore-error -q "
             ALTER TABLE mt_00763_1 MODIFY column s UInt32;
             ALTER TABLE mt_00763_1 MODIFY column s String;
         " ||:
     done
->>>>>>> 601c9d96
 }
 
 function thread_query()
 {
-<<<<<<< HEAD
-    seq 1 2000 | sed -r -e 's/.+/SELECT sum(length(s)) FROM buffer_00763_1;/' | ${CLICKHOUSE_CLIENT} --ignore-error 2>&1 | grep -vP '(^3$|^Received exception from server|^Code: 473)'
-=======
     local TIMELIMIT=$((SECONDS+$1))
     local it=0
     while [ $SECONDS -lt "$TIMELIMIT" ] && [ $it -lt 2000 ];
     do
         it=$((it+1))
-        $CLICKHOUSE_CLIENT --multiquery --ignore-error -q "
+        $CLICKHOUSE_CLIENT --ignore-error -q "
             SELECT sum(length(s)) FROM buffer_00763_1;
         " 2>&1 | grep -vP '(^3$|^Received exception from server|^Code: 473)'
     done
->>>>>>> 601c9d96
 }
 
 export -f thread_alter
