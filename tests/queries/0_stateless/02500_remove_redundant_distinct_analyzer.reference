--- conflicted
+++ resolved
@@ -46,33 +46,17 @@
 Expression (Project names)
   Distinct (DISTINCT)
     Sorting (Sorting for ORDER BY)
-<<<<<<< HEAD
       Union
         Expression ((Before ORDER BY + (Projection + (Change column names to column identifiers + Project names))))
           Distinct (DISTINCT)
             Distinct (Preliminary DISTINCT)
               Expression ((Projection + Change column names to column identifiers))
                 ReadFromSystemNumbers
-        Expression (( + ( + ( + Project names))))
+        Expression ((Before ORDER BY + (Projection + (Change column names to column identifiers + Project names))))
           Distinct (DISTINCT)
             Distinct (Preliminary DISTINCT)
               Expression ((Projection + Change column names to column identifiers))
                 ReadFromSystemNumbers
-=======
-      Expression (Before ORDER BY)
-        Distinct (Preliminary DISTINCT)
-          Union
-            Expression ((Projection + (Change column names to column identifiers + Project names)))
-              Distinct (DISTINCT)
-                Distinct (Preliminary DISTINCT)
-                  Expression ((Projection + Change column names to column identifiers))
-                    ReadFromSystemNumbers
-            Expression ((Projection + (Change column names to column identifiers + Project names)))
-              Distinct (DISTINCT)
-                Distinct (Preliminary DISTINCT)
-                  Expression ((Projection + Change column names to column identifiers))
-                    ReadFromSystemNumbers
->>>>>>> 2fce90ab
 -- execute
 0
 1
@@ -548,33 +532,17 @@
 Expression (Project names)
   Distinct (DISTINCT)
     Sorting (Sorting for ORDER BY)
-<<<<<<< HEAD
       Union
         Expression ((Before ORDER BY + (Projection + (Change column names to column identifiers + Project names))))
           Distinct (DISTINCT)
             Distinct (Preliminary DISTINCT)
               Expression ((Projection + Change column names to column identifiers))
                 ReadFromSystemNumbers
-        Expression (( + ( + ( + Project names))))
+        Expression ((Before ORDER BY + (Projection + (Change column names to column identifiers + Project names))))
           Distinct (DISTINCT)
             Distinct (Preliminary DISTINCT)
               Expression ((Projection + Change column names to column identifiers))
                 ReadFromSystemNumbers
-=======
-      Expression (Before ORDER BY)
-        Distinct (Preliminary DISTINCT)
-          Union
-            Expression ((Projection + (Change column names to column identifiers + Project names)))
-              Distinct (DISTINCT)
-                Distinct (Preliminary DISTINCT)
-                  Expression ((Projection + Change column names to column identifiers))
-                    ReadFromSystemNumbers
-            Expression ((Projection + (Change column names to column identifiers + Project names)))
-              Distinct (DISTINCT)
-                Distinct (Preliminary DISTINCT)
-                  Expression ((Projection + Change column names to column identifiers))
-                    ReadFromSystemNumbers
->>>>>>> 2fce90ab
 -- execute
 0
 1