--- conflicted
+++ resolved
@@ -2135,8 +2135,6 @@
         f"StorageS3Queue (default.{table_name}): Using 16 processing threads"
     )
 
-<<<<<<< HEAD
-
 def test_alter_settings(started_cluster):
     node1 = started_cluster.instances["node1"]
     node2 = started_cluster.instances["node2"]
@@ -2511,8 +2509,6 @@
     assert zk.exists(keeper_path) is None
 
 
-=======
->>>>>>> 4cf5e973
 def test_upgrade_3(started_cluster):
     node = started_cluster.instances["instance2_24.5"]
     assert "24.5" in node.query("select version()").strip()
