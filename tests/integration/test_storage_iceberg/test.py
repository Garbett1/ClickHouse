import helpers.client
from helpers.cluster import ClickHouseCluster, ClickHouseInstance
from helpers.test_tools import TSV

import pyspark
import logging
import os
import json
import pytest
import time
import glob
import uuid
import os

from pyspark.sql.types import (
    StructType,
    StructField,
    StringType,
    IntegerType,
    DateType,
    TimestampType,
    BooleanType,
    ArrayType,
)
from pyspark.sql.functions import current_timestamp
from datetime import datetime
from pyspark.sql.functions import monotonically_increasing_id, row_number
from pyspark.sql.window import Window
from pyspark.sql.readwriter import DataFrameWriter, DataFrameWriterV2
from minio.deleteobjects import DeleteObject
from azure.storage.blob import BlobServiceClient

from helpers.s3_tools import (
    prepare_s3_bucket,
    get_file_contents,
    list_s3_objects,
    S3Uploader,
    AzureUploader,
    LocalUploader,
)

SCRIPT_DIR = os.path.dirname(os.path.realpath(__file__))


def get_spark():
    builder = (
        pyspark.sql.SparkSession.builder.appName("spark_test")
        .config(
            "spark.sql.catalog.spark_catalog",
            "org.apache.iceberg.spark.SparkSessionCatalog",
        )
        .config("spark.sql.catalog.local", "org.apache.iceberg.spark.SparkCatalog")
        .config("spark.sql.catalog.spark_catalog.type", "hadoop")
        .config("spark.sql.catalog.spark_catalog.warehouse", "/iceberg_data")
        .config(
            "spark.sql.extensions",
            "org.apache.iceberg.spark.extensions.IcebergSparkSessionExtensions",
        )
        .master("local")
    )
    return builder.master("local").getOrCreate()


@pytest.fixture(scope="module")
def started_cluster():
    try:
        cluster = ClickHouseCluster(__file__, with_spark=True)
        cluster.add_instance(
            "node1",
            main_configs=["configs/config.d/named_collections.xml"],
            user_configs=["configs/users.d/users.xml"],
            with_minio=True,
            with_azurite=True,
            stay_alive=True,
        )

        logging.info("Starting cluster...")
        cluster.start()

        prepare_s3_bucket(cluster)
        logging.info("S3 bucket created")

        cluster.spark_session = get_spark()
        cluster.default_s3_uploader = S3Uploader(
            cluster.minio_client, cluster.minio_bucket
        )

        cluster.azure_container_name = "mycontainer"

        cluster.blob_service_client = cluster.blob_service_client

        container_client = cluster.blob_service_client.create_container(
            cluster.azure_container_name
        )

        cluster.container_client = container_client

        cluster.default_azure_uploader = AzureUploader(
            cluster.blob_service_client, cluster.azure_container_name
        )

        cluster.default_local_uploader = LocalUploader(cluster.instances["node1"])

        yield cluster

    finally:
        cluster.shutdown()


def run_query(instance, query, stdin=None, settings=None):
    # type: (ClickHouseInstance, str, object, dict) -> str

    logging.info("Running query '{}'...".format(query))
    result = instance.query(query, stdin=stdin, settings=settings)
    logging.info("Query finished")

    return result


def write_iceberg_from_file(
    spark, path, table_name, mode="overwrite", format_version="1", partition_by=None
):
    if mode == "overwrite":
        if partition_by is None:
            spark.read.load(f"file://{path}").writeTo(table_name).tableProperty(
                "format-version", format_version
            ).using("iceberg").create()
        else:
            spark.read.load(f"file://{path}").writeTo(table_name).partitionedBy(
                partition_by
            ).tableProperty("format-version", format_version).using("iceberg").create()
    else:
        spark.read.load(f"file://{path}").writeTo(table_name).append()


def write_iceberg_from_df(
    spark, df, table_name, mode="overwrite", format_version="1", partition_by=None
):
    if mode == "overwrite":
        if partition_by is None:
            df.writeTo(table_name).tableProperty(
                "format-version", format_version
            ).using("iceberg").create()
        else:
            df.writeTo(table_name).tableProperty(
                "format-version", format_version
            ).partitionedBy(partition_by).using("iceberg").create()
    else:
        df.writeTo(table_name).append()


def generate_data(spark, start, end):
    a = spark.range(start, end, 1).toDF("a")
    b = spark.range(start + 1, end + 1, 1).toDF("b")
    b = b.withColumn("b", b["b"].cast(StringType()))

    a = a.withColumn(
        "row_index", row_number().over(Window.orderBy(monotonically_increasing_id()))
    )
    b = b.withColumn(
        "row_index", row_number().over(Window.orderBy(monotonically_increasing_id()))
    )

    df = a.join(b, on=["row_index"]).drop("row_index")
    return df


<<<<<<< HEAD
def create_iceberg_table(
    storage_type,
    node,
=======
def get_creation_expression(
    storage_type,
>>>>>>> 589a63a2
    table_name,
    cluster,
    format="Parquet",
    table_function=False,
    **kwargs,
):
    if storage_type == "s3":
        if "bucket" in kwargs:
            bucket = kwargs["bucket"]
        else:
            bucket = cluster.minio_bucket
        print(bucket)
        if table_function:
            return f"icebergS3(s3, filename = 'iceberg_data/default/{table_name}/', format={format}, url = 'http://minio1:9001/{bucket}/')"
<<<<<<< HEAD
        node.query(
            f"""
            DROP TABLE IF EXISTS {table_name};
            CREATE TABLE {table_name}
            ENGINE=IcebergS3(s3, filename = 'iceberg_data/default/{table_name}/', format={format}, url = 'http://minio1:9001/{bucket}/')"""
        )
=======
        else:
            return f"""
                DROP TABLE IF EXISTS {table_name};
                CREATE TABLE {table_name}
                ENGINE=IcebergS3(s3, filename = 'iceberg_data/default/{table_name}/', format={format}, url = 'http://minio1:9001/{bucket}/')"""
>>>>>>> 589a63a2
    elif storage_type == "azure":
        if table_function:
            return f"""
                icebergAzure(azure, container = '{cluster.azure_container_name}', storage_account_url = '{cluster.env_variables["AZURITE_STORAGE_ACCOUNT_URL"]}', blob_path = '/iceberg_data/default/{table_name}/', format={format})
            """
<<<<<<< HEAD
        node.query(
            f"""
            DROP TABLE IF EXISTS {table_name};
            CREATE TABLE {table_name}
            ENGINE=IcebergAzure(azure, container = {cluster.azure_container_name}, storage_account_url = '{cluster.env_variables["AZURITE_STORAGE_ACCOUNT_URL"]}', blob_path = '/iceberg_data/default/{table_name}/', format={format})"""
        )
=======
        else:
            return f"""
                DROP TABLE IF EXISTS {table_name};
                CREATE TABLE {table_name}
                ENGINE=IcebergAzure(azure, container = {cluster.azure_container_name}, storage_account_url = '{cluster.env_variables["AZURITE_STORAGE_ACCOUNT_URL"]}', blob_path = '/iceberg_data/default/{table_name}/', format={format})"""
>>>>>>> 589a63a2
    elif storage_type == "local":
        if table_function:
            return f"""
                icebergLocal(local, path = '/iceberg_data/default/{table_name}/', format={format})
            """
<<<<<<< HEAD
        node.query(
            f"""
            DROP TABLE IF EXISTS {table_name};
            CREATE TABLE {table_name}
            ENGINE=IcebergLocal(local, path = '/iceberg_data/default/{table_name}/', format={format});"""
        )
    else:
        raise Exception(f"Unknown iceberg storage type: {storage_type}")
=======
        else:
            return f"""
                DROP TABLE IF EXISTS {table_name};
                CREATE TABLE {table_name}
                ENGINE=IcebergLocal(local, path = '/iceberg_data/default/{table_name}/', format={format});"""
    else:
        raise Exception(f"Unknown iceberg storage type: {storage_type}")


def get_uuid_str():
    return str(uuid.uuid4()).replace("-", "_")


def create_iceberg_table(
    storage_type,
    node,
    table_name,
    cluster,
    format="Parquet",
    **kwargs,
):
    node.query(
        get_creation_expression(storage_type, table_name, cluster, format, **kwargs)
    )
>>>>>>> 589a63a2


def create_initial_data_file(
    cluster, node, query, table_name, compression_method="none"
):
    node.query(
        f"""
        INSERT INTO TABLE FUNCTION
            file('{table_name}.parquet')
        SETTINGS
            output_format_parquet_compression_method='{compression_method}',
            s3_truncate_on_insert=1 {query}
        FORMAT Parquet"""
    )
    user_files_path = os.path.join(
        SCRIPT_DIR, f"{cluster.instances_dir_name}/node1/database/user_files"
    )
    result_path = f"{user_files_path}/{table_name}.parquet"
    return result_path


def default_upload_directory(
    started_cluster, storage_type, local_path, remote_path, **kwargs
):
    if storage_type == "local":
        return started_cluster.default_local_uploader.upload_directory(
            local_path, remote_path, **kwargs
        )
    elif storage_type == "s3":
        print(kwargs)
        return started_cluster.default_s3_uploader.upload_directory(
            local_path, remote_path, **kwargs
        )
    elif storage_type == "azure":
        return started_cluster.default_azure_uploader.upload_directory(
            local_path, remote_path, **kwargs
        )
    else:
        raise Exception(f"Unknown iceberg storage type: {storage_type}")


@pytest.mark.parametrize("format_version", ["1", "2"])
@pytest.mark.parametrize("storage_type", ["s3", "azure", "local"])
def test_single_iceberg_file(started_cluster, format_version, storage_type):
    instance = started_cluster.instances["node1"]
    spark = started_cluster.spark_session
<<<<<<< HEAD
    TABLE_NAME = "test_single_iceberg_file_" + format_version + "_" + storage_type

    write_iceberg_from_df(spark, generate_data(spark, 0, 100), TABLE_NAME)

    files = default_upload_directory(
        started_cluster,
        storage_type,
        f"/iceberg_data/default/{TABLE_NAME}/",
        f"/iceberg_data/default/{TABLE_NAME}/",
    )

    create_iceberg_table(storage_type, instance, TABLE_NAME, started_cluster)

=======
    TABLE_NAME = (
        "test_single_iceberg_file_"
        + format_version
        + "_"
        + storage_type
        + "_"
        + get_uuid_str()
    )

    write_iceberg_from_df(spark, generate_data(spark, 0, 100), TABLE_NAME)

    files = default_upload_directory(
        started_cluster,
        storage_type,
        f"/iceberg_data/default/{TABLE_NAME}/",
        f"/iceberg_data/default/{TABLE_NAME}/",
    )

    create_iceberg_table(storage_type, instance, TABLE_NAME, started_cluster)

>>>>>>> 589a63a2
    assert instance.query(f"SELECT * FROM {TABLE_NAME}") == instance.query(
        "SELECT number, toString(number + 1) FROM numbers(100)"
    )


@pytest.mark.parametrize("format_version", ["1", "2"])
@pytest.mark.parametrize("storage_type", ["s3", "azure", "local"])
def test_partition_by(started_cluster, format_version, storage_type):
    instance = started_cluster.instances["node1"]
    spark = started_cluster.spark_session
<<<<<<< HEAD
    TABLE_NAME = "test_partition_by_" + format_version + "_" + storage_type
=======
    TABLE_NAME = (
        "test_partition_by_"
        + format_version
        + "_"
        + storage_type
        + "_"
        + get_uuid_str()
    )
>>>>>>> 589a63a2

    write_iceberg_from_df(
        spark,
        generate_data(spark, 0, 10),
        TABLE_NAME,
        mode="overwrite",
        format_version=format_version,
        partition_by="a",
    )

    files = default_upload_directory(
        started_cluster,
        storage_type,
        f"/iceberg_data/default/{TABLE_NAME}/",
        f"/iceberg_data/default/{TABLE_NAME}/",
    )
    assert len(files) == 14  # 10 partitiions + 4 metadata files

    create_iceberg_table(storage_type, instance, TABLE_NAME, started_cluster)
    assert int(instance.query(f"SELECT count() FROM {TABLE_NAME}")) == 10


@pytest.mark.parametrize("format_version", ["1", "2"])
@pytest.mark.parametrize("storage_type", ["s3", "azure", "local"])
def test_multiple_iceberg_files(started_cluster, format_version, storage_type):
    instance = started_cluster.instances["node1"]
    spark = started_cluster.spark_session
    minio_client = started_cluster.minio_client
    bucket = started_cluster.minio_bucket
<<<<<<< HEAD
    TABLE_NAME = "test_multiple_iceberg_files_" + format_version + "_" + storage_type
=======
    TABLE_NAME = (
        "test_multiple_iceberg_files_"
        + format_version
        + "_"
        + storage_type
        + "_"
        + get_uuid_str()
    )
>>>>>>> 589a63a2

    write_iceberg_from_df(
        spark,
        generate_data(spark, 0, 100),
        TABLE_NAME,
        mode="overwrite",
        format_version=format_version,
    )

    files = default_upload_directory(
        started_cluster,
        storage_type,
        f"/iceberg_data/default/{TABLE_NAME}/",
        f"/iceberg_data/default/{TABLE_NAME}/",
    )

    # ['/iceberg_data/default/test_multiple_iceberg_files/data/00000-1-35302d56-f1ed-494e-a85b-fbf85c05ab39-00001.parquet',
    # '/iceberg_data/default/test_multiple_iceberg_files/metadata/version-hint.text',
    # '/iceberg_data/default/test_multiple_iceberg_files/metadata/3127466b-299d-48ca-a367-6b9b1df1e78c-m0.avro',
    # '/iceberg_data/default/test_multiple_iceberg_files/metadata/snap-5220855582621066285-1-3127466b-299d-48ca-a367-6b9b1df1e78c.avro',
    # '/iceberg_data/default/test_multiple_iceberg_files/metadata/v1.metadata.json']
    assert len(files) == 5

    create_iceberg_table(storage_type, instance, TABLE_NAME, started_cluster)
    assert int(instance.query(f"SELECT count() FROM {TABLE_NAME}")) == 100

    write_iceberg_from_df(
        spark,
        generate_data(spark, 100, 200),
        TABLE_NAME,
        mode="append",
        format_version=format_version,
    )
    files = default_upload_directory(
        started_cluster,
        storage_type,
        f"/iceberg_data/default/{TABLE_NAME}/",
        "",
    )
    assert len(files) == 9

    assert int(instance.query(f"SELECT count() FROM {TABLE_NAME}")) == 200
    assert instance.query(f"SELECT * FROM {TABLE_NAME} ORDER BY 1") == instance.query(
        "SELECT number, toString(number + 1) FROM numbers(200)"
    )


@pytest.mark.parametrize("format_version", ["1", "2"])
@pytest.mark.parametrize("storage_type", ["s3", "azure", "local"])
def test_types(started_cluster, format_version, storage_type):
    instance = started_cluster.instances["node1"]
    spark = started_cluster.spark_session
<<<<<<< HEAD
    TABLE_NAME = "test_types_" + format_version + "_" + storage_type
=======
    TABLE_NAME = (
        "test_types_" + format_version + "_" + storage_type + "_" + get_uuid_str()
    )
>>>>>>> 589a63a2

    data = [
        (
            123,
            "string",
            datetime.strptime("2000-01-01", "%Y-%m-%d"),
            ["str1", "str2"],
            True,
        )
    ]
    schema = StructType(
        [
            StructField("a", IntegerType()),
            StructField("b", StringType()),
            StructField("c", DateType()),
            StructField("d", ArrayType(StringType())),
            StructField("e", BooleanType()),
        ]
    )
    df = spark.createDataFrame(data=data, schema=schema)
    df.printSchema()
    write_iceberg_from_df(
        spark, df, TABLE_NAME, mode="overwrite", format_version=format_version
    )

    default_upload_directory(
        started_cluster,
        storage_type,
        f"/iceberg_data/default/{TABLE_NAME}/",
        f"/iceberg_data/default/{TABLE_NAME}/",
    )

    create_iceberg_table(storage_type, instance, TABLE_NAME, started_cluster)
    assert int(instance.query(f"SELECT count() FROM {TABLE_NAME}")) == 1
    assert (
        instance.query(f"SELECT a, b, c, d, e FROM {TABLE_NAME}").strip()
        == "123\tstring\t2000-01-01\t['str1','str2']\ttrue"
    )

<<<<<<< HEAD
    table_function_expr = create_iceberg_table(
        storage_type, instance, TABLE_NAME, started_cluster, table_function=True
=======
    table_function_expr = get_creation_expression(
        storage_type, TABLE_NAME, started_cluster, table_function=True
>>>>>>> 589a63a2
    )
    assert (
        instance.query(f"SELECT a, b, c, d, e FROM {table_function_expr}").strip()
        == "123\tstring\t2000-01-01\t['str1','str2']\ttrue"
    )

    assert instance.query(f"DESCRIBE {table_function_expr} FORMAT TSV") == TSV(
        [
            ["a", "Nullable(Int32)"],
            ["b", "Nullable(String)"],
            ["c", "Nullable(Date)"],
            ["d", "Array(Nullable(String))"],
            ["e", "Nullable(Bool)"],
        ]
    )


@pytest.mark.parametrize("format_version", ["1", "2"])
@pytest.mark.parametrize("storage_type", ["s3", "azure", "local"])
def test_delete_files(started_cluster, format_version, storage_type):
    instance = started_cluster.instances["node1"]
    spark = started_cluster.spark_session
    minio_client = started_cluster.minio_client
    bucket = started_cluster.minio_bucket
<<<<<<< HEAD
    TABLE_NAME = "test_delete_files_" + format_version + "_" + storage_type
=======
    TABLE_NAME = (
        "test_delete_files_"
        + format_version
        + "_"
        + storage_type
        + "_"
        + get_uuid_str()
    )
>>>>>>> 589a63a2

    write_iceberg_from_df(
        spark,
        generate_data(spark, 0, 100),
        TABLE_NAME,
        mode="overwrite",
        format_version=format_version,
    )

    files = default_upload_directory(
        started_cluster,
        storage_type,
        f"/iceberg_data/default/{TABLE_NAME}/",
        f"/iceberg_data/default/{TABLE_NAME}/",
    )
    create_iceberg_table(storage_type, instance, TABLE_NAME, started_cluster)

    assert int(instance.query(f"SELECT count() FROM {TABLE_NAME}")) == 100

    spark.sql(f"DELETE FROM {TABLE_NAME} WHERE a >= 0")
    files = default_upload_directory(
        started_cluster,
        storage_type,
        f"/iceberg_data/default/{TABLE_NAME}/",
        "",
    )

    assert int(instance.query(f"SELECT count() FROM {TABLE_NAME}")) == 0
    assert instance.contains_in_log("Processing delete file for path")

    write_iceberg_from_df(
        spark,
        generate_data(spark, 100, 200),
        TABLE_NAME,
        mode="upsert",
        format_version=format_version,
    )

    files = default_upload_directory(
        started_cluster,
        storage_type,
        f"/iceberg_data/default/{TABLE_NAME}/",
        "",
    )

    assert int(instance.query(f"SELECT count() FROM {TABLE_NAME}")) == 100

    spark.sql(f"DELETE FROM {TABLE_NAME} WHERE a >= 150")
    files = default_upload_directory(
        started_cluster,
        storage_type,
        f"/iceberg_data/default/{TABLE_NAME}/",
        "",
    )

    assert int(instance.query(f"SELECT count() FROM {TABLE_NAME}")) == 50


@pytest.mark.parametrize("format_version", ["1", "2"])
@pytest.mark.parametrize("storage_type", ["s3", "azure", "local"])
def test_evolved_schema(started_cluster, format_version, storage_type):
    instance = started_cluster.instances["node1"]
    spark = started_cluster.spark_session
    minio_client = started_cluster.minio_client
    bucket = started_cluster.minio_bucket
<<<<<<< HEAD
    TABLE_NAME = "test_evolved_schema_" + format_version + "_" + storage_type
=======
    TABLE_NAME = (
        "test_evolved_schema_"
        + format_version
        + "_"
        + storage_type
        + "_"
        + get_uuid_str()
    )
>>>>>>> 589a63a2

    write_iceberg_from_df(
        spark,
        generate_data(spark, 0, 100),
        TABLE_NAME,
        mode="overwrite",
        format_version=format_version,
    )

    files = default_upload_directory(
        started_cluster,
        storage_type,
        f"/iceberg_data/default/{TABLE_NAME}/",
        f"/iceberg_data/default/{TABLE_NAME}/",
    )

    create_iceberg_table(storage_type, instance, TABLE_NAME, started_cluster)

    assert int(instance.query(f"SELECT count() FROM {TABLE_NAME}")) == 100

    expected_data = instance.query(f"SELECT * FROM {TABLE_NAME} order by a, b")

    spark.sql(f"ALTER TABLE {TABLE_NAME} ADD COLUMNS (x bigint)")
    files = default_upload_directory(
        started_cluster,
        storage_type,
        f"/iceberg_data/default/{TABLE_NAME}/",
        "",
    )

    error = instance.query_and_get_error(f"SELECT * FROM {TABLE_NAME}")
    assert "UNSUPPORTED_METHOD" in error

    data = instance.query(
        f"SELECT * FROM {TABLE_NAME} SETTINGS iceberg_engine_ignore_schema_evolution=1"
    )
    assert data == expected_data


@pytest.mark.parametrize("storage_type", ["s3", "azure", "local"])
def test_row_based_deletes(started_cluster, storage_type):
    instance = started_cluster.instances["node1"]
    spark = started_cluster.spark_session
    minio_client = started_cluster.minio_client
    bucket = started_cluster.minio_bucket
<<<<<<< HEAD
    TABLE_NAME = "test_row_based_deletes_" + storage_type
=======
    TABLE_NAME = "test_row_based_deletes_" + storage_type + "_" + get_uuid_str()
>>>>>>> 589a63a2

    spark.sql(
        f"CREATE TABLE {TABLE_NAME} (id bigint, data string) USING iceberg TBLPROPERTIES ('format-version' = '2', 'write.update.mode'='merge-on-read', 'write.delete.mode'='merge-on-read', 'write.merge.mode'='merge-on-read')"
    )
    spark.sql(
        f"INSERT INTO {TABLE_NAME} select id, char(id + ascii('a')) from range(100)"
    )

    files = default_upload_directory(
        started_cluster,
        storage_type,
        f"/iceberg_data/default/{TABLE_NAME}/",
        f"/iceberg_data/default/{TABLE_NAME}/",
    )

    create_iceberg_table(storage_type, instance, TABLE_NAME, started_cluster)

    assert int(instance.query(f"SELECT count() FROM {TABLE_NAME}")) == 100

    spark.sql(f"DELETE FROM {TABLE_NAME} WHERE id < 10")
    files = default_upload_directory(
        started_cluster,
        storage_type,
        f"/iceberg_data/default/{TABLE_NAME}/",
        "",
    )

    error = instance.query_and_get_error(f"SELECT * FROM {TABLE_NAME}")
    assert "UNSUPPORTED_METHOD" in error


@pytest.mark.parametrize("format_version", ["1", "2"])
@pytest.mark.parametrize("storage_type", ["s3", "azure", "local"])
def test_schema_inference(started_cluster, format_version, storage_type):
    instance = started_cluster.instances["node1"]
    spark = started_cluster.spark_session
    for format in ["Parquet", "ORC", "Avro"]:
        TABLE_NAME = (
            "test_schema_inference_"
            + format
            + "_"
            + format_version
            + "_"
            + storage_type
<<<<<<< HEAD
=======
            + "_"
            + get_uuid_str()
>>>>>>> 589a63a2
        )

        # Types time, timestamptz, fixed are not supported in Spark.
        spark.sql(
            f"CREATE TABLE {TABLE_NAME} (intC int, longC long, floatC float, doubleC double, decimalC1 decimal(10, 3), decimalC2 decimal(20, 10), decimalC3 decimal(38, 30), dateC date,  timestampC timestamp, stringC string, binaryC binary, arrayC1 array<int>, mapC1 map<string, string>, structC1 struct<field1: int, field2: string>, complexC array<struct<field1: map<string, array<map<string, int>>>, field2: struct<field3: int, field4: string>>>) USING iceberg TBLPROPERTIES ('format-version' = '{format_version}', 'write.format.default' = '{format}')"
        )

        spark.sql(
            f"insert into {TABLE_NAME} select 42, 4242, 42.42, 4242.4242, decimal(42.42), decimal(42.42), decimal(42.42), date('2020-01-01'), timestamp('2020-01-01 20:00:00'), 'hello', binary('hello'), array(1,2,3), map('key', 'value'), struct(42, 'hello'), array(struct(map('key', array(map('key', 42))), struct(42, 'hello')))"
        )
        files = default_upload_directory(
            started_cluster,
            storage_type,
            f"/iceberg_data/default/{TABLE_NAME}/",
            f"/iceberg_data/default/{TABLE_NAME}/",
        )

        create_iceberg_table(
            storage_type, instance, TABLE_NAME, started_cluster, format=format
        )

        res = instance.query(
            f"DESC {TABLE_NAME} FORMAT TSVRaw", settings={"print_pretty_type_names": 0}
        )
        expected = TSV(
            [
                ["intC", "Nullable(Int32)"],
                ["longC", "Nullable(Int64)"],
                ["floatC", "Nullable(Float32)"],
                ["doubleC", "Nullable(Float64)"],
                ["decimalC1", "Nullable(Decimal(10, 3))"],
                ["decimalC2", "Nullable(Decimal(20, 10))"],
                ["decimalC3", "Nullable(Decimal(38, 30))"],
                ["dateC", "Nullable(Date)"],
                ["timestampC", "Nullable(DateTime64(6, 'UTC'))"],
                ["stringC", "Nullable(String)"],
                ["binaryC", "Nullable(String)"],
                ["arrayC1", "Array(Nullable(Int32))"],
                ["mapC1", "Map(String, Nullable(String))"],
                ["structC1", "Tuple(field1 Nullable(Int32), field2 Nullable(String))"],
                [
                    "complexC",
                    "Array(Tuple(field1 Map(String, Array(Map(String, Nullable(Int32)))), field2 Tuple(field3 Nullable(Int32), field4 Nullable(String))))",
                ],
            ]
        )

        assert res == expected

        # Check that we can parse data
        instance.query(f"SELECT * FROM {TABLE_NAME}")


@pytest.mark.parametrize("format_version", ["1", "2"])
@pytest.mark.parametrize("storage_type", ["s3", "azure", "local"])
def test_metadata_file_selection(started_cluster, format_version, storage_type):
    instance = started_cluster.instances["node1"]
    spark = started_cluster.spark_session
<<<<<<< HEAD
    TABLE_NAME = "test_metadata_selection_" + format_version + "_" + storage_type
=======
    TABLE_NAME = (
        "test_metadata_selection_"
        + format_version
        + "_"
        + storage_type
        + "_"
        + get_uuid_str()
    )
>>>>>>> 589a63a2

    spark.sql(
        f"CREATE TABLE {TABLE_NAME} (id bigint, data string) USING iceberg TBLPROPERTIES ('format-version' = '2', 'write.update.mode'='merge-on-read', 'write.delete.mode'='merge-on-read', 'write.merge.mode'='merge-on-read')"
    )

    for i in range(50):
        spark.sql(
            f"INSERT INTO {TABLE_NAME} select id, char(id + ascii('a')) from range(10)"
        )

    files = default_upload_directory(
        started_cluster,
        storage_type,
        f"/iceberg_data/default/{TABLE_NAME}/",
        f"/iceberg_data/default/{TABLE_NAME}/",
    )

    create_iceberg_table(storage_type, instance, TABLE_NAME, started_cluster)

    assert int(instance.query(f"SELECT count() FROM {TABLE_NAME}")) == 500


@pytest.mark.parametrize("format_version", ["1", "2"])
@pytest.mark.parametrize("storage_type", ["s3", "azure", "local"])
def test_metadata_file_format_with_uuid(started_cluster, format_version, storage_type):
    instance = started_cluster.instances["node1"]
    spark = started_cluster.spark_session
    TABLE_NAME = (
<<<<<<< HEAD
        "test_metadata_selection_with_uuid_" + format_version + "_" + storage_type
=======
        "test_metadata_selection_with_uuid_"
        + format_version
        + "_"
        + storage_type
        + "_"
        + get_uuid_str()
>>>>>>> 589a63a2
    )

    spark.sql(
        f"CREATE TABLE {TABLE_NAME} (id bigint, data string) USING iceberg TBLPROPERTIES ('format-version' = '2', 'write.update.mode'='merge-on-read', 'write.delete.mode'='merge-on-read', 'write.merge.mode'='merge-on-read')"
    )

    for i in range(50):
        spark.sql(
            f"INSERT INTO {TABLE_NAME} select id, char(id + ascii('a')) from range(10)"
        )

    for i in range(50):
        os.rename(
            f"/iceberg_data/default/{TABLE_NAME}/metadata/v{i + 1}.metadata.json",
            f"/iceberg_data/default/{TABLE_NAME}/metadata/{str(i).zfill(5)}-{get_uuid_str()}.metadata.json",
        )

    files = default_upload_directory(
        started_cluster,
        storage_type,
        f"/iceberg_data/default/{TABLE_NAME}/",
        f"/iceberg_data/default/{TABLE_NAME}/",
    )

    create_iceberg_table(storage_type, instance, TABLE_NAME, started_cluster)

    assert int(instance.query(f"SELECT count() FROM {TABLE_NAME}")) == 500


def test_restart_broken_s3(started_cluster):
    instance = started_cluster.instances["node1"]
    spark = started_cluster.spark_session
<<<<<<< HEAD
    TABLE_NAME = "test_restart_broken_table_function_s3"
=======
    TABLE_NAME = "test_restart_broken_table_function_s3" + "_" + get_uuid_str()
>>>>>>> 589a63a2

    minio_client = started_cluster.minio_client
    bucket = "broken2"

    if not minio_client.bucket_exists(bucket):
        minio_client.make_bucket(bucket)

    write_iceberg_from_df(
        spark,
        generate_data(spark, 0, 100),
        TABLE_NAME,
        mode="overwrite",
        format_version="1",
    )

    files = default_upload_directory(
        started_cluster,
        "s3",
        f"/iceberg_data/default/{TABLE_NAME}/",
        f"/iceberg_data/default/{TABLE_NAME}/",
        bucket=bucket,
    )
    create_iceberg_table("s3", instance, TABLE_NAME, started_cluster, bucket=bucket)
    assert int(instance.query(f"SELECT count() FROM {TABLE_NAME}")) == 100

    s3_objects = list_s3_objects(minio_client, bucket, prefix="")
    assert (
        len(
            list(
                minio_client.remove_objects(
                    bucket,
                    [DeleteObject(obj) for obj in s3_objects],
                )
            )
        )
        == 0
    )
    minio_client.remove_bucket(bucket)

    instance.restart_clickhouse()

    assert "NoSuchBucket" in instance.query_and_get_error(
        f"SELECT count() FROM {TABLE_NAME}"
    )

    minio_client.make_bucket(bucket)

    files = default_upload_directory(
        started_cluster,
        "s3",
        f"/iceberg_data/default/{TABLE_NAME}/",
        f"/iceberg_data/default/{TABLE_NAME}/",
        bucket=bucket,
    )

    assert int(instance.query(f"SELECT count() FROM {TABLE_NAME}")) == 100<|MERGE_RESOLUTION|>--- conflicted
+++ resolved
@@ -165,14 +165,8 @@
     return df
 
 
-<<<<<<< HEAD
-def create_iceberg_table(
-    storage_type,
-    node,
-=======
 def get_creation_expression(
     storage_type,
->>>>>>> 589a63a2
     table_name,
     cluster,
     format="Parquet",
@@ -187,54 +181,26 @@
         print(bucket)
         if table_function:
             return f"icebergS3(s3, filename = 'iceberg_data/default/{table_name}/', format={format}, url = 'http://minio1:9001/{bucket}/')"
-<<<<<<< HEAD
-        node.query(
-            f"""
-            DROP TABLE IF EXISTS {table_name};
-            CREATE TABLE {table_name}
-            ENGINE=IcebergS3(s3, filename = 'iceberg_data/default/{table_name}/', format={format}, url = 'http://minio1:9001/{bucket}/')"""
-        )
-=======
         else:
             return f"""
                 DROP TABLE IF EXISTS {table_name};
                 CREATE TABLE {table_name}
                 ENGINE=IcebergS3(s3, filename = 'iceberg_data/default/{table_name}/', format={format}, url = 'http://minio1:9001/{bucket}/')"""
->>>>>>> 589a63a2
     elif storage_type == "azure":
         if table_function:
             return f"""
                 icebergAzure(azure, container = '{cluster.azure_container_name}', storage_account_url = '{cluster.env_variables["AZURITE_STORAGE_ACCOUNT_URL"]}', blob_path = '/iceberg_data/default/{table_name}/', format={format})
             """
-<<<<<<< HEAD
-        node.query(
-            f"""
-            DROP TABLE IF EXISTS {table_name};
-            CREATE TABLE {table_name}
-            ENGINE=IcebergAzure(azure, container = {cluster.azure_container_name}, storage_account_url = '{cluster.env_variables["AZURITE_STORAGE_ACCOUNT_URL"]}', blob_path = '/iceberg_data/default/{table_name}/', format={format})"""
-        )
-=======
         else:
             return f"""
                 DROP TABLE IF EXISTS {table_name};
                 CREATE TABLE {table_name}
                 ENGINE=IcebergAzure(azure, container = {cluster.azure_container_name}, storage_account_url = '{cluster.env_variables["AZURITE_STORAGE_ACCOUNT_URL"]}', blob_path = '/iceberg_data/default/{table_name}/', format={format})"""
->>>>>>> 589a63a2
     elif storage_type == "local":
         if table_function:
             return f"""
                 icebergLocal(local, path = '/iceberg_data/default/{table_name}/', format={format})
             """
-<<<<<<< HEAD
-        node.query(
-            f"""
-            DROP TABLE IF EXISTS {table_name};
-            CREATE TABLE {table_name}
-            ENGINE=IcebergLocal(local, path = '/iceberg_data/default/{table_name}/', format={format});"""
-        )
-    else:
-        raise Exception(f"Unknown iceberg storage type: {storage_type}")
-=======
         else:
             return f"""
                 DROP TABLE IF EXISTS {table_name};
@@ -259,7 +225,6 @@
     node.query(
         get_creation_expression(storage_type, table_name, cluster, format, **kwargs)
     )
->>>>>>> 589a63a2
 
 
 def create_initial_data_file(
@@ -306,21 +271,6 @@
 def test_single_iceberg_file(started_cluster, format_version, storage_type):
     instance = started_cluster.instances["node1"]
     spark = started_cluster.spark_session
-<<<<<<< HEAD
-    TABLE_NAME = "test_single_iceberg_file_" + format_version + "_" + storage_type
-
-    write_iceberg_from_df(spark, generate_data(spark, 0, 100), TABLE_NAME)
-
-    files = default_upload_directory(
-        started_cluster,
-        storage_type,
-        f"/iceberg_data/default/{TABLE_NAME}/",
-        f"/iceberg_data/default/{TABLE_NAME}/",
-    )
-
-    create_iceberg_table(storage_type, instance, TABLE_NAME, started_cluster)
-
-=======
     TABLE_NAME = (
         "test_single_iceberg_file_"
         + format_version
@@ -341,7 +291,6 @@
 
     create_iceberg_table(storage_type, instance, TABLE_NAME, started_cluster)
 
->>>>>>> 589a63a2
     assert instance.query(f"SELECT * FROM {TABLE_NAME}") == instance.query(
         "SELECT number, toString(number + 1) FROM numbers(100)"
     )
@@ -352,9 +301,6 @@
 def test_partition_by(started_cluster, format_version, storage_type):
     instance = started_cluster.instances["node1"]
     spark = started_cluster.spark_session
-<<<<<<< HEAD
-    TABLE_NAME = "test_partition_by_" + format_version + "_" + storage_type
-=======
     TABLE_NAME = (
         "test_partition_by_"
         + format_version
@@ -363,7 +309,6 @@
         + "_"
         + get_uuid_str()
     )
->>>>>>> 589a63a2
 
     write_iceberg_from_df(
         spark,
@@ -393,9 +338,6 @@
     spark = started_cluster.spark_session
     minio_client = started_cluster.minio_client
     bucket = started_cluster.minio_bucket
-<<<<<<< HEAD
-    TABLE_NAME = "test_multiple_iceberg_files_" + format_version + "_" + storage_type
-=======
     TABLE_NAME = (
         "test_multiple_iceberg_files_"
         + format_version
@@ -404,7 +346,6 @@
         + "_"
         + get_uuid_str()
     )
->>>>>>> 589a63a2
 
     write_iceberg_from_df(
         spark,
@@ -457,13 +398,9 @@
 def test_types(started_cluster, format_version, storage_type):
     instance = started_cluster.instances["node1"]
     spark = started_cluster.spark_session
-<<<<<<< HEAD
-    TABLE_NAME = "test_types_" + format_version + "_" + storage_type
-=======
     TABLE_NAME = (
         "test_types_" + format_version + "_" + storage_type + "_" + get_uuid_str()
     )
->>>>>>> 589a63a2
 
     data = [
         (
@@ -503,13 +440,8 @@
         == "123\tstring\t2000-01-01\t['str1','str2']\ttrue"
     )
 
-<<<<<<< HEAD
-    table_function_expr = create_iceberg_table(
-        storage_type, instance, TABLE_NAME, started_cluster, table_function=True
-=======
     table_function_expr = get_creation_expression(
         storage_type, TABLE_NAME, started_cluster, table_function=True
->>>>>>> 589a63a2
     )
     assert (
         instance.query(f"SELECT a, b, c, d, e FROM {table_function_expr}").strip()
@@ -534,9 +466,6 @@
     spark = started_cluster.spark_session
     minio_client = started_cluster.minio_client
     bucket = started_cluster.minio_bucket
-<<<<<<< HEAD
-    TABLE_NAME = "test_delete_files_" + format_version + "_" + storage_type
-=======
     TABLE_NAME = (
         "test_delete_files_"
         + format_version
@@ -545,7 +474,6 @@
         + "_"
         + get_uuid_str()
     )
->>>>>>> 589a63a2
 
     write_iceberg_from_df(
         spark,
@@ -611,9 +539,6 @@
     spark = started_cluster.spark_session
     minio_client = started_cluster.minio_client
     bucket = started_cluster.minio_bucket
-<<<<<<< HEAD
-    TABLE_NAME = "test_evolved_schema_" + format_version + "_" + storage_type
-=======
     TABLE_NAME = (
         "test_evolved_schema_"
         + format_version
@@ -622,7 +547,6 @@
         + "_"
         + get_uuid_str()
     )
->>>>>>> 589a63a2
 
     write_iceberg_from_df(
         spark,
@@ -668,11 +592,7 @@
     spark = started_cluster.spark_session
     minio_client = started_cluster.minio_client
     bucket = started_cluster.minio_bucket
-<<<<<<< HEAD
-    TABLE_NAME = "test_row_based_deletes_" + storage_type
-=======
     TABLE_NAME = "test_row_based_deletes_" + storage_type + "_" + get_uuid_str()
->>>>>>> 589a63a2
 
     spark.sql(
         f"CREATE TABLE {TABLE_NAME} (id bigint, data string) USING iceberg TBLPROPERTIES ('format-version' = '2', 'write.update.mode'='merge-on-read', 'write.delete.mode'='merge-on-read', 'write.merge.mode'='merge-on-read')"
@@ -717,11 +637,8 @@
             + format_version
             + "_"
             + storage_type
-<<<<<<< HEAD
-=======
             + "_"
             + get_uuid_str()
->>>>>>> 589a63a2
         )
 
         # Types time, timestamptz, fixed are not supported in Spark.
@@ -780,9 +697,6 @@
 def test_metadata_file_selection(started_cluster, format_version, storage_type):
     instance = started_cluster.instances["node1"]
     spark = started_cluster.spark_session
-<<<<<<< HEAD
-    TABLE_NAME = "test_metadata_selection_" + format_version + "_" + storage_type
-=======
     TABLE_NAME = (
         "test_metadata_selection_"
         + format_version
@@ -791,7 +705,6 @@
         + "_"
         + get_uuid_str()
     )
->>>>>>> 589a63a2
 
     spark.sql(
         f"CREATE TABLE {TABLE_NAME} (id bigint, data string) USING iceberg TBLPROPERTIES ('format-version' = '2', 'write.update.mode'='merge-on-read', 'write.delete.mode'='merge-on-read', 'write.merge.mode'='merge-on-read')"
@@ -820,16 +733,12 @@
     instance = started_cluster.instances["node1"]
     spark = started_cluster.spark_session
     TABLE_NAME = (
-<<<<<<< HEAD
-        "test_metadata_selection_with_uuid_" + format_version + "_" + storage_type
-=======
         "test_metadata_selection_with_uuid_"
         + format_version
         + "_"
         + storage_type
         + "_"
         + get_uuid_str()
->>>>>>> 589a63a2
     )
 
     spark.sql(
@@ -862,11 +771,7 @@
 def test_restart_broken_s3(started_cluster):
     instance = started_cluster.instances["node1"]
     spark = started_cluster.spark_session
-<<<<<<< HEAD
-    TABLE_NAME = "test_restart_broken_table_function_s3"
-=======
     TABLE_NAME = "test_restart_broken_table_function_s3" + "_" + get_uuid_str()
->>>>>>> 589a63a2
 
     minio_client = started_cluster.minio_client
     bucket = "broken2"
