import os.path as p
import random
import threading
import time
from random import randrange

import pytest

from helpers.cluster import ClickHouseCluster
from helpers.postgres_utility import (
    PostgresManager,
    assert_nested_table_is_created,
    assert_number_of_columns,
    check_several_tables_are_synchronized,
    check_tables_are_synchronized,
    create_postgres_schema,
    create_postgres_table,
    create_replication_slot,
    drop_postgres_schema,
    drop_postgres_table,
    drop_replication_slot,
    get_postgres_conn,
    postgres_table_template,
    postgres_table_template_2,
    postgres_table_template_3,
    postgres_table_template_4,
    queries,
)
from helpers.test_tools import TSV, assert_eq_with_retry

cluster = ClickHouseCluster(__file__)
instance = cluster.add_instance(
    "instance",
    main_configs=["configs/log_conf.xml"],
    user_configs=["configs/users.xml"],
    with_postgres=True,
    stay_alive=True,
)

pg_manager = PostgresManager()


@pytest.fixture(scope="module")
def started_cluster():
    try:
        cluster.start()
        pg_manager.init(
            instance,
            cluster.postgres_ip,
            cluster.postgres_port,
            default_database="postgres_database",
        )
        yield cluster

    finally:
        cluster.shutdown()


@pytest.fixture(autouse=True)
def setup_teardown():
    print("PostgreSQL is available - running test")
    yield  # run test
    pg_manager.restart()


def test_load_and_sync_all_database_tables(started_cluster):
    NUM_TABLES = 5
    pg_manager.create_and_fill_postgres_tables(NUM_TABLES)
    pg_manager.create_materialized_db(
        ip=started_cluster.postgres_ip, port=started_cluster.postgres_port
    )
    check_several_tables_are_synchronized(instance, NUM_TABLES)
    result = instance.query(
        "SELECT count() FROM system.tables WHERE database = 'test_database';"
    )
    assert int(result) == NUM_TABLES


def test_replicating_dml(started_cluster):
    NUM_TABLES = 5

    for i in range(NUM_TABLES):
        pg_manager.create_postgres_table(f"postgresql_replica_{i}")
        instance.query(
            "INSERT INTO postgres_database.postgresql_replica_{} SELECT number, {} from numbers(50)".format(
                i, i
            )
        )

    pg_manager.create_materialized_db(
        ip=started_cluster.postgres_ip, port=started_cluster.postgres_port
    )

    for i in range(NUM_TABLES):
        instance.query(
            f"INSERT INTO postgres_database.postgresql_replica_{i} SELECT 50 + number, {i} from numbers(1000)"
        )
    check_several_tables_are_synchronized(instance, NUM_TABLES)

    for i in range(NUM_TABLES):
        pg_manager.execute(
            f"UPDATE postgresql_replica_{i} SET value = {i} * {i} WHERE key < 50;"
        )
        pg_manager.execute(
            f"UPDATE postgresql_replica_{i} SET value = {i} * {i} * {i} WHERE key >= 50;"
        )

    check_several_tables_are_synchronized(instance, NUM_TABLES)

    for i in range(NUM_TABLES):
        pg_manager.execute(
            f"DELETE FROM postgresql_replica_{i} WHERE (value*value + {i}) % 2 = 0;"
        )
        pg_manager.execute(
            f"UPDATE postgresql_replica_{i} SET value = value - (value % 7) WHERE key > 128 AND key < 512;"
        )
        pg_manager.execute(f"DELETE FROM postgresql_replica_{i} WHERE key % 7 = 1;")

    check_several_tables_are_synchronized(instance, NUM_TABLES)


def test_different_data_types(started_cluster):
    conn = get_postgres_conn(
        ip=started_cluster.postgres_ip,
        port=started_cluster.postgres_port,
        database=True,
    )
    cursor = conn.cursor()
    cursor.execute("drop table if exists test_data_types;")
    cursor.execute("drop table if exists test_array_data_type;")

    cursor.execute(
        """CREATE TABLE test_data_types (
        id integer PRIMARY KEY, a smallint, b integer, c bigint, d real, e double precision, f serial, g bigserial,
        h timestamp, i date, j decimal(5, 5), k numeric(5, 5))"""
    )

    cursor.execute(
        """CREATE TABLE test_array_data_type
           (
                key Integer NOT NULL PRIMARY KEY,
                a Date[] NOT NULL,                          -- Date
                b Timestamp[] NOT NULL,                     -- DateTime64(6)
                c real[][] NOT NULL,                        -- Float32
                d double precision[][] NOT NULL,            -- Float64
                e decimal(5, 5)[][][] NOT NULL,             -- Decimal32
                f integer[][][] NOT NULL,                   -- Int32
                g Text[][][][][] NOT NULL,                  -- String
                h Integer[][][],                            -- Nullable(Int32)
                i Char(2)[][][][],                          -- Nullable(String)
                k Char(2)[]                                 -- Nullable(String)
           )"""
    )

    pg_manager.create_materialized_db(
        ip=started_cluster.postgres_ip, port=started_cluster.postgres_port
    )

    for i in range(10):
        instance.query(
            """
            INSERT INTO postgres_database.test_data_types VALUES
            ({}, -32768, -2147483648, -9223372036854775808, 1.12345, 1.1234567890, 2147483647, 9223372036854775807, '2000-05-12 12:12:12.012345', '2000-05-12', 0.2, 0.2)""".format(
                i
            )
        )

    check_tables_are_synchronized(instance, "test_data_types", "id")
    result = instance.query(
        "SELECT * FROM test_database.test_data_types ORDER BY id LIMIT 1;"
    )
    assert (
        result
        == "0\t-32768\t-2147483648\t-9223372036854775808\t1.12345\t1.123456789\t2147483647\t9223372036854775807\t2000-05-12 12:12:12.012345\t2000-05-12\t0.2\t0.2\n"
    )

    for i in range(10):
        col = random.choice(["a", "b", "c"])
        cursor.execute("UPDATE test_data_types SET {} = {};".format(col, i))
        cursor.execute("UPDATE test_data_types SET i = '2020-12-12';")

    check_tables_are_synchronized(instance, "test_data_types", "id")

    instance.query(
        "INSERT INTO postgres_database.test_array_data_type "
        "VALUES ("
        "0, "
        "['2000-05-12', '2000-05-12'], "
        "['2000-05-12 12:12:12.012345', '2000-05-12 12:12:12.012345'], "
        "[[1.12345], [1.12345], [1.12345]], "
        "[[1.1234567891], [1.1234567891], [1.1234567891]], "
        "[[[0.11111, 0.11111]], [[0.22222, 0.22222]], [[0.33333, 0.33333]]], "
        "[[[1, 1], [1, 1]], [[3, 3], [3, 3]], [[4, 4], [5, 5]]], "
        "[[[[['winx', 'winx', 'winx']]]]], "
        "[[[1, NULL], [NULL, 1]], [[NULL, NULL], [NULL, NULL]], [[4, 4], [5, 5]]], "
        "[[[[NULL]]]], "
        "[]"
        ")"
    )

    expected = (
        "0\t"
        + "['2000-05-12','2000-05-12']\t"
        + "['2000-05-12 12:12:12.012345','2000-05-12 12:12:12.012345']\t"
        + "[[1.12345],[1.12345],[1.12345]]\t"
        + "[[1.1234567891],[1.1234567891],[1.1234567891]]\t"
        + "[[[0.11111,0.11111]],[[0.22222,0.22222]],[[0.33333,0.33333]]]\t"
        "[[[1,1],[1,1]],[[3,3],[3,3]],[[4,4],[5,5]]]\t"
        "[[[[['winx','winx','winx']]]]]\t"
        "[[[1,NULL],[NULL,1]],[[NULL,NULL],[NULL,NULL]],[[4,4],[5,5]]]\t"
        "[[[[NULL]]]]\t"
        "[]\n"
    )

    check_tables_are_synchronized(instance, "test_array_data_type")
    result = instance.query(
        "SELECT * FROM test_database.test_array_data_type ORDER BY key;"
    )
    assert result == expected

    pg_manager.drop_materialized_db()
    cursor.execute("drop table if exists test_data_types;")
    cursor.execute("drop table if exists test_array_data_type;")


def test_load_and_sync_subset_of_database_tables(started_cluster):
    NUM_TABLES = 10
    pg_manager.create_and_fill_postgres_tables(NUM_TABLES)

    publication_tables = ""
    for i in range(NUM_TABLES):
        if i < int(NUM_TABLES / 2):
            if publication_tables != "":
                publication_tables += ", "
            publication_tables += f"postgresql_replica_{i}"

    pg_manager.create_materialized_db(
        ip=started_cluster.postgres_ip,
        port=started_cluster.postgres_port,
        settings=[
            "materialized_postgresql_tables_list = '{}'".format(publication_tables)
        ],
    )

    time.sleep(1)

    for i in range(int(NUM_TABLES / 2)):
        table_name = f"postgresql_replica_{i}"
        assert_nested_table_is_created(instance, table_name)

    result = instance.query(
        """SELECT count() FROM system.tables WHERE database = 'test_database';"""
    )
    assert int(result) == int(NUM_TABLES / 2)

    database_tables = instance.query("SHOW TABLES FROM test_database")
    for i in range(NUM_TABLES):
        table_name = "postgresql_replica_{}".format(i)
        if i < int(NUM_TABLES / 2):
            assert table_name in database_tables
        else:
            assert table_name not in database_tables
        instance.query(
            "INSERT INTO postgres_database.{} SELECT 50 + number, {} from numbers(100)".format(
                table_name, i
            )
        )

    for i in range(NUM_TABLES):
        table_name = f"postgresql_replica_{i}"
        if i < int(NUM_TABLES / 2):
            check_tables_are_synchronized(instance, table_name)


def test_changing_replica_identity_value(started_cluster):
    pg_manager.create_postgres_table("postgresql_replica")
    instance.query(
        "INSERT INTO postgres_database.postgresql_replica SELECT 50 + number, number from numbers(50)"
    )

    pg_manager.create_materialized_db(
        ip=started_cluster.postgres_ip, port=started_cluster.postgres_port
    )

    instance.query(
        "INSERT INTO postgres_database.postgresql_replica SELECT 100 + number, number from numbers(50)"
    )
    check_tables_are_synchronized(instance, "postgresql_replica")
    pg_manager.execute("UPDATE postgresql_replica SET key=key-25 WHERE key<100 ")
    check_tables_are_synchronized(instance, "postgresql_replica")


def test_clickhouse_restart(started_cluster):
    NUM_TABLES = 5
    pg_manager.create_and_fill_postgres_tables(NUM_TABLES)
    pg_manager.create_materialized_db(
        ip=started_cluster.postgres_ip, port=started_cluster.postgres_port
    )
    check_several_tables_are_synchronized(instance, NUM_TABLES)

    for i in range(NUM_TABLES):
        instance.query(
            "INSERT INTO postgres_database.postgresql_replica_{} SELECT 50 + number, {} from numbers(50000)".format(
                i, i
            )
        )

    instance.restart_clickhouse()
    check_several_tables_are_synchronized(instance, NUM_TABLES)


def test_replica_identity_index(started_cluster):
    pg_manager.create_postgres_table(
        "postgresql_replica", template=postgres_table_template_3
    )
    pg_manager.execute("CREATE unique INDEX idx on postgresql_replica(key1, key2);")
    pg_manager.execute(
        "ALTER TABLE postgresql_replica REPLICA IDENTITY USING INDEX idx"
    )
    instance.query(
        "INSERT INTO postgres_database.postgresql_replica SELECT number, number, number, number from numbers(50, 10)"
    )

    pg_manager.create_materialized_db(
        ip=started_cluster.postgres_ip, port=started_cluster.postgres_port
    )
    instance.query(
        "INSERT INTO postgres_database.postgresql_replica SELECT number, number, number, number from numbers(100, 10)"
    )
    check_tables_are_synchronized(instance, "postgresql_replica", order_by="key1")

    pg_manager.execute("UPDATE postgresql_replica SET key1=key1-25 WHERE key1<100 ")
    pg_manager.execute("UPDATE postgresql_replica SET key2=key2-25 WHERE key2>100 ")
    pg_manager.execute(
        "UPDATE postgresql_replica SET value1=value1+100 WHERE key1<100 "
    )
    pg_manager.execute(
        "UPDATE postgresql_replica SET value2=value2+200 WHERE key2>100 "
    )
    check_tables_are_synchronized(instance, "postgresql_replica", order_by="key1")

    pg_manager.execute("DELETE FROM postgresql_replica WHERE key2<75;")
    check_tables_are_synchronized(instance, "postgresql_replica", order_by="key1")


def test_table_schema_changes(started_cluster):
    NUM_TABLES = 5

    for i in range(NUM_TABLES):
        pg_manager.create_postgres_table(
            f"postgresql_replica_{i}", template=postgres_table_template_2
        )
        instance.query(
            f"INSERT INTO postgres_database.postgresql_replica_{i} SELECT number, {i}, {i}, {i} from numbers(25)"
        )

    pg_manager.create_materialized_db(
        ip=started_cluster.postgres_ip,
        port=started_cluster.postgres_port,
    )

    for i in range(NUM_TABLES):
        instance.query(
            f"INSERT INTO postgres_database.postgresql_replica_{i} SELECT 25 + number, {i}, {i}, {i} from numbers(25)"
        )

    check_several_tables_are_synchronized(instance, NUM_TABLES)

    expected = instance.query(
        "SELECT key, value1, value3 FROM test_database.postgresql_replica_3 ORDER BY key"
    )

    altered_idx = random.randint(0, 4)
    altered_table = f"postgresql_replica_{altered_idx}"
    prev_count = int(
        instance.query(f"SELECT count() FROM test_database.{altered_table}")
    )

    pg_manager.execute(f"ALTER TABLE {altered_table} DROP COLUMN value2")
    for i in range(NUM_TABLES):
        pg_manager.execute(f"INSERT INTO postgresql_replica_{i} VALUES (50, {i}, {i})")

    assert instance.wait_for_log_line(
        f"Table postgresql_replica_{altered_idx} is skipped from replication stream"
    )
    assert prev_count == int(
        instance.query(f"SELECT count() FROM test_database.{altered_table}")
    )


def test_many_concurrent_queries(started_cluster):
    table = "test_many_conc"
    query_pool = [
        "DELETE FROM {} WHERE (value*value) % 3 = 0;",
        "UPDATE {} SET value = value - 125 WHERE key % 2 = 0;",
        "DELETE FROM {} WHERE key % 10 = 0;",
        "UPDATE {} SET value = value*5 WHERE key % 2 = 1;",
        "DELETE FROM {} WHERE value % 2 = 0;",
        "UPDATE {} SET value = value + 2000 WHERE key % 5 = 0;",
        "DELETE FROM {} WHERE value % 3 = 0;",
        "UPDATE {} SET value = value * 2 WHERE key % 3 = 0;",
        "DELETE FROM {} WHERE value % 9 = 2;",
        "UPDATE {} SET value = value + 2  WHERE key % 3 = 1;",
        "DELETE FROM {} WHERE value%5 = 0;",
    ]

    NUM_TABLES = 5

    conn = get_postgres_conn(
        ip=started_cluster.postgres_ip,
        port=started_cluster.postgres_port,
        database=True,
    )
    cursor = conn.cursor()
    pg_manager.create_and_fill_postgres_tables(
        NUM_TABLES, numbers=10000, table_name_base=table
    )

    def attack(thread_id):
        print("thread {}".format(thread_id))
        k = 10000
        for i in range(20):
            query_id = random.randrange(0, len(query_pool) - 1)
            table_id = random.randrange(0, 5)  # num tables
            random_table_name = f"{table}_{table_id}"
            table_name = f"{table}_{thread_id}"

            # random update / delete query
            cursor.execute(query_pool[query_id].format(random_table_name))
            print(
                "Executing for table {} query: {}".format(
                    random_table_name, query_pool[query_id]
                )
            )

            # allow some thread to do inserts (not to violate key constraints)
            if thread_id < 5:
                print("try insert table {}".format(thread_id))
                instance.query(
                    "INSERT INTO postgres_database.{} SELECT {}*10000*({} +  number), number from numbers(1000)".format(
                        table_name, thread_id, k
                    )
                )
                k += 1
                print("insert table {} ok".format(thread_id))

                if i == 5:
                    # also change primary key value
                    print("try update primary key {}".format(thread_id))
                    cursor.execute(
                        "UPDATE {} SET key=key%100000+100000*{} WHERE key%{}=0".format(
                            table_name, i + 1, i + 1
                        )
                    )
                    print("update primary key {} ok".format(thread_id))

    n = [10000]

    threads = []
    threads_num = 16
    for i in range(threads_num):
        threads.append(threading.Thread(target=attack, args=(i,)))

    pg_manager.create_materialized_db(
        ip=started_cluster.postgres_ip, port=started_cluster.postgres_port
    )

    for thread in threads:
        time.sleep(random.uniform(0, 1))
        thread.start()

    n[0] = 50000
    for table_id in range(NUM_TABLES):
        n[0] += 1
        table_name = f"{table}_{table_id}"
        instance.query(
            "INSERT INTO postgres_database.{} SELECT {} +  number, number from numbers(5000)".format(
                table_name, n[0]
            )
        )
        # cursor.execute("UPDATE {table}_{} SET key=key%100000+100000*{} WHERE key%{}=0".format(table_id, table_id+1, table_id+1))

    for thread in threads:
        thread.join()

    for i in range(NUM_TABLES):
        table_name = f"{table}_{i}"
        check_tables_are_synchronized(instance, table_name)
        count1 = instance.query(
            "SELECT count() FROM postgres_database.{}".format(table_name)
        )
        count2 = instance.query(
            "SELECT count() FROM (SELECT * FROM test_database.{})".format(table_name)
        )
        assert int(count1) == int(count2)
        print(count1, count2)


def test_single_transaction(started_cluster):
    conn = get_postgres_conn(
        ip=started_cluster.postgres_ip,
        port=started_cluster.postgres_port,
        database=True,
        auto_commit=False,
    )
    cursor = conn.cursor()

    table_name = "postgresql_replica_0"
    create_postgres_table(cursor, table_name)
    conn.commit()

    pg_manager.create_materialized_db(
        ip=started_cluster.postgres_ip, port=started_cluster.postgres_port
    )
    assert_nested_table_is_created(instance, table_name)

    for query in queries:
        print("query {}".format(query))
        cursor.execute(query.format(0))

    time.sleep(5)
    result = instance.query(f"select count() from test_database.{table_name}")
    # no commit yet
    assert int(result) == 0

    conn.commit()
    check_tables_are_synchronized(instance, table_name)


def test_virtual_columns(started_cluster):
    conn = get_postgres_conn(
        ip=started_cluster.postgres_ip,
        port=started_cluster.postgres_port,
        database=True,
    )
    cursor = conn.cursor()
    table_name = "postgresql_replica_0"
    create_postgres_table(cursor, table_name)

    pg_manager.create_materialized_db(
        ip=started_cluster.postgres_ip,
        port=started_cluster.postgres_port,
    )

    assert_nested_table_is_created(instance, table_name)
    instance.query(
        f"INSERT INTO postgres_database.{table_name} SELECT number, number from numbers(10)"
    )
    check_tables_are_synchronized(instance, table_name)

    # just check that it works, no check with `expected` because _version is taken as LSN, which will be different each time.
    result = instance.query(
        f"SELECT key, value, _sign, _version FROM test_database.{table_name};"
    )
    print(result)


def test_multiple_databases(started_cluster):
    NUM_TABLES = 5
    conn = get_postgres_conn(
        ip=started_cluster.postgres_ip,
        port=started_cluster.postgres_port,
        database=False,
    )
    pg_manager.create_postgres_db("postgres_database_1")
    pg_manager.create_postgres_db("postgres_database_2")

    conn1 = get_postgres_conn(
        ip=started_cluster.postgres_ip,
        port=started_cluster.postgres_port,
        database=True,
        database_name="postgres_database_1",
    )
    conn2 = get_postgres_conn(
        ip=started_cluster.postgres_ip,
        port=started_cluster.postgres_port,
        database=True,
        database_name="postgres_database_2",
    )

    cursor1 = conn1.cursor()
    cursor2 = conn2.cursor()

    pg_manager.create_clickhouse_postgres_db(
        "postgres_database_1",
        "",
        "postgres_database_1",
    )
    pg_manager.create_clickhouse_postgres_db(
        "postgres_database_2",
        "",
        "postgres_database_2",
    )

    cursors = [cursor1, cursor2]
    for cursor_id in range(len(cursors)):
        for i in range(NUM_TABLES):
            table_name = "postgresql_replica_{}".format(i)
            create_postgres_table(cursors[cursor_id], table_name)
            instance.query(
                "INSERT INTO postgres_database_{}.{} SELECT number, number from numbers(50)".format(
                    cursor_id + 1, table_name
                )
            )
    print(
        "database 1 tables: ",
        instance.query(
            """SELECT name FROM system.tables WHERE database = 'postgres_database_1';"""
        ),
    )
    print(
        "database 2 tables: ",
        instance.query(
            """SELECT name FROM system.tables WHERE database = 'postgres_database_2';"""
        ),
    )

    pg_manager.create_materialized_db(
        started_cluster.postgres_ip,
        started_cluster.postgres_port,
        "test_database_1",
        "postgres_database_1",
    )
    pg_manager.create_materialized_db(
        started_cluster.postgres_ip,
        started_cluster.postgres_port,
        "test_database_2",
        "postgres_database_2",
    )

    cursors = [cursor1, cursor2]
    for cursor_id in range(len(cursors)):
        for i in range(NUM_TABLES):
            table_name = "postgresql_replica_{}".format(i)
            instance.query(
                "INSERT INTO postgres_database_{}.{} SELECT 50 + number, number from numbers(50)".format(
                    cursor_id + 1, table_name
                )
            )

    for cursor_id in range(len(cursors)):
        for i in range(NUM_TABLES):
            table_name = "postgresql_replica_{}".format(i)
            check_tables_are_synchronized(
                instance,
                table_name,
                "key",
                "postgres_database_{}".format(cursor_id + 1),
                "test_database_{}".format(cursor_id + 1),
            )


def test_concurrent_transactions(started_cluster):
    def transaction(thread_id):
        conn = get_postgres_conn(
            ip=started_cluster.postgres_ip,
            port=started_cluster.postgres_port,
            database=True,
            auto_commit=False,
        )
        cursor = conn.cursor()
        for query in queries:
            cursor.execute(query.format(thread_id))
            print("thread {}, query {}".format(thread_id, query))
        conn.commit()

    NUM_TABLES = 6
    pg_manager.create_and_fill_postgres_tables(NUM_TABLES, numbers=0)

    threads = []
    threads_num = 6
    for i in range(threads_num):
        threads.append(threading.Thread(target=transaction, args=(i,)))

    pg_manager.create_materialized_db(
        ip=started_cluster.postgres_ip, port=started_cluster.postgres_port
    )

    for thread in threads:
        time.sleep(random.uniform(0, 0.5))
        thread.start()

    for thread in threads:
        thread.join()

    for i in range(NUM_TABLES):
        check_tables_are_synchronized(instance, f"postgresql_replica_{i}")
        count1 = instance.query(
            f"SELECT count() FROM postgres_database.postgresql_replica_{i}"
        )
        count2 = instance.query(
            f"SELECT count() FROM (SELECT * FROM test_database.postgresql_replica_{i})"
        )
        print(int(count1), int(count2), sep=" ")
        assert int(count1) == int(count2)


def test_abrupt_connection_loss_while_heavy_replication(started_cluster):
    def transaction(thread_id):
        if thread_id % 2:
            conn = get_postgres_conn(
                ip=started_cluster.postgres_ip,
                port=started_cluster.postgres_port,
                database=True,
                auto_commit=True,
            )
        else:
            conn = get_postgres_conn(
                ip=started_cluster.postgres_ip,
                port=started_cluster.postgres_port,
                database=True,
                auto_commit=False,
            )
        cursor = conn.cursor()
        for query in queries:
            cursor.execute(query.format(thread_id))
            print("thread {}, query {}".format(thread_id, query))
        if thread_id % 2 == 0:
            conn.commit()

    NUM_TABLES = 6
    pg_manager.create_and_fill_postgres_tables(NUM_TABLES, numbers=0)

    threads_num = 6
    threads = []
    for i in range(threads_num):
        threads.append(threading.Thread(target=transaction, args=(i,)))

    pg_manager.create_materialized_db(
        ip=started_cluster.postgres_ip, port=started_cluster.postgres_port
    )

    for thread in threads:
        time.sleep(random.uniform(0, 0.5))
        thread.start()

    for thread in threads:
        thread.join()  # Join here because it takes time for data to reach wal

    time.sleep(2)
<<<<<<< HEAD
    with started_cluster.paused_container("postgres1"):
        # for i in range(NUM_TABLES):
        #     result = instance.query(f"SELECT count() FROM test_database.postgresql_replica_{i}")
        #     print(result) # Just debug
        pass

=======


    with started_cluster.pause_container("postgres1"):
        # for i in range(NUM_TABLES):
        #     result = instance.query(f"SELECT count() FROM test_database.postgresql_replica_{i}")
        #     print(result) # Just debug
        pass

>>>>>>> 8f043cba
    check_several_tables_are_synchronized(instance, NUM_TABLES)


def test_drop_database_while_replication_startup_not_finished(started_cluster):
    NUM_TABLES = 5
    pg_manager.create_and_fill_postgres_tables(NUM_TABLES, 100000)
    for i in range(6):
        pg_manager.create_materialized_db(
            ip=started_cluster.postgres_ip, port=started_cluster.postgres_port
        )
        time.sleep(0.5 * i)
        pg_manager.drop_materialized_db()


def test_restart_server_while_replication_startup_not_finished(started_cluster):
    NUM_TABLES = 5
    pg_manager.create_and_fill_postgres_tables(NUM_TABLES, 100000)
    pg_manager.create_materialized_db(
        ip=started_cluster.postgres_ip, port=started_cluster.postgres_port
    )
    time.sleep(1)
    instance.restart_clickhouse()
    check_several_tables_are_synchronized(instance, NUM_TABLES)


def test_abrupt_server_restart_while_heavy_replication(started_cluster):
    def transaction(thread_id):
        if thread_id % 2:
            conn = get_postgres_conn(
                ip=started_cluster.postgres_ip,
                port=started_cluster.postgres_port,
                database=True,
                auto_commit=True,
            )
        else:
            conn = get_postgres_conn(
                ip=started_cluster.postgres_ip,
                port=started_cluster.postgres_port,
                database=True,
                auto_commit=False,
            )
        cursor = conn.cursor()
        for query in queries:
            cursor.execute(query.format(thread_id))
            print("thread {}, query {}".format(thread_id, query))
        if thread_id % 2 == 0:
            conn.commit()

    NUM_TABLES = 6
    pg_manager.create_and_fill_postgres_tables(tables_num=NUM_TABLES, numbers=0)

    threads = []
    threads_num = 6
    for i in range(threads_num):
        threads.append(threading.Thread(target=transaction, args=(i,)))

    pg_manager.create_materialized_db(
        ip=started_cluster.postgres_ip, port=started_cluster.postgres_port
    )

    for thread in threads:
        time.sleep(random.uniform(0, 0.5))
        thread.start()

    for thread in threads:
        thread.join()  # Join here because it takes time for data to reach wal

    instance.restart_clickhouse()
    check_several_tables_are_synchronized(instance, NUM_TABLES)


def test_quoting_1(started_cluster):
    table_name = "user"
    pg_manager.create_and_fill_postgres_table(table_name)
    pg_manager.create_materialized_db(
        ip=started_cluster.postgres_ip, port=started_cluster.postgres_port
    )
    check_tables_are_synchronized(instance, table_name)


def test_quoting_2(started_cluster):
    table_name = "user"
    pg_manager.create_and_fill_postgres_table(table_name)
    pg_manager.create_materialized_db(
        ip=started_cluster.postgres_ip,
        port=started_cluster.postgres_port,
        settings=[f"materialized_postgresql_tables_list = '{table_name}'"],
    )
    check_tables_are_synchronized(instance, table_name)


def test_user_managed_slots(started_cluster):
    slot_name = "user_slot"
    table_name = "test_table"
    pg_manager.create_and_fill_postgres_table(table_name)

    replication_connection = get_postgres_conn(
        ip=started_cluster.postgres_ip,
        port=started_cluster.postgres_port,
        database=True,
        replication=True,
        auto_commit=True,
    )
    snapshot = create_replication_slot(replication_connection, slot_name=slot_name)

    pg_manager.create_materialized_db(
        ip=started_cluster.postgres_ip,
        port=started_cluster.postgres_port,
        settings=[
            f"materialized_postgresql_replication_slot = '{slot_name}'",
            f"materialized_postgresql_snapshot = '{snapshot}'",
        ],
    )
    check_tables_are_synchronized(instance, table_name)

    instance.query(
        "INSERT INTO postgres_database.{} SELECT number, number from numbers(10000, 10000)".format(
            table_name
        )
    )
    check_tables_are_synchronized(instance, table_name)

    instance.restart_clickhouse()

    instance.query(
        "INSERT INTO postgres_database.{} SELECT number, number from numbers(20000, 10000)".format(
            table_name
        )
    )
    check_tables_are_synchronized(instance, table_name)

    pg_manager.drop_materialized_db()
    drop_replication_slot(replication_connection, slot_name)
    replication_connection.close()


if __name__ == "__main__":
    cluster.start()
    input("Cluster created, press any key to destroy...")
    cluster.shutdown()<|MERGE_RESOLUTION|>--- conflicted
+++ resolved
@@ -738,14 +738,6 @@
         thread.join()  # Join here because it takes time for data to reach wal
 
     time.sleep(2)
-<<<<<<< HEAD
-    with started_cluster.paused_container("postgres1"):
-        # for i in range(NUM_TABLES):
-        #     result = instance.query(f"SELECT count() FROM test_database.postgresql_replica_{i}")
-        #     print(result) # Just debug
-        pass
-
-=======
 
 
     with started_cluster.pause_container("postgres1"):
@@ -754,7 +746,6 @@
         #     print(result) # Just debug
         pass
 
->>>>>>> 8f043cba
     check_several_tables_are_synchronized(instance, NUM_TABLES)
 
 
