#include <Interpreters/Context.h>
#include "ICommand.h"

#include <IO/ReadBufferFromEmptyFile.h>
#include <IO/ReadBufferFromFile.h>
#include <IO/WriteBufferFromFile.h>
#include <IO/copyData.h>
#include <Common/TerminalSize.h>

namespace DB
{

class CommandWrite final : public ICommand
{
public:
    CommandWrite()
    {
        command_name = "write";
        description = "Write a file from `path-from` to `path-to`";
        options_description.add_options()("path-from", po::value<String>(), "file from which we are reading, defaults to `stdin` (input from `stdin` is finished by Ctrl+D)")(
            "path-to", po::value<String>(), "file to which we are writing (mandatory, positional)");
        positional_options_description.add("path-to", 1);
    }


    void executeImpl(const CommandLineOptions & options, DisksClient & client) override
    {
        auto disk = client.getCurrentDiskWithPath();

        std::optional<String> path_from = getValueFromCommandLineOptionsWithOptional<String>(options, "path-from");

        String path_to = disk.getRelativeFromRoot(getValueFromCommandLineOptionsThrow<String>(options, "path-to"));

        auto in = [&]() -> std::unique_ptr<ReadBufferFromFileBase>
        {
            if (!path_from.has_value())
                return std::make_unique<ReadBufferFromFileDescriptor>(STDIN_FILENO);
<<<<<<< HEAD
            }
            else
            {
                String relative_path_from = disk.getRelativeFromRoot(path_from.value());
                auto res = disk.getDisk()->readFileIfExists(relative_path_from, getReadSettings());
                if (res)
                    return res;
                /// For backward compatibility.
                return std::make_unique<ReadBufferFromEmptyFile>();
            }
=======

            String relative_path_from = disk.getRelativeFromRoot(path_from.value());
            return disk.getDisk()->readFile(relative_path_from, getReadSettings());
>>>>>>> 2b87bff7
        }();

        auto out = disk.getDisk()->writeFile(path_to);
        copyData(*in, *out);
        out->finalize();
    }
};

CommandPtr makeCommandWrite()
{
    return std::make_shared<DB::CommandWrite>();
}

}<|MERGE_RESOLUTION|>--- conflicted
+++ resolved
@@ -35,22 +35,12 @@
         {
             if (!path_from.has_value())
                 return std::make_unique<ReadBufferFromFileDescriptor>(STDIN_FILENO);
-<<<<<<< HEAD
-            }
-            else
-            {
-                String relative_path_from = disk.getRelativeFromRoot(path_from.value());
-                auto res = disk.getDisk()->readFileIfExists(relative_path_from, getReadSettings());
-                if (res)
-                    return res;
-                /// For backward compatibility.
-                return std::make_unique<ReadBufferFromEmptyFile>();
-            }
-=======
-
-            String relative_path_from = disk.getRelativeFromRoot(path_from.value());
-            return disk.getDisk()->readFile(relative_path_from, getReadSettings());
->>>>>>> 2b87bff7
+        String relative_path_from = disk.getRelativeFromRoot(path_from.value());
+        auto res = disk.getDisk()->readFileIfExists(relative_path_from, getReadSettings());
+        if (res)
+            return res;
+        /// For backward compatibility.
+        return std::make_unique<ReadBufferFromEmptyFile>();
         }();
 
         auto out = disk.getDisk()->writeFile(path_to);
